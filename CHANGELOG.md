## [Unreleased]

<details>
  <summary>
    Changes that have landed in master but are not yet released.
    Click to see more.
  </summary>

### Minor

<<<<<<< HEAD
- SelectList, TextArea, TextField: Remove Flyout error message, use new FormErrorMessage (#486)
=======
- Icon: Add new video-camera icon (#491)
- Avatar: Fixed a bug in MS Edge where text was not vertically centered (#492)
>>>>>>> d97859af

### Patch

</details>

## 0.91.0 (March 1, 2019)

### Minor

- Flyout: Apply the box shadow to Flyout at all times (#488)

### Patch

- Docs: Update remaining prop tables to include links to examples (#487)
- Docs: Improve Image description (#481)

## 0.90.0 (February 19, 2019)

### Minor

- Update fill-transparent icon (#483)
- Upgrade flow version to [0.84.0](https://github.com/facebook/flow/releases/tag/v0.84.0) (#479)
- Layer: `children` prop is now required (#479)

## 0.89.0 (February 15, 2019)

### Minor

- Upgrade React version to [16.8.0](https://reactjs.org/blog/2019/02/06/react-v16.8.0.html) (#474)
- SegmentedControl: items have equal width by default; add `responsive` prop which makes item width responsive to content width (#473)
- Button: Update border radius (#476)
- Icon: Add new alert and arrow-circle-up icons (#477)

### Patch

- Add [ESLint Plugin for React Hooks](https://www.npmjs.com/package/eslint-plugin-react-hooks) (#475)
- Docs: Update Box prop table to include links to examples (#470)

## 0.88.0 (January 24, 2019)

### Minor

- Icon: add new trashcan icon (#462)
- Icon: rename icon name trashcan to trash-can (#463)
- Internal: updated rollup build tools to use stable/predictable minified CSS classnames (#455)
- Video: add children prop (#464)
- Icon: add new icon reorder-images (#466)
- Avatar: add property to use Pinterest icon for verified (#460)

## 0.87.0 (January 17, 2019)

### Minor

- IconButton, Pog, Icon: pass IconButton's `accessibilityLabel` down through Pog to Icon, where it is used as the `svg`s `title` for hover text (#456)
- Box, IconButton, Pog: Add transparentDarkGray color option (#457)

### Patch

- Box: Add orchid to color examples (#458)

## 0.86.2 (January 9, 2019)

### Patch

- Box: update docs to mention new `ref` functionality (#450)
- IconButton: add `title` for hover text, using existing `accessibilityLabel` (453)
- IconButton: add `title` for hover text, using existing `accessibilityLabel` (#453)
- Internal: Reverts upgrade to `postcss-preset-env` due to a bug in how it interacts with CSS modules (#451)
- Layer: Warn instead of erroring when server-rendering (#454)

## 0.86.1 (January 3, 2019)

### Patch

- Box: add displayName to Box to maintain current naming in snapshots (#446)

## 0.86.0 (January 3, 2019)

### Minor

- Icon: adding new icons for editing (#440)
- Icon: adding canonical pin icon (#438)
- Box: Add ref forwarding (#431)
- Masonry: Removed onFinishedRendering prop because better test alternatives could be used (#435)
- Internal: Removes integration tests (#439)
- Tooltip: Deprecate component and remove from exports (includes codemod) (#412)

### Patch

- Internal: Migrated `postcss-cssnext` to `postcss-preset-env` and removed `color()` function (#432)
- Docs: Update `Link` docs to indicate `href` is required (#437)

## 0.85.0 (December 10, 2018)

### Minor

- Icon: adding new icons (#425)
- Color: Change Pinterest Red from BD081C to E60023 (#429)

## 0.84.0 (November 29, 2018)

### Minor

- Masonry: Add a onFinishedRendering prop which allows for better testing (#423)
- Tabs: (Update to #368) Use composite of index and href for tab keys (#419)
- Text: Default value for leading is now undefined to allow browser to determine line-height based on language (#421)

### Patch

- Internal: Fixed a test that started flaking out with React 16.6 (#410)
- Docs: Updated some Masonry props descriptions (#417)

## 0.83.0 (October 25, 2018)

### Minor

- Internal: Bump version of React and related packages (#406)
- Internal: Bump all eslint and stylelint packages (#400)
- Icon: add new icons for text alignment
- Tooltip: Merge abilities into Flyout for future deprecation (#403)
- IconButton: Add new bgColor option "gray" (#405)

## 0.82.0 (October 12, 2018)

### Minor

- Icon: Add compose icon (#358)
- SearchField: Add `autoComplete` prop for parity with `TextField` (#363)
- Tabs: Add optional wrap prop (#361)
- Checkbox: Add optional onClick prop (#364)
- Flow: Bump to version `0.81.0` (#376)
- Tabs: Use href for key instead of index (#368)
- Pulsar: Updated animation that hides ring, allowing full visibility of content underneath (#394)

### Patch

- Internal: Exclude node_modules from babelification (#382)
- Internal: publish `README.md` (#367)
- Internal: add `GH_TOKEN` to docker-compose file for greenkeeper (#378)
- Internal: add greenkeeper env variables to docker-compose and buildkite files (#381)

## 0.81.0 (September 11, 2018)

### Minor

- TextField / TextArea / SelectList: Fix issue with flyout when `errorMessage` is set (#350)
- Icon: Add download svg (#341)
- Masonry: Remove mention of server rendering (#342)

## 0.80.0 (September 7, 2018)

### Minor

- Internal: Update flow-typed def for jest to match jest version (#346)
- Masonry: new MasonryInfiniteBeta and MasonryBeta (#329)

## 0.79.2 (September 5, 2018)

### Minor

- Button: Fix transparent button on blue background (#316)
- Flyout: Add new prop `shouldFocus` to override focus on open behavior. _Has codemod_ (#325)
- Icon: Add camera roll icon (#317)
- Video: Make a11y label props required in Video component (#321)
- Internal: Add in greenkeeper-lockfile for auto updates (#327)

### Patch

- Modal: set content width to 100% to prevent overflow bug in IE (#315)
- Modal: change Box width from using column to width property (#338)

## 0.79.1 (August 24, 2018)

### Patch

- Masonry: Add missing defaultProps and handleResize (#313)

## 0.79.0 (August 22, 2018)

### Minor

- Masonry: MasonryInfinite for infinite fetching (#307)

## 0.78.0 (August 20, 2018)

### Minor

- Internal: Turn on sketchy-number flow lint rules as an error (#293)
- TextArea: Add an onKeyDown prop (#303)
- TextField: Add an onKeyDown prop (#303)
- Internal: Add flow types to `Box` transform functors (#299)
- Icon: Fix cog icon rotation (#308)

## 0.77.0 (July 30, 2018)

### Minor

- Checkbox: Add error prop and styling (#287)
- Internal: Bump flow version to 0.77.0 (#289)
- Internal: Add flow typed definitions for node-fetch and filesize (#290)
- Collage: Add new Collage component to Gestalt (#291)
- Internal: Turn on all non-sketchy flow lint rules as errors (#292)
- Masonry: Add configurable virtual bounds (#294)

## 0.76.1 (July 17, 2018)

### Patch

- Masonry: Fix React prop typing for `layout` (#284)

## 0.76.0 (July 17, 2018)

### Minor

- Icon: reduce filesize of each icon with 40% + add new icons (#269)
- Colors: Darken gray and darkGray so they're AA accessible at smaller sizes (#276)
- Video: Add a gradient overlay on the control bar (#27)
- Layer: Layer component is now exported for use and has documentation
- TextArea: Add a hasError prop (#280)
- Icon: Add new `megaphone` icon (#281)

### Patch

- Icon: Fix `envelope` icon + add `gmail` (#270)
- Internal: Fix release script for gh-pages (#266)
- Flow: Bump Flow to version 0.75.0 in gestalt (#268)
- Internal: Bump all eslint plugin packages in prep for eslint5 (#273)

## 0.75.0 (Jun 27, 2018)

### Minor

- Box: Add `visuallyHidden` as a display option (#262)
- Icon: Add one new icon (globe-checked) for claimed website (#264)

### Patch

- Docs: Fix "fit" labels in Image docs example (#259)
- Internal: Set up pre-commit hooks for linting and testing (#258)
- Internal: Fix peer dependency issues with stylint and jest-pupeteer (#260)
- Internal: Add eslint-import/no-relative-parent-imports rule (#261)

## 0.74.0 (Jun 13, 2018)

### Minor

- ErrorFlyout: Deprecate component and remove from Gestalt (#251)

### Patch

- Danger: Separate danger rules out into separate files (#253)
- Modal: Fix issue with outside click error bubbling (#254)

## 0.73.0 (Jun 8, 2018)

### Minor

- Masonry: Makes Masonry React Async compatible (#227)
- SegmentedControl: Change flow type of `items` to `React.Node` (#230)
- Video: Add jsdom browser specific tests (#205)
- Flyout: Merge ErrorFlyout abilities into Flyout (#242)
- Flyout: Support blue Flyouts (#249)
- Card: Make Card explicitely use box-sizing: content-box (#243)
- GroupAvatar: Text sizes are consistent with Avatar and `size` prop is now optional. (#244)
- Video: Move initial video setup calls to componentDidMount (#245)

### Patch

- Internal: add better basic test coverage (#231)
- Modal: Refactor internals and remove responsive behavior (#218)
- Internal: update to jsdom only tests (#232)
- Internal: Upgrade to Jest 23 (#233)
- Internal: Upgrade to Stylelint 9.2.1 (#235)
- Avatar/GroupAvatar: Add additional tests for 100% coverage (#236)
- Avatar: fix error when name is falsey (#248)
- Button/Icon: Add additional tests for 100% coverage (#237)
- Flyout/SegmentedControl: Add additional tests for 100% coverage (#238)
- Touchable: Add additional tests for 100% coverage (#239)
- Internal: Add Codecov badge to README (#241)

## 0.72.0 (May 30, 2018)

### Minor

- Video: Added new `onSeek` callback prop to `Video` component (#209)
- Video: Added new `onReady` callback prop to `Video` component (#210)
- Internal: Remove dead example code from docs (#211)
- Internal: Fix react router dependencies (#212)
- Internal: Fix package.json dependency locations (#213)
- Flow: Fix Flow errors in the `docs/` directory (#214)
- Flow: Fix remaining errors in the `docs/` directory and enable Flow (#215)
- Docs: Fix indentation on gestalt docs code examples (#219)
- Docs: Fix broken Link component in docs app (#220)
- SelectList: Makes SelectList React Async compatible (#221)
- TextArea: Makes TextArea React Async compatible (#222)
- TextField: Makes TextField React Async compatible (#223)
- ScrollContainer: Makes ScrollContainer React Async compatible (#224)
- Video: Fix Video playback on SSR if playing is true on first mount (#225)

## 0.71.0 (May 23, 2018)

### Minor

- Drop support for React 15 and bump React 16 version (#168)
- Colors: Update blue color (#193)
- Video: Fix background color for fullscreen video playback (#198)
- Internal: Refactor Modal docs to kill StateRecorder (#199)
- Internal: Add eslint-plugin-eslint-comments with recommended settings (#200)
- Video: Makes `aspectRatio` a required prop for `Video` (#201)
- Video: Pass events through to callback functions (#203)
- Touchable: Add event targets to Flow typing for callbacks (#204)
- Video: Add new `onEnded` prop for media end event (#207)

### Patch

- Internal: Add code coverage to PRs (#185)
- Internal: Internal: Convert ghostjs to puppeteer (#182)
- Internal: Update Jest and use multi-project runner (#158)
- Internal: Fix import path for boxperf script (#188)
- Internal: Turn on eslint-plugin-import rules already being followed (#189)
- Docs: Add live docs to Letterbox (#190)
- Docs: Move CardPage rendering into the Route render prop (#191)
- Internal: Turn on all react recommended linters (#192)
- Internal: Merge jest-pupeteer eslint file into main one (#193)
- Docs: Rewrite Column doc to remove scope prop from Example (#196)
- Video: Fix broken equality check for Video `src` prop (#202)
- Internal: Move stylelint config to separate file (#206)

## 0.70.0 (May 15, 2018)

### Minor

- Avatar / GroupAvatar: make outline configurable(#173)
- Masonry: Update non-virtualized Masonry to render all items regardless of the window
- ExperimentalMasonry: remove component (#183)
- Internal: Add flow-typed files for third party packages (#174)
- Internal: Remove unused linter suppressions (#180)
- Internal: Add eslint-plugin-jest with recommended settings (#181)
- Internal: Add Flow type checking to Jest test files (#184)
- Video: Better existing callbacks, new playback rate prop, new loading callback (#174)
- Internal: Turn the [import/first](https://github.com/benmosher/eslint-plugin-import/blob/master/docs/rules/first.md) rule back on (#186)

## 0.69.0 (May 10, 2018)

### Minor

- Sticky: Expand threshold options to take string values (#166)
- Avatar: Fall back to default letter if image does not load (#156)
- Video: Add new Video component to Gestalt (#150)
- Video: Add `aspectRatio` prop to Video and hide fullscreen on unsupported browsers (#171)

### Patch

- Internal: Add bundle size impact reporting (#146)
- Pulsar: Updated styles to use border box so pulsar doesn't extend out of container div (#169)
- Docs: Fix home link (#170)

## 0.68.1 (May 8, 2018)

### Patch

- Masonry: Don't pass Infinity as style value (#163)
- Internal: Generate stats file during build (#160)
- Flow: Upgrade flow-bin to version 0.71.0 (#155)
- Internal: update `yarn.lock` (#152)
- Docs: include images in repo (#151)
- Docs: updated design (#154)

## 0.68.0 (May 3, 2018)

### Minor

- Button / SearchField / SegmentedControl / SelectList / Tabs / TextField: consistent sizing + improve Windows compatibility (#148)
- Icon: Add new prop to Icon -- dangerouslySetSvgPath (#142)

## 0.67.0 (April 25, 2018)

### Minor

- Flyout: make IE11 compatible (#138)
- Icon: Add new GIF icon (#143)

### Patch

- Box: Fixed negative margins for Box marginStart and marginEnd
- Docs: Add a link to the sandbox

## 0.66.0 (April 24, 2018)

### Minor

- Box: Added right to left language aware marginStart & marginEnd (#122)

### Patch

- Switch: Disallow width shrinking in flex layouts
- Masonry: Removed the unused "serverRender" prop
- Docs: Updated Box docs to include marginStart and marginEnd

## 0.65.0 (April 16, 2018)

### Minor

- Link: Remove duplicate CSS declaration (#118)
- Pulsar: Fix default prop value for size to match new design (#126)

### Patch

- Docs: Updated Masonry "comp" definition to be more descriptive
- Docs: Updated Pulsar docs to use new default size
- Internal: Added some header comments to internal components/utils
- Internal: Fixed a subtle bug in throttle that would cause longer than intended delays
- Masonry: Fixed a timing bug where Masonry's handleResize could be called after unmount
- Masonry: Added a debounce method and moved over some Masonry methods to use it

## 0.64.0 (April 12, 2018)

### Minor

- Icon: 4 new icons related to analytic stats (#105)
- GroupAvatar: Fix when there are no collaborators (#112)
- Flyout: Fix positioning during resize (#111)
- Modal: Update heading size + fix docs (#114)
- Pulsar: New blue ring design, size change from 96 to 136px (#115)
- Icon: 1 icon (circle-arrow-down) for search (#119)

### Patch

- Docs: Add live docs to TextField / TextArea (#116)
- Internal: Fix navigation to allow opening in new tabs (#120)

## 0.63.0 (March 26, 2018)

### Minor

- Masonry: Promotes ExperimentalMasonry to be Masonry. Complete re-write of
  measuring etc. (#101)
- Internal: Gestalt now is React 16.2.0 compatible. (#101)

## 0.62.1 (March 22, 2018)

### Patch

- Internal: Fix publish script to work for new Gestalt directory structure (#94)
- Heading / Text / SegmentedControl: Fix flow types when truncation is enabled (#98)

## 0.62.0 (March 21, 2018)

### Minor

- Heading / Text / SegmentedControl: Add `title` when `truncate` is set (#82)

### Patch

- Docs: Masonry locally on port `3000` + update the `README` with the latest commands (#89)
- Internal: No downtime when releasing the docs (#97)

## 0.61.0 (March 20, 2018)

### Minor

- Image: Don't show `alt` text when loading the image in FireFox. (#80)(#84)
- Tabs: Update the background color to be transparent for unselected tabs (#79)

### Patch

- Docs: Add live docs to Toast (#87)
- Internal: Convert `BrowserRouter` to `HashRouter` - fixes directly going to a component (#88)
- Docs: Add live docs to SegmentedControl (#90)

## 0.60.0 (March 13, 2018)

### Minor

- Masonry: Revert promotion of ExperimentalMasonry to be Masonry.
- Internal: Revert React 16 support

## 0.59.0 (March 13, 2018)

### Minor

- Masonry: Promotes ExperimentalMasonry to be Masonry. Complete re-write of
  measuring etc. (#46)
- Sticky: Fallback to position relative in IE11 (#51)
- Internal: Gestalt now is React 16.2.0 compatible (#53)
- SelectList: Hardcode 40px height for consistency (#57)

### Patch

- Internal: Split docs & integration tests into individual packages (#22)
- Flyout: Update the docs with correct flowtypes (#37)
- Internal: Removes [corkboard](https://yarnpkg.com/en/package/corkboard) from the docs (#41)
- Internal: User prettier for markdown and css (#45)
- Internal: Add script to run watcher & docs build concurrently (#49)
- Docs: Readme update to start docs server (#47)
- Docs: fix github source link (#50)
- Internal: IE11 fixes: fix images in docs / fix scrollbar always showing on proptable (#51)
- Docs: Use [create-react-app](https://github.com/facebook/create-react-app) to build and run the docs (#42)
- Docs: Add live docs for Tooltip (#63)
- Docs: Add live docs to Tabs (#65)
- Docs: Add live docs to Spinner (#66)
- Docs: Add live docs to SelectList (#69)
- Flow: Update the Flow typing for `children` prop to be up to date with Flow version (#70)
- ErrorFlyout / Toast / Tooltip: Add missing React proptyping to components (#73)
- Flow: Upgrade flow-bin to version 0.66.0 (#74)

## [0.58.0] (Feb 26, 2018)

### Minor

- Card: Adds an extra "image" property to help separate content (#19)
- GroupAvatar: Update sizes to be in line with other components (#30)
- Touchable: Adds support for `fullHeight` prop (#31)
- Toast: Fix Safari 9 thumbnail/text overlap (#33)

### Patch

- GroupAvatar: Fix text sizes for 1 collaborator (#32)
- Internal: Adds [Danger](http://danger.systems/js/) to pull requests. (#27)
- TextField: Remove duplicate logic opening the error flyout (#34)
- Internal: Re-exports flowtypes (#35)

## [0.57.1] (Feb 22, 2018)

### Patch

- Internal: Fix docs (StateRecorder) + run development mode locally + fix propType error #25

## [0.57.0] (Feb 22, 2018)

## Minor

- Sticky: Add zIndex support (#21)
- SearchField: Add custom `onBlur` prop / Rename syntheticEvent => event / Use stricter flowtype on event to remove if check (#17)
- Flyout: Allow for custom width (#16)
- ExperimentalMasonry: Reference measurementStore from props instead of instance (#14)

## Patch

- Docs: Netlify: Live preview with every PR (#18)
- Docs: Updates Heading, Image, Label & Text to use Example (#10)
- Docs: Container / ErrorFlyout / IconButton / Label / Pog / SearchField: add live docs (#12)
- Docs: Flyout / Mask / Pulsar: add live docs (#15)
- Docs: Readme updates (#3) (#8)
- Docs: Publish docs when releasing (#1)
- Docs: Fixes syntax errors in a few live examples (#6)
- Docs: Move .corkboard/ to docs/ and isolate components (#9)
- Docs: Removes function syntax from cards (#7)
- Build: Fixes repo url in docs build script (#4)
- Internal: Webpack 3 upgrade (#11)

[0.57.1]: https://deploy-preview-26--gestalt.netlify.com/
[0.57.0]: https://deploy-preview-24--gestalt.netlify.com/<|MERGE_RESOLUTION|>--- conflicted
+++ resolved
@@ -8,12 +8,9 @@
 
 ### Minor
 
-<<<<<<< HEAD
 - SelectList, TextArea, TextField: Remove Flyout error message, use new FormErrorMessage (#486)
-=======
 - Icon: Add new video-camera icon (#491)
 - Avatar: Fixed a bug in MS Edge where text was not vertically centered (#492)
->>>>>>> d97859af
 
 ### Patch
 
