## [Unreleased]

<details>
  <summary>
    Changes that have landed in master but are not yet released.
    Click to see more.
  </summary>

### Minor
* Flyout: make IE11 compatible (#138)

### Patch
<<<<<<< HEAD
* Switch: Disallow width shrinking in flex layouts
* Docs: Add a link to the sandbox
=======
>>>>>>> e7206963

</details>

## 0.66.0 (April 24, 2018)

### Minor
* Box: Added right to left language aware marginStart & marginEnd (#122)

### Patch

* Switch: Disallow width shrinking in flex layouts
* Masonry: Removed the unused "serverRender" prop
* Docs: Updated Box docs to include marginStart and marginEnd

## 0.65.0 (April 16, 2018)

### Minor

* Link: Remove duplicate CSS declaration (#118)
* Pulsar: Fix default prop value for size to match new design (#126)

### Patch

* Docs: Updated Masonry "comp" definition to be more descriptive
* Docs: Updated Pulsar docs to use new default size
* Internal: Added some header comments to internal components/utils
* Internal: Fixed a subtle bug in throttle that would cause longer than intended delays
* Masonry: Fixed a timing bug where Masonry's handleResize could be called after unmount
* Masonry: Added a debounce method and moved over some Masonry methods to use it

## 0.64.0 (April 12, 2018)

### Minor

* Icon: 4 new icons related to analytic stats (#105)
* GroupAvatar: Fix when there are no collaborators (#112)
* Flyout: Fix positioning during resize (#111)
* Modal: Update heading size + fix docs (#114)
* Pulsar: New blue ring design, size change from 96 to 136px (#115)
* Icon: 1 icon (circle-arrow-down) for search (#119)

### Patch

* Docs: Add live docs to TextField / TextArea (#116)
* Internal: Fix navigation to allow opening in new tabs (#120)

## 0.63.0 (March 26, 2018)

### Minor

* Masonry: Promotes ExperimentalMasonry to be Masonry. Complete re-write of
  measuring etc. (#101)
* Internal: Gestalt now is React 16.2.0 compatible. (#101)

## 0.62.1 (March 22, 2018)

### Patch

* Internal: Fix publish script to work for new Gestalt directory structure (#94)
* Heading / Text / SegmentedControl: Fix flow types when truncation is enabled (#98)

## 0.62.0 (March 21, 2018)

### Minor

* Heading / Text / SegmentedControl: Add `title` when `truncate` is set (#82)

### Patch

* Docs: Masonry locally on port `3000` + update the `README` with the latest commands (#89)
* Internal: No downtime when releasing the docs (#97)

## 0.61.0 (March 20, 2018)

### Minor

* Image: Don't show `alt` text when loading the image in FireFox. (#80)(#84)
* Tabs: Update the background color to be transparent for unselected tabs (#79)

### Patch

* Docs: Add live docs to Toast (#87)
* Internal: Convert `BrowserRouter` to `HashRouter` - fixes directly going to a component (#88)
* Docs: Add live docs to SegmentedControl (#90)

## 0.60.0 (March 13, 2018)

### Minor

* Masonry: Revert promotion of ExperimentalMasonry to be Masonry.
* Internal: Revert React 16 support

## 0.59.0 (March 13, 2018)

### Minor

* Masonry: Promotes ExperimentalMasonry to be Masonry. Complete re-write of
  measuring etc. (#46)
* Sticky: Fallback to position relative in IE11 (#51)
* Internal: Gestalt now is React 16.2.0 compatible (#53)
* SelectList: Hardcode 40px height for consistency (#57)

### Patch

* Internal: Split docs & integration tests into individual packages (#22)
* Flyout: Update the docs with correct flowtypes (#37)
* Internal: Removes [corkboard](https://yarnpkg.com/en/package/corkboard) from the docs (#41)
* Internal: User prettier for markdown and css (#45)
* Internal: Add script to run watcher & docs build concurrently (#49)
* Docs: Readme update to start docs server (#47)
* Docs: fix github source link (#50)
* Internal: IE11 fixes: fix images in docs / fix scrollbar always showing on proptable (#51)
* Docs: Use [create-react-app](https://github.com/facebook/create-react-app) to build and run the docs (#42)
* Docs: Add live docs for Tooltip (#63)
* Docs: Add live docs to Tabs (#65)
* Docs: Add live docs to Spinner (#66)
* Docs: Add live docs to SelectList (#69)
* Flow: Update the Flow typing for `children` prop to be up to date with Flow version (#70)
* ErrorFlyout / Toast / Tooltip: Add missing React proptyping to components (#73)
* Flow: Upgrade flow-bin to version 0.66.0 (#74)

## [0.58.0] (Feb 26, 2018)

### Minor

* Card: Adds an extra "image" property to help separate content (#19)
* GroupAvatar: Update sizes to be in line with other components (#30)
* Touchable: Adds support for `fullHeight` prop (#31)
* Toast: Fix Safari 9 thumbnail/text overlap (#33)

### Patch

* GroupAvatar: Fix text sizes for 1 collaborator (#32)
* Internal: Adds [Danger](http://danger.systems/js/) to pull requests. (#27)
* TextField: Remove duplicate logic opening the error flyout (#34)
* Internal: Re-exports flowtypes (#35)

## [0.57.1] (Feb 22, 2018)

### Patch

* Internal: Fix docs (StateRecorder) + run development mode locally + fix propType error #25

## [0.57.0] (Feb 22, 2018)

## Minor

* Sticky: Add zIndex support (#21)
* SearchField: Add custom `onBlur` prop / Rename syntheticEvent => event / Use stricter flowtype on event to remove if check (#17)
* Flyout: Allow for custom width (#16)
* ExperimentalMasonry: Reference measurementStore from props instead of instance (#14)

## Patch

* Docs: Netlify: Live preview with every PR (#18)
* Docs: Updates Heading, Image, Label & Text to use Example (#10)
* Docs: Container / ErrorFlyout / IconButton / Label / Pog / SearchField: add live docs (#12)
* Docs: Flyout / Mask / Pulsar: add live docs (#15)
* Docs: Readme updates (#3) (#8)
* Docs: Publish docs when releasing (#1)
* Docs: Fixes syntax errors in a few live examples (#6)
* Docs: Move .corkboard/ to docs/ and isolate components (#9)
* Docs: Removes function syntax from cards (#7)
* Build: Fixes repo url in docs build script (#4)
* Internal: Webpack 3 upgrade (#11)

[0.57.1]: https://deploy-preview-26--gestalt.netlify.com/
[0.57.0]: https://deploy-preview-24--gestalt.netlify.com/<|MERGE_RESOLUTION|>--- conflicted
+++ resolved
@@ -10,11 +10,7 @@
 * Flyout: make IE11 compatible (#138)
 
 ### Patch
-<<<<<<< HEAD
-* Switch: Disallow width shrinking in flex layouts
 * Docs: Add a link to the sandbox
-=======
->>>>>>> e7206963
 
 </details>
 
