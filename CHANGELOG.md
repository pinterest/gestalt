--- conflicted
+++ resolved
@@ -7,11 +7,8 @@
   </summary>
 
 ### Minor
-<<<<<<< HEAD
+* Internal: Remove dead example code from docs (#211)
 * Internal: Fix react router dependencies (#212)
-=======
-* Internal: Remove dead example code from docs (#211)
->>>>>>> d2237251
 
 ### Patch
 
