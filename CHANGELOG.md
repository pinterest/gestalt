## [Unreleased]

<details>
  <summary>
    Changes that have landed in master but are not yet released.
    Click to see more.
  </summary>

### Minor

- Internal: Reverts upgrade to `postcss-preset-env` due to a bug in how it interacts with CSS modules (#451)
- Box: update docs to mention new `ref` functionality (#450)
<<<<<<< HEAD
- IconButton: add `title` for hover text, using existing `accessibilityLabel` (453)
=======
- Layer: Warn instead of erroring when server-rendering (#454)
>>>>>>> fa97c562

### Patch

</details>

## 0.86.1 (January 3, 2019)

### Patch

- Box: add displayName to Box to maintain current naming in snapshots (#446)

## 0.86.0 (January 3, 2019)

### Minor

- Icon: adding new icons for editing (#440)
- Icon: adding canonical pin icon (#438)
- Box: Add ref forwarding (#431)
- Masonry: Removed onFinishedRendering prop because better test alternatives could be used (#435)
- Internal: Removes integration tests (#439)
- Tooltip: Deprecate component and remove from exports (includes codemod) (#412)

### Patch

- Internal: Migrated `postcss-cssnext` to `postcss-preset-env` and removed `color()` function (#432)
- Docs: Update `Link` docs to indicate `href` is required (#437)

## 0.85.0 (December 10, 2018)

### Minor

- Icon: adding new icons (#425)
- Color: Change Pinterest Red from BD081C to E60023 (#429)

## 0.84.0 (November 29, 2018)

### Minor

- Masonry: Add a onFinishedRendering prop which allows for better testing (#423)
- Tabs: (Update to #368) Use composite of index and href for tab keys (#419)
- Text: Default value for leading is now undefined to allow browser to determine line-height based on language (#421)

### Patch

- Internal: Fixed a test that started flaking out with React 16.6 (#410)
- Docs: Updated some Masonry props descriptions (#417)

## 0.83.0 (October 25, 2018)

### Minor

- Internal: Bump version of React and related packages (#406)
- Internal: Bump all eslint and stylelint packages (#400)
- Icon: add new icons for text alignment
- Tooltip: Merge abilities into Flyout for future deprecation (#403)
- IconButton: Add new bgColor option "gray" (#405)

## 0.82.0 (October 12, 2018)

### Minor

- Icon: Add compose icon (#358)
- SearchField: Add `autoComplete` prop for parity with `TextField` (#363)
- Tabs: Add optional wrap prop (#361)
- Checkbox: Add optional onClick prop (#364)
- Flow: Bump to version `0.81.0` (#376)
- Tabs: Use href for key instead of index (#368)
- Pulsar: Updated animation that hides ring, allowing full visibility of content underneath (#394)

### Patch

- Internal: Exclude node_modules from babelification (#382)
- Internal: publish `README.md` (#367)
- Internal: add `GH_TOKEN` to docker-compose file for greenkeeper (#378)
- Internal: add greenkeeper env variables to docker-compose and buildkite files (#381)

## 0.81.0 (September 11, 2018)

### Minor

- TextField / TextArea / SelectList: Fix issue with flyout when `errorMessage` is set (#350)
- Icon: Add download svg (#341)
- Masonry: Remove mention of server rendering (#342)

## 0.80.0 (September 7, 2018)

### Minor

- Internal: Update flow-typed def for jest to match jest version (#346)
- Masonry: new MasonryInfiniteBeta and MasonryBeta (#329)

## 0.79.2 (September 5, 2018)

### Minor

- Button: Fix transparent button on blue background (#316)
- Flyout: Add new prop `shouldFocus` to override focus on open behavior. _Has codemod_ (#325)
- Icon: Add camera roll icon (#317)
- Video: Make a11y label props required in Video component (#321)
- Internal: Add in greenkeeper-lockfile for auto updates (#327)

### Patch

- Modal: set content width to 100% to prevent overflow bug in IE (#315)
- Modal: change Box width from using column to width property (#338)

## 0.79.1 (August 24, 2018)

### Patch

- Masonry: Add missing defaultProps and handleResize (#313)

## 0.79.0 (August 22, 2018)

### Minor

- Masonry: MasonryInfinite for infinite fetching (#307)

## 0.78.0 (August 20, 2018)

### Minor

- Internal: Turn on sketchy-number flow lint rules as an error (#293)
- TextArea: Add an onKeyDown prop (#303)
- TextField: Add an onKeyDown prop (#303)
- Internal: Add flow types to `Box` transform functors (#299)
- Icon: Fix cog icon rotation (#308)

## 0.77.0 (July 30, 2018)

### Minor

- Checkbox: Add error prop and styling (#287)
- Internal: Bump flow version to 0.77.0 (#289)
- Internal: Add flow typed definitions for node-fetch and filesize (#290)
- Collage: Add new Collage component to Gestalt (#291)
- Internal: Turn on all non-sketchy flow lint rules as errors (#292)
- Masonry: Add configurable virtual bounds (#294)

## 0.76.1 (July 17, 2018)

### Patch

- Masonry: Fix React prop typing for `layout` (#284)

## 0.76.0 (July 17, 2018)

### Minor

- Icon: reduce filesize of each icon with 40% + add new icons (#269)
- Colors: Darken gray and darkGray so they're AA accessible at smaller sizes (#276)
- Video: Add a gradient overlay on the control bar (#27)
- Layer: Layer component is now exported for use and has documentation
- TextArea: Add a hasError prop (#280)
- Icon: Add new `megaphone` icon (#281)

### Patch

- Icon: Fix `envelope` icon + add `gmail` (#270)
- Internal: Fix release script for gh-pages (#266)
- Flow: Bump Flow to version 0.75.0 in gestalt (#268)
- Internal: Bump all eslint plugin packages in prep for eslint5 (#273)

## 0.75.0 (Jun 27, 2018)

### Minor

- Box: Add `visuallyHidden` as a display option (#262)
- Icon: Add one new icon (globe-checked) for claimed website (#264)

### Patch

- Docs: Fix "fit" labels in Image docs example (#259)
- Internal: Set up pre-commit hooks for linting and testing (#258)
- Internal: Fix peer dependency issues with stylint and jest-pupeteer (#260)
- Internal: Add eslint-import/no-relative-parent-imports rule (#261)

## 0.74.0 (Jun 13, 2018)

### Minor

- ErrorFlyout: Deprecate component and remove from Gestalt (#251)

### Patch

- Danger: Separate danger rules out into separate files (#253)
- Modal: Fix issue with outside click error bubbling (#254)

## 0.73.0 (Jun 8, 2018)

### Minor

- Masonry: Makes Masonry React Async compatible (#227)
- SegmentedControl: Change flow type of `items` to `React.Node` (#230)
- Video: Add jsdom browser specific tests (#205)
- Flyout: Merge ErrorFlyout abilities into Flyout (#242)
- Flyout: Support blue Flyouts (#249)
- Card: Make Card explicitely use box-sizing: content-box (#243)
- GroupAvatar: Text sizes are consistent with Avatar and `size` prop is now optional. (#244)
- Video: Move initial video setup calls to componentDidMount (#245)

### Patch

- Internal: add better basic test coverage (#231)
- Modal: Refactor internals and remove responsive behavior (#218)
- Internal: update to jsdom only tests (#232)
- Internal: Upgrade to Jest 23 (#233)
- Internal: Upgrade to Stylelint 9.2.1 (#235)
- Avatar/GroupAvatar: Add additional tests for 100% coverage (#236)
- Avatar: fix error when name is falsey (#248)
- Button/Icon: Add additional tests for 100% coverage (#237)
- Flyout/SegmentedControl: Add additional tests for 100% coverage (#238)
- Touchable: Add additional tests for 100% coverage (#239)
- Internal: Add Codecov badge to README (#241)

## 0.72.0 (May 30, 2018)

### Minor

- Video: Added new `onSeek` callback prop to `Video` component (#209)
- Video: Added new `onReady` callback prop to `Video` component (#210)
- Internal: Remove dead example code from docs (#211)
- Internal: Fix react router dependencies (#212)
- Internal: Fix package.json dependency locations (#213)
- Flow: Fix Flow errors in the `docs/` directory (#214)
- Flow: Fix remaining errors in the `docs/` directory and enable Flow (#215)
- Docs: Fix indentation on gestalt docs code examples (#219)
- Docs: Fix broken Link component in docs app (#220)
- SelectList: Makes SelectList React Async compatible (#221)
- TextArea: Makes TextArea React Async compatible (#222)
- TextField: Makes TextField React Async compatible (#223)
- ScrollContainer: Makes ScrollContainer React Async compatible (#224)
- Video: Fix Video playback on SSR if playing is true on first mount (#225)

## 0.71.0 (May 23, 2018)

### Minor

- Drop support for React 15 and bump React 16 version (#168)
- Colors: Update blue color (#193)
- Video: Fix background color for fullscreen video playback (#198)
- Internal: Refactor Modal docs to kill StateRecorder (#199)
- Internal: Add eslint-plugin-eslint-comments with recommended settings (#200)
- Video: Makes `aspectRatio` a required prop for `Video` (#201)
- Video: Pass events through to callback functions (#203)
- Touchable: Add event targets to Flow typing for callbacks (#204)
- Video: Add new `onEnded` prop for media end event (#207)

### Patch

- Internal: Add code coverage to PRs (#185)
- Internal: Internal: Convert ghostjs to puppeteer (#182)
- Internal: Update Jest and use multi-project runner (#158)
- Internal: Fix import path for boxperf script (#188)
- Internal: Turn on eslint-plugin-import rules already being followed (#189)
- Docs: Add live docs to Letterbox (#190)
- Docs: Move CardPage rendering into the Route render prop (#191)
- Internal: Turn on all react recommended linters (#192)
- Internal: Merge jest-pupeteer eslint file into main one (#193)
- Docs: Rewrite Column doc to remove scope prop from Example (#196)
- Video: Fix broken equality check for Video `src` prop (#202)
- Internal: Move stylelint config to separate file (#206)

## 0.70.0 (May 15, 2018)

### Minor

- Avatar / GroupAvatar: make outline configurable(#173)
- Masonry: Update non-virtualized Masonry to render all items regardless of the window
- ExperimentalMasonry: remove component (#183)
- Internal: Add flow-typed files for third party packages (#174)
- Internal: Remove unused linter suppressions (#180)
- Internal: Add eslint-plugin-jest with recommended settings (#181)
- Internal: Add Flow type checking to Jest test files (#184)
- Video: Better existing callbacks, new playback rate prop, new loading callback (#174)
- Internal: Turn the [import/first](https://github.com/benmosher/eslint-plugin-import/blob/master/docs/rules/first.md) rule back on (#186)

## 0.69.0 (May 10, 2018)

### Minor

- Sticky: Expand threshold options to take string values (#166)
- Avatar: Fall back to default letter if image does not load (#156)
- Video: Add new Video component to Gestalt (#150)
- Video: Add `aspectRatio` prop to Video and hide fullscreen on unsupported browsers (#171)

### Patch

- Internal: Add bundle size impact reporting (#146)
- Pulsar: Updated styles to use border box so pulsar doesn't extend out of container div (#169)
- Docs: Fix home link (#170)

## 0.68.1 (May 8, 2018)

### Patch

- Masonry: Don't pass Infinity as style value (#163)
- Internal: Generate stats file during build (#160)
- Flow: Upgrade flow-bin to version 0.71.0 (#155)
- Internal: update `yarn.lock` (#152)
- Docs: include images in repo (#151)
- Docs: updated design (#154)

## 0.68.0 (May 3, 2018)

### Minor

- Button / SearchField / SegmentedControl / SelectList / Tabs / TextField: consistent sizing + improve Windows compatibility (#148)
- Icon: Add new prop to Icon -- dangerouslySetSvgPath (#142)

## 0.67.0 (April 25, 2018)

### Minor

- Flyout: make IE11 compatible (#138)
- Icon: Add new GIF icon (#143)

### Patch

- Box: Fixed negative margins for Box marginStart and marginEnd
- Docs: Add a link to the sandbox

## 0.66.0 (April 24, 2018)

### Minor

- Box: Added right to left language aware marginStart & marginEnd (#122)

### Patch

- Switch: Disallow width shrinking in flex layouts
- Masonry: Removed the unused "serverRender" prop
- Docs: Updated Box docs to include marginStart and marginEnd

## 0.65.0 (April 16, 2018)

### Minor

- Link: Remove duplicate CSS declaration (#118)
- Pulsar: Fix default prop value for size to match new design (#126)

### Patch

- Docs: Updated Masonry "comp" definition to be more descriptive
- Docs: Updated Pulsar docs to use new default size
- Internal: Added some header comments to internal components/utils
- Internal: Fixed a subtle bug in throttle that would cause longer than intended delays
- Masonry: Fixed a timing bug where Masonry's handleResize could be called after unmount
- Masonry: Added a debounce method and moved over some Masonry methods to use it

## 0.64.0 (April 12, 2018)

### Minor

- Icon: 4 new icons related to analytic stats (#105)
- GroupAvatar: Fix when there are no collaborators (#112)
- Flyout: Fix positioning during resize (#111)
- Modal: Update heading size + fix docs (#114)
- Pulsar: New blue ring design, size change from 96 to 136px (#115)
- Icon: 1 icon (circle-arrow-down) for search (#119)

### Patch

- Docs: Add live docs to TextField / TextArea (#116)
- Internal: Fix navigation to allow opening in new tabs (#120)

## 0.63.0 (March 26, 2018)

### Minor

- Masonry: Promotes ExperimentalMasonry to be Masonry. Complete re-write of
  measuring etc. (#101)
- Internal: Gestalt now is React 16.2.0 compatible. (#101)

## 0.62.1 (March 22, 2018)

### Patch

- Internal: Fix publish script to work for new Gestalt directory structure (#94)
- Heading / Text / SegmentedControl: Fix flow types when truncation is enabled (#98)

## 0.62.0 (March 21, 2018)

### Minor

- Heading / Text / SegmentedControl: Add `title` when `truncate` is set (#82)

### Patch

- Docs: Masonry locally on port `3000` + update the `README` with the latest commands (#89)
- Internal: No downtime when releasing the docs (#97)

## 0.61.0 (March 20, 2018)

### Minor

- Image: Don't show `alt` text when loading the image in FireFox. (#80)(#84)
- Tabs: Update the background color to be transparent for unselected tabs (#79)

### Patch

- Docs: Add live docs to Toast (#87)
- Internal: Convert `BrowserRouter` to `HashRouter` - fixes directly going to a component (#88)
- Docs: Add live docs to SegmentedControl (#90)

## 0.60.0 (March 13, 2018)

### Minor

- Masonry: Revert promotion of ExperimentalMasonry to be Masonry.
- Internal: Revert React 16 support

## 0.59.0 (March 13, 2018)

### Minor

- Masonry: Promotes ExperimentalMasonry to be Masonry. Complete re-write of
  measuring etc. (#46)
- Sticky: Fallback to position relative in IE11 (#51)
- Internal: Gestalt now is React 16.2.0 compatible (#53)
- SelectList: Hardcode 40px height for consistency (#57)

### Patch

- Internal: Split docs & integration tests into individual packages (#22)
- Flyout: Update the docs with correct flowtypes (#37)
- Internal: Removes [corkboard](https://yarnpkg.com/en/package/corkboard) from the docs (#41)
- Internal: User prettier for markdown and css (#45)
- Internal: Add script to run watcher & docs build concurrently (#49)
- Docs: Readme update to start docs server (#47)
- Docs: fix github source link (#50)
- Internal: IE11 fixes: fix images in docs / fix scrollbar always showing on proptable (#51)
- Docs: Use [create-react-app](https://github.com/facebook/create-react-app) to build and run the docs (#42)
- Docs: Add live docs for Tooltip (#63)
- Docs: Add live docs to Tabs (#65)
- Docs: Add live docs to Spinner (#66)
- Docs: Add live docs to SelectList (#69)
- Flow: Update the Flow typing for `children` prop to be up to date with Flow version (#70)
- ErrorFlyout / Toast / Tooltip: Add missing React proptyping to components (#73)
- Flow: Upgrade flow-bin to version 0.66.0 (#74)

## [0.58.0] (Feb 26, 2018)

### Minor

- Card: Adds an extra "image" property to help separate content (#19)
- GroupAvatar: Update sizes to be in line with other components (#30)
- Touchable: Adds support for `fullHeight` prop (#31)
- Toast: Fix Safari 9 thumbnail/text overlap (#33)

### Patch

- GroupAvatar: Fix text sizes for 1 collaborator (#32)
- Internal: Adds [Danger](http://danger.systems/js/) to pull requests. (#27)
- TextField: Remove duplicate logic opening the error flyout (#34)
- Internal: Re-exports flowtypes (#35)

## [0.57.1] (Feb 22, 2018)

### Patch

- Internal: Fix docs (StateRecorder) + run development mode locally + fix propType error #25

## [0.57.0] (Feb 22, 2018)

## Minor

- Sticky: Add zIndex support (#21)
- SearchField: Add custom `onBlur` prop / Rename syntheticEvent => event / Use stricter flowtype on event to remove if check (#17)
- Flyout: Allow for custom width (#16)
- ExperimentalMasonry: Reference measurementStore from props instead of instance (#14)

## Patch

- Docs: Netlify: Live preview with every PR (#18)
- Docs: Updates Heading, Image, Label & Text to use Example (#10)
- Docs: Container / ErrorFlyout / IconButton / Label / Pog / SearchField: add live docs (#12)
- Docs: Flyout / Mask / Pulsar: add live docs (#15)
- Docs: Readme updates (#3) (#8)
- Docs: Publish docs when releasing (#1)
- Docs: Fixes syntax errors in a few live examples (#6)
- Docs: Move .corkboard/ to docs/ and isolate components (#9)
- Docs: Removes function syntax from cards (#7)
- Build: Fixes repo url in docs build script (#4)
- Internal: Webpack 3 upgrade (#11)

[0.57.1]: https://deploy-preview-26--gestalt.netlify.com/
[0.57.0]: https://deploy-preview-24--gestalt.netlify.com/<|MERGE_RESOLUTION|>--- conflicted
+++ resolved
@@ -10,11 +10,8 @@
 
 - Internal: Reverts upgrade to `postcss-preset-env` due to a bug in how it interacts with CSS modules (#451)
 - Box: update docs to mention new `ref` functionality (#450)
-<<<<<<< HEAD
 - IconButton: add `title` for hover text, using existing `accessibilityLabel` (453)
-=======
 - Layer: Warn instead of erroring when server-rendering (#454)
->>>>>>> fa97c562
 
 ### Patch
 
