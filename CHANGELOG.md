## [Unreleased]

<details>
  <summary>
    Changes that have landed in master but are not yet released.
    Click to see more.
  </summary>

### Minor
<<<<<<< HEAD

- Icon: reduce filesize of each icon with 40% + add new icons (#269)
- Colors: Darken gray and darkGray so they're AA accessible at smaller sizes (#276)
- Video: Add a gradient overlay on the control bar (#27)
- Layer: Layer component is now exported for use and has documentation
- TextArea: Add a hasError prop (#280)
=======
* Button: Fix transparent button on blue background (#316)
* Icon: Add camera roll icon (#317)

### Patch

* Modal: set content width to 100% to prevent overflow bug in IE (#315)

</details>

## 0.79.1 (August 24, 2018)

### Patch

* Masonry: Add missing defaultProps and handleResize (#313)

## 0.79.0 (August 22, 2018)

### Minor

* Masonry: MasonryInfinite for infinite fetching (#307)

## 0.78.0 (August 20, 2018)

### Minor

* Internal: Turn on sketchy-number flow lint rules as an error (#293)
* TextArea: Add an onKeyDown prop (#303)
* TextField: Add an onKeyDown prop (#303)
* Internal: Add flow types to `Box` transform functors (#299)
* Icon: Fix cog icon rotation (#308)

## 0.77.0 (July 30, 2018)

### Minor

* Checkbox: Add error prop and styling (#287)
* Internal: Bump flow version to 0.77.0 (#289)
* Internal: Add flow typed definitions for node-fetch and filesize (#290)
* Collage: Add new Collage component to Gestalt (#291)
* Internal: Turn on all non-sketchy flow lint rules as errors (#292)
* Masonry: Add configurable virtual bounds (#294)

## 0.76.1 (July 17, 2018)

### Patch

* Masonry: Fix React prop typing for `layout` (#284)

## 0.76.0 (July 17, 2018)

### Minor

* Icon: reduce filesize of each icon with 40% + add new icons (#269)
* Colors: Darken gray and darkGray so they're AA accessible at smaller sizes (#276)
* Video: Add a gradient overlay on the control bar (#27)
* Layer: Layer component is now exported for use and has documentation
* TextArea: Add a hasError prop (#280)
* Icon: Add new `megaphone` icon (#281)
>>>>>>> 1001767d

### Patch

- Icon: Fix `envelope` icon + add `gmail` (#270)
- Internal: Fix release script for gh-pages (#266)
- Flow: Bump Flow to version 0.75.0 in gestalt (#268)
- Internal: Bump all eslint plugin packages in prep for eslint5 (#273)

## 0.75.0 (Jun 27, 2018)

### Minor

- Box: Add `visuallyHidden` as a display option (#262)
- Icon: Add one new icon (globe-checked) for claimed website (#264)

### Patch

- Docs: Fix "fit" labels in Image docs example (#259)
- Internal: Set up pre-commit hooks for linting and testing (#258)
- Internal: Fix peer dependency issues with stylint and jest-pupeteer (#260)
- Internal: Add eslint-import/no-relative-parent-imports rule (#261)

## 0.74.0 (Jun 13, 2018)

### Minor

- ErrorFlyout: Deprecate component and remove from Gestalt (#251)

### Patch

- Danger: Separate danger rules out into separate files (#253)
- Modal: Fix issue with outside click error bubbling (#254)

## 0.73.0 (Jun 8, 2018)

### Minor

- Masonry: Makes Masonry React Async compatible (#227)
- SegmentedControl: Change flow type of `items` to `React.Node` (#230)
- Video: Add jsdom browser specific tests (#205)
- Flyout: Merge ErrorFlyout abilities into Flyout (#242)
- Flyout: Support blue Flyouts (#249)
- Card: Make Card explicitely use box-sizing: content-box (#243)
- GroupAvatar: Text sizes are consistent with Avatar and `size` prop is now optional. (#244)
- Video: Move initial video setup calls to componentDidMount (#245)

### Patch

- Internal: add better basic test coverage (#231)
- Modal: Refactor internals and remove responsive behavior (#218)
- Internal: update to jsdom only tests (#232)
- Internal: Upgrade to Jest 23 (#233)
- Internal: Upgrade to Stylelint 9.2.1 (#235)
- Avatar/GroupAvatar: Add additional tests for 100% coverage (#236)
- Avatar: fix error when name is falsey (#248)
- Button/Icon: Add additional tests for 100% coverage (#237)
- Flyout/SegmentedControl: Add additional tests for 100% coverage (#238)
- Touchable: Add additional tests for 100% coverage (#239)
- Internal: Add Codecov badge to README (#241)

## 0.72.0 (May 30, 2018)

### Minor

- Video: Added new `onSeek` callback prop to `Video` component (#209)
- Video: Added new `onReady` callback prop to `Video` component (#210)
- Internal: Remove dead example code from docs (#211)
- Internal: Fix react router dependencies (#212)
- Internal: Fix package.json dependency locations (#213)
- Flow: Fix Flow errors in the `docs/` directory (#214)
- Flow: Fix remaining errors in the `docs/` directory and enable Flow (#215)
- Docs: Fix indentation on gestalt docs code examples (#219)
- Docs: Fix broken Link component in docs app (#220)
- SelectList: Makes SelectList React Async compatible (#221)
- TextArea: Makes TextArea React Async compatible (#222)
- TextField: Makes TextField React Async compatible (#223)
- ScrollContainer: Makes ScrollContainer React Async compatible (#224)
- Video: Fix Video playback on SSR if playing is true on first mount (#225)

## 0.71.0 (May 23, 2018)

### Minor

- Drop support for React 15 and bump React 16 version (#168)
- Colors: Update blue color (#193)
- Video: Fix background color for fullscreen video playback (#198)
- Internal: Refactor Modal docs to kill StateRecorder (#199)
- Internal: Add eslint-plugin-eslint-comments with recommended settings (#200)
- Video: Makes `aspectRatio` a required prop for `Video` (#201)
- Video: Pass events through to callback functions (#203)
- Touchable: Add event targets to Flow typing for callbacks (#204)
- Video: Add new `onEnded` prop for media end event (#207)

### Patch

- Internal: Add code coverage to PRs (#185)
- Internal: Internal: Convert ghostjs to puppeteer (#182)
- Internal: Update Jest and use multi-project runner (#158)
- Internal: Fix import path for boxperf script (#188)
- Internal: Turn on eslint-plugin-import rules already being followed (#189)
- Docs: Add live docs to Letterbox (#190)
- Docs: Move CardPage rendering into the Route render prop (#191)
- Internal: Turn on all react recommended linters (#192)
- Internal: Merge jest-pupeteer eslint file into main one (#193)
- Docs: Rewrite Column doc to remove scope prop from Example (#196)
- Video: Fix broken equality check for Video `src` prop (#202)
- Internal: Move stylelint config to separate file (#206)

## 0.70.0 (May 15, 2018)

### Minor

- Avatar / GroupAvatar: make outline configurable(#173)
- Masonry: Update non-virtualized Masonry to render all items regardless of the window
- ExperimentalMasonry: remove component (#183)
- Internal: Add flow-typed files for third party packages (#174)
- Internal: Remove unused linter suppressions (#180)
- Internal: Add eslint-plugin-jest with recommended settings (#181)
- Internal: Add Flow type checking to Jest test files (#184)
- Video: Better existing callbacks, new playback rate prop, new loading callback (#174)
- Internal: Turn the [import/first](https://github.com/benmosher/eslint-plugin-import/blob/master/docs/rules/first.md) rule back on (#186)

## 0.69.0 (May 10, 2018)

### Minor

- Sticky: Expand threshold options to take string values (#166)
- Avatar: Fall back to default letter if image does not load (#156)
- Video: Add new Video component to Gestalt (#150)
- Video: Add `aspectRatio` prop to Video and hide fullscreen on unsupported browsers (#171)

### Patch

- Internal: Add bundle size impact reporting (#146)
- Pulsar: Updated styles to use border box so pulsar doesn't extend out of container div (#169)
- Docs: Fix home link (#170)

## 0.68.1 (May 8, 2018)

### Patch

- Masonry: Don't pass Infinity as style value (#163)
- Internal: Generate stats file during build (#160)
- Flow: Upgrade flow-bin to version 0.71.0 (#155)
- Internal: update `yarn.lock` (#152)
- Docs: include images in repo (#151)
- Docs: updated design (#154)

## 0.68.0 (May 3, 2018)

### Minor

- Button / SearchField / SegmentedControl / SelectList / Tabs / TextField: consistent sizing + improve Windows compatibility (#148)
- Icon: Add new prop to Icon -- dangerouslySetSvgPath (#142)

## 0.67.0 (April 25, 2018)

### Minor

- Flyout: make IE11 compatible (#138)
- Icon: Add new GIF icon (#143)

### Patch

- Box: Fixed negative margins for Box marginStart and marginEnd
- Docs: Add a link to the sandbox

## 0.66.0 (April 24, 2018)

### Minor

- Box: Added right to left language aware marginStart & marginEnd (#122)

### Patch

- Switch: Disallow width shrinking in flex layouts
- Masonry: Removed the unused "serverRender" prop
- Docs: Updated Box docs to include marginStart and marginEnd

## 0.65.0 (April 16, 2018)

### Minor

- Link: Remove duplicate CSS declaration (#118)
- Pulsar: Fix default prop value for size to match new design (#126)

### Patch

- Docs: Updated Masonry "comp" definition to be more descriptive
- Docs: Updated Pulsar docs to use new default size
- Internal: Added some header comments to internal components/utils
- Internal: Fixed a subtle bug in throttle that would cause longer than intended delays
- Masonry: Fixed a timing bug where Masonry's handleResize could be called after unmount
- Masonry: Added a debounce method and moved over some Masonry methods to use it

## 0.64.0 (April 12, 2018)

### Minor

- Icon: 4 new icons related to analytic stats (#105)
- GroupAvatar: Fix when there are no collaborators (#112)
- Flyout: Fix positioning during resize (#111)
- Modal: Update heading size + fix docs (#114)
- Pulsar: New blue ring design, size change from 96 to 136px (#115)
- Icon: 1 icon (circle-arrow-down) for search (#119)

### Patch

- Docs: Add live docs to TextField / TextArea (#116)
- Internal: Fix navigation to allow opening in new tabs (#120)

## 0.63.0 (March 26, 2018)

### Minor

- Masonry: Promotes ExperimentalMasonry to be Masonry. Complete re-write of
  measuring etc. (#101)
- Internal: Gestalt now is React 16.2.0 compatible. (#101)

## 0.62.1 (March 22, 2018)

### Patch

- Internal: Fix publish script to work for new Gestalt directory structure (#94)
- Heading / Text / SegmentedControl: Fix flow types when truncation is enabled (#98)

## 0.62.0 (March 21, 2018)

### Minor

- Heading / Text / SegmentedControl: Add `title` when `truncate` is set (#82)

### Patch

- Docs: Masonry locally on port `3000` + update the `README` with the latest commands (#89)
- Internal: No downtime when releasing the docs (#97)

## 0.61.0 (March 20, 2018)

### Minor

- Image: Don't show `alt` text when loading the image in FireFox. (#80)(#84)
- Tabs: Update the background color to be transparent for unselected tabs (#79)

### Patch

- Docs: Add live docs to Toast (#87)
- Internal: Convert `BrowserRouter` to `HashRouter` - fixes directly going to a component (#88)
- Docs: Add live docs to SegmentedControl (#90)

## 0.60.0 (March 13, 2018)

### Minor

- Masonry: Revert promotion of ExperimentalMasonry to be Masonry.
- Internal: Revert React 16 support

## 0.59.0 (March 13, 2018)

### Minor

- Masonry: Promotes ExperimentalMasonry to be Masonry. Complete re-write of
  measuring etc. (#46)
- Sticky: Fallback to position relative in IE11 (#51)
- Internal: Gestalt now is React 16.2.0 compatible (#53)
- SelectList: Hardcode 40px height for consistency (#57)

### Patch

- Internal: Split docs & integration tests into individual packages (#22)
- Flyout: Update the docs with correct flowtypes (#37)
- Internal: Removes [corkboard](https://yarnpkg.com/en/package/corkboard) from the docs (#41)
- Internal: User prettier for markdown and css (#45)
- Internal: Add script to run watcher & docs build concurrently (#49)
- Docs: Readme update to start docs server (#47)
- Docs: fix github source link (#50)
- Internal: IE11 fixes: fix images in docs / fix scrollbar always showing on proptable (#51)
- Docs: Use [create-react-app](https://github.com/facebook/create-react-app) to build and run the docs (#42)
- Docs: Add live docs for Tooltip (#63)
- Docs: Add live docs to Tabs (#65)
- Docs: Add live docs to Spinner (#66)
- Docs: Add live docs to SelectList (#69)
- Flow: Update the Flow typing for `children` prop to be up to date with Flow version (#70)
- ErrorFlyout / Toast / Tooltip: Add missing React proptyping to components (#73)
- Flow: Upgrade flow-bin to version 0.66.0 (#74)

## [0.58.0] (Feb 26, 2018)

### Minor

- Card: Adds an extra "image" property to help separate content (#19)
- GroupAvatar: Update sizes to be in line with other components (#30)
- Touchable: Adds support for `fullHeight` prop (#31)
- Toast: Fix Safari 9 thumbnail/text overlap (#33)

### Patch

- GroupAvatar: Fix text sizes for 1 collaborator (#32)
- Internal: Adds [Danger](http://danger.systems/js/) to pull requests. (#27)
- TextField: Remove duplicate logic opening the error flyout (#34)
- Internal: Re-exports flowtypes (#35)

## [0.57.1] (Feb 22, 2018)

### Patch

- Internal: Fix docs (StateRecorder) + run development mode locally + fix propType error #25

## [0.57.0] (Feb 22, 2018)

## Minor

- Sticky: Add zIndex support (#21)
- SearchField: Add custom `onBlur` prop / Rename syntheticEvent => event / Use stricter flowtype on event to remove if check (#17)
- Flyout: Allow for custom width (#16)
- ExperimentalMasonry: Reference measurementStore from props instead of instance (#14)

## Patch

- Docs: Netlify: Live preview with every PR (#18)
- Docs: Updates Heading, Image, Label & Text to use Example (#10)
- Docs: Container / ErrorFlyout / IconButton / Label / Pog / SearchField: add live docs (#12)
- Docs: Flyout / Mask / Pulsar: add live docs (#15)
- Docs: Readme updates (#3) (#8)
- Docs: Publish docs when releasing (#1)
- Docs: Fixes syntax errors in a few live examples (#6)
- Docs: Move .corkboard/ to docs/ and isolate components (#9)
- Docs: Removes function syntax from cards (#7)
- Build: Fixes repo url in docs build script (#4)
- Internal: Webpack 3 upgrade (#11)

[0.57.1]: https://deploy-preview-26--gestalt.netlify.com/
[0.57.0]: https://deploy-preview-24--gestalt.netlify.com/<|MERGE_RESOLUTION|>--- conflicted
+++ resolved
@@ -7,14 +7,7 @@
   </summary>
 
 ### Minor
-<<<<<<< HEAD
-
-- Icon: reduce filesize of each icon with 40% + add new icons (#269)
-- Colors: Darken gray and darkGray so they're AA accessible at smaller sizes (#276)
-- Video: Add a gradient overlay on the control bar (#27)
-- Layer: Layer component is now exported for use and has documentation
-- TextArea: Add a hasError prop (#280)
-=======
+
 * Button: Fix transparent button on blue background (#316)
 * Icon: Add camera roll icon (#317)
 
@@ -73,7 +66,6 @@
 * Layer: Layer component is now exported for use and has documentation
 * TextArea: Add a hasError prop (#280)
 * Icon: Add new `megaphone` icon (#281)
->>>>>>> 1001767d
 
 ### Patch
 
