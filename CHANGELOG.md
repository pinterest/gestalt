## [Unreleased]

<details>
  <summary>
    Changes that have landed in master but are not yet released.
    Click to see more.
  </summary>

### Minor

### Patch

* Switch: Disallow width shrinking in flex layouts
* Masonry: Removed the unused "serverRender" prop

</details>

## 0.65.0 (April 16, 2018)

### Minor

* Link: Remove duplicate CSS declaration (#118)
<<<<<<< HEAD
* Box: Added right to left language aware marginStart & marginEnd (#122)
### Patch

* Docs: Updated Masonry "comp" definition to be more descriptive
* Docs: Added some header comments to internal components/utils
* Docs: Updated Box docs to include marginStart and marginEnd
  </details>

</details>
=======
* Pulsar: Fix default prop value for size to match new design (#126)

### Patch

* Docs: Updated Masonry "comp" definition to be more descriptive
* Docs: Updated Pulsar docs to use new default size
* Internal: Added some header comments to internal components/utils
* Internal: Fixed a subtle bug in throttle that would cause longer than intended delays
* Masonry: Fixed a timing bug where Masonry's handleResize could be called after unmount
* Masonry: Added a debounce method and moved over some Masonry methods to use it
>>>>>>> c89d35b5

## 0.64.0 (April 12, 2018)

### Minor

* Icon: 4 new icons related to analytic stats (#105)
* GroupAvatar: Fix when there are no collaborators (#112)
* Flyout: Fix positioning during resize (#111)
* Modal: Update heading size + fix docs (#114)
* Pulsar: New blue ring design, size change from 96 to 136px (#115)
* Icon: 1 icon (circle-arrow-down) for search (#119)

### Patch

* Docs: Add live docs to TextField / TextArea (#116)
* Internal: Fix navigation to allow opening in new tabs (#120)

## 0.63.0 (March 26, 2018)

### Minor

* Masonry: Promotes ExperimentalMasonry to be Masonry. Complete re-write of
  measuring etc. (#101)
* Internal: Gestalt now is React 16.2.0 compatible. (#101)

## 0.62.1 (March 22, 2018)

### Patch

* Internal: Fix publish script to work for new Gestalt directory structure (#94)
* Heading / Text / SegmentedControl: Fix flow types when truncation is enabled (#98)

## 0.62.0 (March 21, 2018)

### Minor

* Heading / Text / SegmentedControl: Add `title` when `truncate` is set (#82)

### Patch

* Docs: Masonry locally on port `3000` + update the `README` with the latest commands (#89)
* Internal: No downtime when releasing the docs (#97)

## 0.61.0 (March 20, 2018)

### Minor

* Image: Don't show `alt` text when loading the image in FireFox. (#80)(#84)
* Tabs: Update the background color to be transparent for unselected tabs (#79)

### Patch

* Docs: Add live docs to Toast (#87)
* Internal: Convert `BrowserRouter` to `HashRouter` - fixes directly going to a component (#88)
* Docs: Add live docs to SegmentedControl (#90)

## 0.60.0 (March 13, 2018)

### Minor

* Masonry: Revert promotion of ExperimentalMasonry to be Masonry.
* Internal: Revert React 16 support

## 0.59.0 (March 13, 2018)

### Minor

* Masonry: Promotes ExperimentalMasonry to be Masonry. Complete re-write of
  measuring etc. (#46)
* Sticky: Fallback to position relative in IE11 (#51)
* Internal: Gestalt now is React 16.2.0 compatible (#53)
* SelectList: Hardcode 40px height for consistency (#57)

### Patch

* Internal: Split docs & integration tests into individual packages (#22)
* Flyout: Update the docs with correct flowtypes (#37)
* Internal: Removes [corkboard](https://yarnpkg.com/en/package/corkboard) from the docs (#41)
* Internal: User prettier for markdown and css (#45)
* Internal: Add script to run watcher & docs build concurrently (#49)
* Docs: Readme update to start docs server (#47)
* Docs: fix github source link (#50)
* Internal: IE11 fixes: fix images in docs / fix scrollbar always showing on proptable (#51)
* Docs: Use [create-react-app](https://github.com/facebook/create-react-app) to build and run the docs (#42)
* Docs: Add live docs for Tooltip (#63)
* Docs: Add live docs to Tabs (#65)
* Docs: Add live docs to Spinner (#66)
* Docs: Add live docs to SelectList (#69)
* Flow: Update the Flow typing for `children` prop to be up to date with Flow version (#70)
* ErrorFlyout / Toast / Tooltip: Add missing React proptyping to components (#73)
* Flow: Upgrade flow-bin to version 0.66.0 (#74)

## [0.58.0] (Feb 26, 2018)

### Minor

* Card: Adds an extra "image" property to help separate content (#19)
* GroupAvatar: Update sizes to be in line with other components (#30)
* Touchable: Adds support for `fullHeight` prop (#31)
* Toast: Fix Safari 9 thumbnail/text overlap (#33)

### Patch

* GroupAvatar: Fix text sizes for 1 collaborator (#32)
* Internal: Adds [Danger](http://danger.systems/js/) to pull requests. (#27)
* TextField: Remove duplicate logic opening the error flyout (#34)
* Internal: Re-exports flowtypes (#35)

## [0.57.1] (Feb 22, 2018)

### Patch

* Internal: Fix docs (StateRecorder) + run development mode locally + fix propType error #25

## [0.57.0] (Feb 22, 2018)

## Minor

* Sticky: Add zIndex support (#21)
* SearchField: Add custom `onBlur` prop / Rename syntheticEvent => event / Use stricter flowtype on event to remove if check (#17)
* Flyout: Allow for custom width (#16)
* ExperimentalMasonry: Reference measurementStore from props instead of instance (#14)

## Patch

* Docs: Netlify: Live preview with every PR (#18)
* Docs: Updates Heading, Image, Label & Text to use Example (#10)
* Docs: Container / ErrorFlyout / IconButton / Label / Pog / SearchField: add live docs (#12)
* Docs: Flyout / Mask / Pulsar: add live docs (#15)
* Docs: Readme updates (#3) (#8)
* Docs: Publish docs when releasing (#1)
* Docs: Fixes syntax errors in a few live examples (#6)
* Docs: Move .corkboard/ to docs/ and isolate components (#9)
* Docs: Removes function syntax from cards (#7)
* Build: Fixes repo url in docs build script (#4)
* Internal: Webpack 3 upgrade (#11)

[0.57.1]: https://deploy-preview-26--gestalt.netlify.com/
[0.57.0]: https://deploy-preview-24--gestalt.netlify.com/<|MERGE_RESOLUTION|>--- conflicted
+++ resolved
@@ -20,28 +20,18 @@
 ### Minor
 
 * Link: Remove duplicate CSS declaration (#118)
-<<<<<<< HEAD
 * Box: Added right to left language aware marginStart & marginEnd (#122)
-### Patch
-
-* Docs: Updated Masonry "comp" definition to be more descriptive
-* Docs: Added some header comments to internal components/utils
-* Docs: Updated Box docs to include marginStart and marginEnd
-  </details>
-
-</details>
-=======
 * Pulsar: Fix default prop value for size to match new design (#126)
 
 ### Patch
 
 * Docs: Updated Masonry "comp" definition to be more descriptive
 * Docs: Updated Pulsar docs to use new default size
+* Docs: Updated Box docs to include marginStart and marginEnd
 * Internal: Added some header comments to internal components/utils
 * Internal: Fixed a subtle bug in throttle that would cause longer than intended delays
 * Masonry: Fixed a timing bug where Masonry's handleResize could be called after unmount
 * Masonry: Added a debounce method and moved over some Masonry methods to use it
->>>>>>> c89d35b5
 
 ## 0.64.0 (April 12, 2018)
 
