## [Unreleased]

<details>
  <summary>
    Changes that have landed in master but are not yet released.
    Click to see more.
  </summary>

### Minor

<<<<<<< HEAD
- SearchField: Update design
- Masonry: Add RTL support (#828)
=======
### Patch

</details>

## 1.44.0 (Apr 23, 2020)

### Minor

- SearchField: Update design (#819)
>>>>>>> cb9240c7

### Patch

- Internal: Test builds on Node.js 14 (#826)
- Docs: Refactored instances of class to function components in Docs (#817)

## 1.43.0 (Apr 21, 2020)

### Minor

- Tooltip: Show tooltip when React children have focus (#824)
- IconButton/Pog: Removed unused iconColor options: blue, orange; added darkGray; added bgColor: darkGray (#823)
- Docs: Replaced combinations in Pog with Combinations: Icon Color & Background Color. Removed IconButton-bgColor-blue option from Docs. (#823)

### Patch

- Internal: Enable React.Strict on documentation (#821)
- Checkbox/Radiobutton: Updated checkbox and radiobutton borders for disabled state (disabled controls don't show outlines) (#795)

## 1.42.0 (Apr 20, 2020)

### Minor

- RadioButton/Checkbox: Moved shared classes to RadioButtonCheckbox.css (#810)
- Internal: update yarn.lock file (#814)
- Internal: Minor version updates for several dependencies (#815)
- Buttons/Tabs: Increase paddingX to 16px on lg Buttons and Tabs (#816)

### Patch

- Docs: Add a note on the Tabs documentation about use with react-router (#813)

## 1.41.0 (Apr 16, 2020)

### Minor

- Color: update gray color to #767676 (#804)
- Icon: update default #8e8e8e to #767676 (#811)

## 1.40.0 (Apr 15, 2020)

### Minor

- Text/Heading: Use default (manual) hyphenation (#807)

### Patch

- Internal: remove reference to unused .integration.js (#808)

## 1.39.0 (Apr 14, 2020)

### Minor

- SegmentedControl: Update the border radius from 8px outer / 6px inner to 16px outer / 14px inner (#798)

## 1.38.0 (Apr 13, 2020)

### Minor

- Modal: support Flyout inside of a Modal (#793)

## 1.37.0 (Apr 3, 2020)

### Minor

- Masonry: Allow string enum types for Masonry layout prop (in prep of removing symbols/classes) (#782)

## 1.36.0 (Apr 3, 2020)

### Minor

- Icon: Add code icon (#786)

## 1.35.0 (Apr 2, 2020)

### Minor

- Text: Remove prop `leading` and related css properties (#784)

Run codemods:
cd gestalt; yarn run codemod --parser=flow -t=packages/gestalt-codemods/1.35.0-1.36.0/leading-text-remove.js ~/code/repo

## 1.34.0 (Apr 1, 2020)

### Minor

- Tooltip: Update border radius + adjust spacing (#786)

## 1.33.0 (Mar 31, 2020)

### Minor

- Avatar: Add `__dangerouslyUseDefaultIcon` prop (#774)

## 1.32.0 (Mar 31, 2020)

### Minor

- Avatar/GroupAvatar: update sizes / default avatar / remove verified outline (#771)

## 1.31.0 (Mar 31, 2020)

### Minor

- [Revert] Modal: Update OutsideEventBehavior to work well with Portals (#778)

## 1.30.0 (Mar 30, 2020)

### Minor

- Modal: Update OutsideEventBehavior to work well with Portals (#777)

## 1.29.0 (Mar 27, 2020)

### Minor

- IconButton/Pog: Add "red" backgroundColor + update icon sizes (#778)

## 1.28.0 (Mar 27, 2020)

### Minor

- Borders: Update lightgray border color to `#ddd` (#776)

### Patch

- Docs: Fix layout for 1 line code example (#779)

## 1.27.0 (Mar 26, 2020)

### Minor

- Text: Remove deprecated prop `__dangerouslyIncreaseLineHeight` (#773)

### Patch

- SelectList: Remove selected prop from the placeholder option tag for better React support (#759)

## 1.26.0 (Mar 25, 2020)

### Minor

- Heading: Add align prop (#767)
- Button: Add iconEnd prop (#766)

## 1.25.0 (Mar 24, 2020)

### Minor

- RadioButton: Updated style. Added built-in label (optional 'label' prop). (#749)
- Checkbox: Updated style. Added built-in label (optional 'label' and 'errorMessage' props) (#749)

## 1.24.0 (Mar 23, 2020)

### Minor

- Text/Heading: Update letter spacing to default (normal) (#764)

## 1.23.2 (Mar 20, 2020)

### Patch

- Toast: Fix color proptypes (#762)

## 1.23.1 (Mar 20, 2020)

### Patch

- Toast: add back the color `red` as a deprecated feature (#760)

## 1.23.0 (Mar 20, 2020)

### Minor

- Toast: Update design + remove icon/color + add thumbnailShape/button (#755)

Run codemods:
`cd gestalt; yarn run codemod --parser=flow -t=packages/gestalt-codemods/1.22.0-1.23.0/toast-remove-color-icon.js ~/code/repo`

## 1.22.1 (Mar 19, 2020)

### Patch

- SelectList: Update wrapper rounding (#756)

## 1.22.0 (Mar 16, 2020)

### Minor

- Docs: Use same React version as package (#753)

## 1.21.0 (Mar 16, 2020)

### Minor

- Flyout: Responsive, updated sizes + minimum width (#743)

### Patch

- Internal: upgrade packages (#751)

## 1.20.0 (Mar 12, 2020)

### Minor

- RadioButton: Fix when container is set to overflow=auto (#745)
- Icon: Add phone icon (#746)

### Patch

- TextField / TextArea / SelectList: Fix error focus state (#744)

## 1.19.0 (Mar 11, 2020)

### Minor

- IconWithTooltip: Remove deprecated component (#741)

## 1.18.0 (Mar 10, 2020)

### Minor

- Flyout/Tooltip: Update spacing around to 8px when caret is hidden (#737)
- Docs: Open in CodeSandbox & remove checkerbox from example (#735)
- Internal: fail build when CSS flow changes are required (#738)

## 1.17.0 (Mar 9, 2020)

### Minor

- Icon: Add credit-card and conversion-tag icons (#716)
- Box [Breaking]: Removes support to deprecated props deprecatedMargin & deprecatedPadding (#711)

Run codemods:

`cd gestalt; yarn run codemod --parser=flow -t=packages/gestalt-codemods/1.15.0-1.16.0/deprecatedMargin-box-replace.js ~/code/repo`
`cd gestalt; yarn run codemod --parser=flow -t=packages/gestalt-codemods/1.15.0-1.16.0/deprecatedPadding-box-replace.js ~/code/repo`

## 1.16.0 (Mar 6, 2020)

### Minor

- Tabs: Add white background, backgrounds for active and hover/focus states, 60px min width (#731)

### Patch

- Internal: Detect and remove unused eslint disables (#723)

## 1.15.0 (Mar 5, 2020)

### Minor

- Text [Breaking]: Removes deprecated size=xl (#729)

Run codemod:

`cd gestalt; yarn run codemod --parser=flow -t=packages/gestalt-codemods/1.14.0-1.15.0/remove-text-size-xl.js ~/code/repo`

## 1.14.0 (Mar 5, 2020)

### Minor

- Form Elements: Remove horizontal spacing for label / helperText and errorMessage (#727)

## 1.13.0 (Mar 5, 2020)

### Minor

- Form fields: Add "lg" size option (#713)

## 1.12.0 (Mar 4, 2020)

### Minor

- Tabs: update horizontal padding to 12px (#698)
- SelectList/TextArea/TextField: Update focus states (#720)

### Patch

- Docs: make checkerboard optional (#714)

## 1.11.1 (Mar 3, 2020)

### Patch

- Tooltip: Bugfix: add layer (#717)

## 1.11.0 (Mar 3, 2020)

### Minor

- SelectList / TextField / TextArea: Add `label` and `helperText` props (#705)
- Flyout: Make caret optional (#706)

## 1.10.1 (Mar 2, 2020)

### Patch

- Text / Heading: Made typography changes more backwards-compatible by adding xl size back in as deprecated feature (#707)

## 1.10.0 (Feb 28, 2020)

### Minor

- Tooltip: Add ability to hover over tooltip and add a clickable link (#684)
- Tooltip: Add idealDirection (#701)
- IconWithTooltip: deprecate component (#690)

### Patch

- Modal: [Docs] Fix default value for closeOnOutsideClick (#697)
- Box/Mask/Sticky: [Docs] Added descriptions about usage to attributes accepting both string and number formats. (#703)
- README: [Docs] Removed references and script to run integrations tests. (#702)

## 1.9.0 (Feb 27, 2020)

### Minor

- Text / Heading [Breaking]: Added codemod to support breaking changes from #693 (removed support for responsive size prop values smSize, mdSize, and lgSize in Text and Heading component) (#696)
- Heading / Text [Breaking]: Reduce size options from xs-xl to sm-lg (#693)

Run codemods for breaking changes in order:

1. `cd gestalt; yarn run codemod --parser=flow -t=packages/gestalt-codemods/1.8.0-1.9.0/remove-responsive-text-sizing.js ~/code/repo`
2. `yarn run codemod --parser=flow -t=packages/gestalt-codemods/1.8.0-1.9.0/heading-size-replace.js ~/code/repo`
3. `yarn run codemod --parser=flow -t=packages/gestalt-codemods/1.8.0-1.9.0/text-size-replace.js ~/code/repo`

## 1.8.0 (Feb 27, 2020)

### Minor

- SelectList / TextField / TextArea: Update design (#664)

## 1.7.1 (Feb 26, 2020)

### Minor

- Modal: Fix extra border between content / footer (#694)
- Text/Heading: Revert letter spacing changes (#694)

## 1.7.0 (Feb 25, 2020)

### Minor

- Button: update horizontal padding to 12px (#688)
- [Revert] Flyout: Update spacing around items to 8px + remove caret code (#668)
- [Revert] Masonry: Allow string enum types for Masonry layout prop (in prep of removing symbols/classes) (#667)

## 1.6.0 (Feb 25, 2020)

- Internal: Update Node.js version to 12.x (#686)
- Internal: update yarn.lock file (#687)

## 1.5.0 (Feb 25, 2020)

### Minor

- Box: Add `borderSize` prop for styling borders (#678)
- Modal: visual refresh + heading optional + add closeOnOutsideClick (#680)

Codemods:
`cd gestalt; yarn run codemod --parser=flow -t=packages/gestalt-codemods/1.3.0-1.4.0/modal-remove-close-label.js ~/code/repo`

## 1.4.0 (Feb 24, 2020)

### Minor

- Internal: Detect invalid composes in CSS modules (#676)
- Internal: Flowtype CSS files in CI (#675)
- Internal: Add code of conduct & powered by netlify link (#679)
- Text/Heading: Update letter spacing to default (#681)

## 1.3.0 (Feb 20, 2020)

- Modal / SegmentedControl / Card: Fix corner radius (#672)

## 1.2.0 (Feb 20, 2020)

### Minor

- Internal: Update dependencies (#671)

### Patch

- Heading: removed unused weight prop from docs (#653)

## 1.1.0 (Feb 20, 2020)

### Minor

- Masonry: Allow string enum types for Masonry layout prop (in prep of removing symbols/classes) (#667)

## 1.0.0 (Feb 20, 2020)

### Major

- Box / Touchable [Breaking]: Removed support for `shape` prop values `roundedTop`, `roundedRight`, `roundedBottom`, and `roundedLeft` (#657)
- Box / Mask / Touchable [Breaking]: Replace `shape` prop with `rounding` (#666)

Run codemods for breaking changes in order:

1. `cd gestalt; yarn run codemod --parser=flow -t=packages/gestalt-codemods/0.125.0-1.0.0/convert-roundedX.js ~/code/repo`
2. `yarn run codemod --parser=flow -t=packages/gestalt-codemods/0.125.0-1.0.0/convert-shape-to-rounding.js ~/code/repo`

### Minor

- Flyout: Remove caret, update shadow (#663)
- Flyout: Update spacing around items to 8px + remove caret code (#668)

## 0.125.0 (Feb 16, 2020)

### Minor

- IconButton/Pog: Add darkGray background option (#659)
- Tabs: update states + improve docs & test coverage (#658)
- Button/IconButton/Pog: Convert 'darkGray' color to selected state (#661)

## 0.124.0 (Feb 12, 2020)

### Minor

- Box: Add new prop `opacity` to set css opacity with values 0 to 1 in tenth increments. (#654)
- Button: Update border radius / small size + add dark gray option (#655)

## 0.123.0 (Feb 7, 2020)

### Minor

- Color: update dark gray color to #111 (#648)
- Masonry: Shipped "fixFetchMoreBug" behavior and removed flag. This makes Masonry fetch less aggressively in some cases. (#651)

## 0.122.3 (Jan 30, 2020)

### Patch

- Bumping version with no other changes for the sake of fixing release to npm.

## 0.122.2 (Jan 30, 2020)

### Patch

- Masonry: Reverts the past update to `wait`. Turns out this was more dangerous than expected, and we should experiment on it later. (#645)

## 0.122.1 (Jan 29, 2020)

### Patch

- Masonry: Add a `wait` value for throttling updateScrollPosition (#641)

## 0.122.0 (Jan 28, 2020)

### Minor

- Icon: Update existing workflow icon svg for ok, halted, problem, unstarted, in progress and warning (#638)
- Icon: Added newline in css file and removed comment (#637)
- Icon: Add right-to-left locales flip style support (#631)

### Patch

- Docs: Update docs to wrap Flyouts, Modals, and Tooltips in Layers so they don't get overlapped by example code (#639)

## 0.121.0 (Jan 21, 2020)

### Minor

- Switch: Add right-to-left locales flip style support (#628)
- Flow: Upgrade to version 0.116.1 (#635)

## 0.120.0 (Jan 20, 2020)

### Patch

- Stats: Calculate raw and percentage number of gestalt components vs native components (#627)
- Masonry: Add a flag to optionally fix a bug (see PR notes) (#632)

## 0.113.3 (Jan 13, 2020)

### Patch

- Internal: Update GitHub pages publish script (#625)

## 0.113.2 (Jan 13, 2020)

### Patch

- Internal: Update GitHub pages publish script (#624)

## 0.113.1 (Jan 13, 2020)

### Patch

- Button: Fix spelling mistake in the docs (#622)
- Internal: Fix the publish to GitHub pages (#621)

## 0.113.0 (Jan 9, 2020)

### Minor

- Icon: Add workflow-status-all icon (#614)
- Icon: Add workflow-status-warning icon (#616)
- IconWithTooltip: Add component and tests (#609)
- IconWithTooltip: Improve accessibility and convert component to hooks (#618)

### Patch

- IconButton: Convert examples & component to use hooks (#612)
- Internal: Convert from Travis.ci to GitHub workflows (#610)
- Internal: include flow warnings in error output (#611)
- Internal: Perform releases with GitHub CI (#615)
- Link: Convert component to use hooks (#613)

## 0.112.0 (Dec 10, 2019)

### Minor

- Icon: Add info-circle icon (#604)
- Icon: Add workflow-status-in-progress icon (#604)
- Icon: Add workflow-status-ok icon (#604)
- Icon: Add workflow-status-problem icon (#604)
- Icon: Add workflow-status-unstarted icon (#604)
- Text/Heading: Remove semibold (#607)

## 0.111.0 (Dec 9, 2019)

### Minor

- Pog: Add `orange` icon color prop to be passed as a value (#602)
- Icon: Add directional-arrow-left icon (#605)
- Icon: Add directional-arrow-right icon (#605)
- IconButton: Allow `orange` icon color prop to be passed as a value (#602)
- Video: Improve video seeking (#601)

### Patch

- Avatar: Convert component to use hooks (#598)
- Card: Convert examples & component to use hooks (#597)
- Checkbox: Convert examples & component to use hooks (#600)
- Internal: Add `react-testing-library` (#598)
- Internal: Enable `react-hooks/exhaustive-deps` lint rule (#598)
- Internal: Remove `concurrently` dependency (#599)
- Internal: Convert tests to React Testing Library (#603)

## 0.110.0 (Nov 27, 2019)

### Minor

- Internal: Upgrade react-scripts / babel7 & jest (#592)
- Internal: upgrade gestalt package dependencies (#595)

## 0.109.0 (Nov 25, 2019)

### Minor

- Text / Heading: Add semibold weight (#591)
- Internal: Introduce codemod unit tests (#591)

## 0.108.0 (Nov 18, 2019)

### Minor

- Colors: Update blue color with higher contrast version (improved a11y) (#589)

## 0.107.0 (Nov 14, 2019)

### Minor

- ScrollFetch: Fixed a tiny flow type bug on the default props (#587)

## 0.106.0 (Nov 12, 2019)

### Minor

- defaultProps: Remove the last React defaultProps and transfer it to the already existing but empty ES6 static defaultProps on the same file (#568)
- Video: add onPlayheadDown and onPlayheadUp callbacks (#585)

## 0.105.0 (Oct 22, 2019)

### Minor

- IconButton: Allow `blue` background color prop to be passed as a value (#572)
- Pog: Add `blue` background color prop to be passed as a value (#572)
- Masonry: Fixed a bug where all grids shared the same default measurement store (#573)
- Icon: Add new add-layout icon (#574)
- Flyout: Remove the lightgray border between content and caret on white flyouts (#576)
- Contents/Controller: Remove UNSAFE\_ methods in favor of supported ones (#570)

## 0.104.0 (Oct 3, 2019)

### Minor

- Icon: Replace existing filter icon (#565)
- Contents/Controller: Replace componentWillReceiveProps with UNSAFE_componentWillReceiveProps (#566)
- Icon: Add new replace/scale icons (#567)

## 0.103.0 (Aug 19, 2019)

### Minor

- Spinner: Add `size` prop which can be passed `sm` or `md` as a value (#553)
- Icon: Replace existing folder and file-unknown icon (#562)

## 0.102.0 (Aug 6, 2019)

### Minor

- Box: Allow `justifyContent` and `alignContent` props to be passed `evenly` as a value (#557)

## 0.101.0 (Jul 31, 2019)

### Minor

- SearchField: Remove the white background color of the outer box to make its corners looks correct on backgrounds with colors different than white (#552)
- Icon: Add new folder and file-unknown icon (#554)

## 0.100.0 (Jul 23, 2019)

### Minor

- Enzyme: Upgrade to the latest `v3.10.0` version and pull in Flow library changes (#543)
- Eslint: Bump all related packages/plugins to current latest version (#544)
- Button: add new `textColor` prop to allow overriding of text color for buttons (#545)
- Icon: Add new lightning icon (#547)
- Icon: Update send icon (#549)
- SegmentedControl: Fixup some extra CSS that was messing with Tooltips (#550)

## 0.99.0 (Jun 21, 2019)

### Minor

- SegmentedControl: Update outer border radius to 8px from new design spec (#530)
- Masonry: remove `MasonryBeta` and `MasonryInfiniteBeta` from source code (#531)
- Spinner: add `delay` prop to optionally remove 300ms delay to appear (#533)
- Button: Undo Button border radii changes for full width buttons. Conform all to 8px (#534)
- IconButton/Pog: Add `dangerouslySetSvgPath` support (#536)
- Flow: Bumping to latest version `v0.101.0` (#539)
- TextField/TextArea/SelectList/Checkbox: Switch from orange to red error states (#540)

### Patch

- Box: Fixed name minification bug and missing PropType from my recent margin:auto change (#532)

## 0.98.0 (May 28, 2019)

### Minor

- Box: `margin` prop now supports `auto` for use in flexbox layouts (#528)
- Icon: Update `flashlight` icon to use new asset (#527)
- Icon: Add new icon of `heart-outline` and update icon of `heart` (#526)

### Patch

- Typography: Fixed a tiny bug where our CSS file had a few uses of curly quotes instead of regular quotes (#524)

## 0.97.0 (May 15, 2019)

### Minor

- IconButton: Add new `disabled` prop and stylings to `IconButton` component (#521)
- Icon: Add new icon of `ads-stats` and `ads-overview` (#522)

## 0.96.0 (May 6, 2019)

## Minor

- Icon: add calendar icon to gestalt (#512)
- Icon: add lightning bolt icon (#513)
- Flow: upgrade version to [0.97.0](https://github.com/facebook/flow/releases/tag/v0.97.0) (#515)

## 0.95.0 (April 10, 2019)

### Minor

- Tooltip: remove focus from revealing Tooltip (#506)
- TextField: Add autocomplete prop value to TextField (#508)
- Upgrade flow version to [0.96.0](https://github.com/facebook/flow/releases/tag/v0.96.0) (#509)

### Patch

## 0.94.0 (March 25, 2019)

### Minor

- Icon: add some new text related icons (#496)
- Modal: add a new sizing option to Modal to match Flyout (#499)
- Modal: add the ability to set a custom header beyond text (#500)
- Tooltip: introduce new Tooltip wrapper component (#501)
- Touchable: cleanup event handlers (#502)
- TextArea/TextField/SelectList: cleanup components and remove gDSFP (#503)
- Upgrade React version to [16.8.5](https://github.com/facebook/react/releases/tag/v16.8.5) (#504)

## 0.93.0 (March 13, 2019)

- Mask: add new prop `willChangeTransform` default true which can turn off `willChange:transform` property in CSS (#494)

## 0.92.0 (March 7, 2019)

### Minor

- SelectList, TextArea, TextField: Remove Flyout error message, use new FormErrorMessage (#486)
- Icon: Add new video-camera icon (#491)
- Avatar: Fixed a bug in MS Edge where text was not vertically centered (#492)

## 0.91.0 (March 1, 2019)

### Minor

- Flyout: Apply the box shadow to Flyout at all times (#488)

### Patch

- Docs: Update remaining prop tables to include links to examples (#487)
- Docs: Improve Image description (#481)

## 0.90.0 (February 19, 2019)

### Minor

- Update fill-transparent icon (#483)
- Upgrade flow version to [0.84.0](https://github.com/facebook/flow/releases/tag/v0.84.0) (#479)
- Layer: `children` prop is now required (#479)

## 0.89.0 (February 15, 2019)

### Minor

- Upgrade React version to [16.8.0](https://reactjs.org/blog/2019/02/06/react-v16.8.0.html) (#474)
- SegmentedControl: items have equal width by default; add `responsive` prop which makes item width responsive to content width (#473)
- Button: Update border radius (#476)
- Icon: Add new alert and arrow-circle-up icons (#477)

### Patch

- Add [ESLint Plugin for React Hooks](https://www.npmjs.com/package/eslint-plugin-react-hooks) (#475)
- Docs: Update Box prop table to include links to examples (#470)

## 0.88.0 (January 24, 2019)

### Minor

- Icon: add new trashcan icon (#462)
- Icon: rename icon name trashcan to trash-can (#463)
- Internal: updated rollup build tools to use stable/predictable minified CSS classnames (#455)
- Video: add children prop (#464)
- Icon: add new icon reorder-images (#466)
- Avatar: add property to use Pinterest icon for verified (#460)

## 0.87.0 (January 17, 2019)

### Minor

- IconButton, Pog, Icon: pass IconButton's `accessibilityLabel` down through Pog to Icon, where it is used as the `svg`s `title` for hover text (#456)
- Box, IconButton, Pog: Add transparentDarkGray color option (#457)

### Patch

- Box: Add orchid to color examples (#458)

## 0.86.2 (January 9, 2019)

### Patch

- Box: update docs to mention new `ref` functionality (#450)
- IconButton: add `title` for hover text, using existing `accessibilityLabel` (453)
- IconButton: add `title` for hover text, using existing `accessibilityLabel` (#453)
- Internal: Reverts upgrade to `postcss-preset-env` due to a bug in how it interacts with CSS modules (#451)
- Layer: Warn instead of erroring when server-rendering (#454)

## 0.86.1 (January 3, 2019)

### Patch

- Box: add displayName to Box to maintain current naming in snapshots (#446)

## 0.86.0 (January 3, 2019)

### Minor

- Icon: adding new icons for editing (#440)
- Icon: adding canonical pin icon (#438)
- Box: Add ref forwarding (#431)
- Masonry: Removed onFinishedRendering prop because better test alternatives could be used (#435)
- Internal: Removes integration tests (#439)
- Tooltip: Deprecate component and remove from exports (includes codemod) (#412)

### Patch

- Internal: Migrated `postcss-cssnext` to `postcss-preset-env` and removed `color()` function (#432)
- Docs: Update `Link` docs to indicate `href` is required (#437)

## 0.85.0 (December 10, 2018)

### Minor

- Icon: adding new icons (#425)
- Color: Change Pinterest Red from BD081C to E60023 (#429)

## 0.84.0 (November 29, 2018)

### Minor

- Masonry: Add a onFinishedRendering prop which allows for better testing (#423)
- Tabs: (Update to #368) Use composite of index and href for tab keys (#419)
- Text: Default value for leading is now undefined to allow browser to determine line-height based on language (#421)

### Patch

- Internal: Fixed a test that started flaking out with React 16.6 (#410)
- Docs: Updated some Masonry props descriptions (#417)

## 0.83.0 (October 25, 2018)

### Minor

- Internal: Bump version of React and related packages (#406)
- Internal: Bump all eslint and stylelint packages (#400)
- Icon: add new icons for text alignment
- Tooltip: Merge abilities into Flyout for future deprecation (#403)
- IconButton: Add new bgColor option "gray" (#405)

## 0.82.0 (October 12, 2018)

### Minor

- Icon: Add compose icon (#358)
- SearchField: Add `autoComplete` prop for parity with `TextField` (#363)
- Tabs: Add optional wrap prop (#361)
- Checkbox: Add optional onClick prop (#364)
- Flow: Bump to version `0.81.0` (#376)
- Tabs: Use href for key instead of index (#368)
- Pulsar: Updated animation that hides ring, allowing full visibility of content underneath (#394)

### Patch

- Internal: Exclude node_modules from babelification (#382)
- Internal: publish `README.md` (#367)
- Internal: add `GH_TOKEN` to docker-compose file for greenkeeper (#378)
- Internal: add greenkeeper env variables to docker-compose and buildkite files (#381)

## 0.81.0 (September 11, 2018)

### Minor

- TextField / TextArea / SelectList: Fix issue with flyout when `errorMessage` is set (#350)
- Icon: Add download svg (#341)
- Masonry: Remove mention of server rendering (#342)

## 0.80.0 (September 7, 2018)

### Minor

- Internal: Update flow-typed def for jest to match jest version (#346)
- Masonry: new MasonryInfiniteBeta and MasonryBeta (#329)

## 0.79.2 (September 5, 2018)

### Minor

- Button: Fix transparent button on blue background (#316)
- Flyout: Add new prop `shouldFocus` to override focus on open behavior. _Has codemod_ (#325)
- Icon: Add camera roll icon (#317)
- Video: Make a11y label props required in Video component (#321)
- Internal: Add in greenkeeper-lockfile for auto updates (#327)

### Patch

- Modal: set content width to 100% to prevent overflow bug in IE (#315)
- Modal: change Box width from using column to width property (#338)

## 0.79.1 (August 24, 2018)

### Patch

- Masonry: Add missing defaultProps and handleResize (#313)

## 0.79.0 (August 22, 2018)

### Minor

- Masonry: MasonryInfinite for infinite fetching (#307)

## 0.78.0 (August 20, 2018)

### Minor

- Internal: Turn on sketchy-number flow lint rules as an error (#293)
- TextArea: Add an onKeyDown prop (#303)
- TextField: Add an onKeyDown prop (#303)
- Internal: Add flow types to `Box` transform functors (#299)
- Icon: Fix cog icon rotation (#308)

## 0.77.0 (July 30, 2018)

### Minor

- Checkbox: Add error prop and styling (#287)
- Internal: Bump flow version to 0.77.0 (#289)
- Internal: Add flow typed definitions for node-fetch and filesize (#290)
- Collage: Add new Collage component to Gestalt (#291)
- Internal: Turn on all non-sketchy flow lint rules as errors (#292)
- Masonry: Add configurable virtual bounds (#294)

## 0.76.1 (July 17, 2018)

### Patch

- Masonry: Fix React prop typing for `layout` (#284)

## 0.76.0 (July 17, 2018)

### Minor

- Icon: reduce filesize of each icon with 40% + add new icons (#269)
- Colors: Darken gray and darkGray so they're AA accessible at smaller sizes (#276)
- Video: Add a gradient overlay on the control bar (#27)
- Layer: Layer component is now exported for use and has documentation
- TextArea: Add a hasError prop (#280)
- Icon: Add new `megaphone` icon (#281)

### Patch

- Icon: Fix `envelope` icon + add `gmail` (#270)
- Internal: Fix release script for gh-pages (#266)
- Flow: Bump Flow to version 0.75.0 in gestalt (#268)
- Internal: Bump all eslint plugin packages in prep for eslint5 (#273)

## 0.75.0 (Jun 27, 2018)

### Minor

- Box: Add `visuallyHidden` as a display option (#262)
- Icon: Add one new icon (globe-checked) for claimed website (#264)

### Patch

- Docs: Fix "fit" labels in Image docs example (#259)
- Internal: Set up pre-commit hooks for linting and testing (#258)
- Internal: Fix peer dependency issues with stylint and jest-pupeteer (#260)
- Internal: Add eslint-import/no-relative-parent-imports rule (#261)

## 0.74.0 (Jun 13, 2018)

### Minor

- ErrorFlyout: Deprecate component and remove from Gestalt (#251)

### Patch

- Danger: Separate danger rules out into separate files (#253)
- Modal: Fix issue with outside click error bubbling (#254)

## 0.73.0 (Jun 8, 2018)

### Minor

- Masonry: Makes Masonry React Async compatible (#227)
- SegmentedControl: Change flow type of `items` to `React.Node` (#230)
- Video: Add jsdom browser specific tests (#205)
- Flyout: Merge ErrorFlyout abilities into Flyout (#242)
- Flyout: Support blue Flyouts (#249)
- Card: Make Card explicitely use box-sizing: content-box (#243)
- GroupAvatar: Text sizes are consistent with Avatar and `size` prop is now optional. (#244)
- Video: Move initial video setup calls to componentDidMount (#245)

### Patch

- Internal: add better basic test coverage (#231)
- Modal: Refactor internals and remove responsive behavior (#218)
- Internal: update to jsdom only tests (#232)
- Internal: Upgrade to Jest 23 (#233)
- Internal: Upgrade to Stylelint 9.2.1 (#235)
- Avatar/GroupAvatar: Add additional tests for 100% coverage (#236)
- Avatar: fix error when name is falsey (#248)
- Button/Icon: Add additional tests for 100% coverage (#237)
- Flyout/SegmentedControl: Add additional tests for 100% coverage (#238)
- Touchable: Add additional tests for 100% coverage (#239)
- Internal: Add Codecov badge to README (#241)

## 0.72.0 (May 30, 2018)

### Minor

- Video: Added new `onSeek` callback prop to `Video` component (#209)
- Video: Added new `onReady` callback prop to `Video` component (#210)
- Internal: Remove dead example code from docs (#211)
- Internal: Fix react router dependencies (#212)
- Internal: Fix package.json dependency locations (#213)
- Flow: Fix Flow errors in the `docs/` directory (#214)
- Flow: Fix remaining errors in the `docs/` directory and enable Flow (#215)
- Docs: Fix indentation on gestalt docs code examples (#219)
- Docs: Fix broken Link component in docs app (#220)
- SelectList: Makes SelectList React Async compatible (#221)
- TextArea: Makes TextArea React Async compatible (#222)
- TextField: Makes TextField React Async compatible (#223)
- ScrollContainer: Makes ScrollContainer React Async compatible (#224)
- Video: Fix Video playback on SSR if playing is true on first mount (#225)

## 0.71.0 (May 23, 2018)

### Minor

- Drop support for React 15 and bump React 16 version (#168)
- Colors: Update blue color (#193)
- Video: Fix background color for fullscreen video playback (#198)
- Internal: Refactor Modal docs to kill StateRecorder (#199)
- Internal: Add eslint-plugin-eslint-comments with recommended settings (#200)
- Video: Makes `aspectRatio` a required prop for `Video` (#201)
- Video: Pass events through to callback functions (#203)
- Touchable: Add event targets to Flow typing for callbacks (#204)
- Video: Add new `onEnded` prop for media end event (#207)

### Patch

- Internal: Add code coverage to PRs (#185)
- Internal: Internal: Convert ghostjs to puppeteer (#182)
- Internal: Update Jest and use multi-project runner (#158)
- Internal: Fix import path for boxperf script (#188)
- Internal: Turn on eslint-plugin-import rules already being followed (#189)
- Docs: Add live docs to Letterbox (#190)
- Docs: Move CardPage rendering into the Route render prop (#191)
- Internal: Turn on all react recommended linters (#192)
- Internal: Merge jest-pupeteer eslint file into main one (#193)
- Docs: Rewrite Column doc to remove scope prop from Example (#196)
- Video: Fix broken equality check for Video `src` prop (#202)
- Internal: Move stylelint config to separate file (#206)

## 0.70.0 (May 15, 2018)

### Minor

- Avatar / GroupAvatar: make outline configurable(#173)
- Masonry: Update non-virtualized Masonry to render all items regardless of the window
- ExperimentalMasonry: remove component (#183)
- Internal: Add flow-typed files for third party packages (#174)
- Internal: Remove unused linter suppressions (#180)
- Internal: Add eslint-plugin-jest with recommended settings (#181)
- Internal: Add Flow type checking to Jest test files (#184)
- Video: Better existing callbacks, new playback rate prop, new loading callback (#174)
- Internal: Turn the [import/first](https://github.com/benmosher/eslint-plugin-import/blob/master/docs/rules/first.md) rule back on (#186)

## 0.69.0 (May 10, 2018)

### Minor

- Sticky: Expand threshold options to take string values (#166)
- Avatar: Fall back to default letter if image does not load (#156)
- Video: Add new Video component to Gestalt (#150)
- Video: Add `aspectRatio` prop to Video and hide fullscreen on unsupported browsers (#171)

### Patch

- Internal: Add bundle size impact reporting (#146)
- Pulsar: Updated styles to use border box so pulsar doesn't extend out of container div (#169)
- Docs: Fix home link (#170)

## 0.68.1 (May 8, 2018)

### Patch

- Masonry: Don't pass Infinity as style value (#163)
- Internal: Generate stats file during build (#160)
- Flow: Upgrade flow-bin to version 0.71.0 (#155)
- Internal: update `yarn.lock` (#152)
- Docs: include images in repo (#151)
- Docs: updated design (#154)

## 0.68.0 (May 3, 2018)

### Minor

- Button / SearchField / SegmentedControl / SelectList / Tabs / TextField: consistent sizing + improve Windows compatibility (#148)
- Icon: Add new prop to Icon -- dangerouslySetSvgPath (#142)

## 0.67.0 (April 25, 2018)

### Minor

- Flyout: make IE11 compatible (#138)
- Icon: Add new GIF icon (#143)

### Patch

- Box: Fixed negative margins for Box marginStart and marginEnd
- Docs: Add a link to the sandbox

## 0.66.0 (April 24, 2018)

### Minor

- Box: Added right to left language aware marginStart & marginEnd (#122)

### Patch

- Switch: Disallow width shrinking in flex layouts
- Masonry: Removed the unused "serverRender" prop
- Docs: Updated Box docs to include marginStart and marginEnd

## 0.65.0 (April 16, 2018)

### Minor

- Link: Remove duplicate CSS declaration (#118)
- Pulsar: Fix default prop value for size to match new design (#126)

### Patch

- Docs: Updated Masonry "comp" definition to be more descriptive
- Docs: Updated Pulsar docs to use new default size
- Internal: Added some header comments to internal components/utils
- Internal: Fixed a subtle bug in throttle that would cause longer than intended delays
- Masonry: Fixed a timing bug where Masonry's handleResize could be called after unmount
- Masonry: Added a debounce method and moved over some Masonry methods to use it

## 0.64.0 (April 12, 2018)

### Minor

- Icon: 4 new icons related to analytic stats (#105)
- GroupAvatar: Fix when there are no collaborators (#112)
- Flyout: Fix positioning during resize (#111)
- Modal: Update heading size + fix docs (#114)
- Pulsar: New blue ring design, size change from 96 to 136px (#115)
- Icon: 1 icon (circle-arrow-down) for search (#119)

### Patch

- Docs: Add live docs to TextField / TextArea (#116)
- Internal: Fix navigation to allow opening in new tabs (#120)

## 0.63.0 (March 26, 2018)

### Minor

- Masonry: Promotes ExperimentalMasonry to be Masonry. Complete re-write of
  measuring etc. (#101)
- Internal: Gestalt now is React 16.2.0 compatible. (#101)

## 0.62.1 (March 22, 2018)

### Patch

- Internal: Fix publish script to work for new Gestalt directory structure (#94)
- Heading / Text / SegmentedControl: Fix flow types when truncation is enabled (#98)

## 0.62.0 (March 21, 2018)

### Minor

- Heading / Text / SegmentedControl: Add `title` when `truncate` is set (#82)

### Patch

- Docs: Masonry locally on port `3000` + update the `README` with the latest commands (#89)
- Internal: No downtime when releasing the docs (#97)

## 0.61.0 (March 20, 2018)

### Minor

- Image: Don't show `alt` text when loading the image in FireFox. (#80)(#84)
- Tabs: Update the background color to be transparent for unselected tabs (#79)

### Patch

- Docs: Add live docs to Toast (#87)
- Internal: Convert `BrowserRouter` to `HashRouter` - fixes directly going to a component (#88)
- Docs: Add live docs to SegmentedControl (#90)

## 0.60.0 (March 13, 2018)

### Minor

- Masonry: Revert promotion of ExperimentalMasonry to be Masonry.
- Internal: Revert React 16 support

## 0.59.0 (March 13, 2018)

### Minor

- Masonry: Promotes ExperimentalMasonry to be Masonry. Complete re-write of
  measuring etc. (#46)
- Sticky: Fallback to position relative in IE11 (#51)
- Internal: Gestalt now is React 16.2.0 compatible (#53)
- SelectList: Hardcode 40px height for consistency (#57)

### Patch

- Internal: Split docs & integration tests into individual packages (#22)
- Flyout: Update the docs with correct flowtypes (#37)
- Internal: Removes [corkboard](https://yarnpkg.com/en/package/corkboard) from the docs (#41)
- Internal: User prettier for markdown and css (#45)
- Internal: Add script to run watcher & docs build concurrently (#49)
- Docs: Readme update to start docs server (#47)
- Docs: fix github source link (#50)
- Internal: IE11 fixes: fix images in docs / fix scrollbar always showing on proptable (#51)
- Docs: Use [create-react-app](https://github.com/facebook/create-react-app) to build and run the docs (#42)
- Docs: Add live docs for Tooltip (#63)
- Docs: Add live docs to Tabs (#65)
- Docs: Add live docs to Spinner (#66)
- Docs: Add live docs to SelectList (#69)
- Flow: Update the Flow typing for `children` prop to be up to date with Flow version (#70)
- ErrorFlyout / Toast / Tooltip: Add missing React proptyping to components (#73)
- Flow: Upgrade flow-bin to version 0.66.0 (#74)

## [0.58.0] (Feb 26, 2018)

### Minor

- Card: Adds an extra "image" property to help separate content (#19)
- GroupAvatar: Update sizes to be in line with other components (#30)
- Touchable: Adds support for `fullHeight` prop (#31)
- Toast: Fix Safari 9 thumbnail/text overlap (#33)

### Patch

- GroupAvatar: Fix text sizes for 1 collaborator (#32)
- Internal: Adds [Danger](http://danger.systems/js/) to pull requests. (#27)
- TextField: Remove duplicate logic opening the error flyout (#34)
- Internal: Re-exports flowtypes (#35)

## [0.57.1] (Feb 22, 2018)

### Patch

- Internal: Fix docs (StateRecorder) + run development mode locally + fix propType error #25

## [0.57.0] (Feb 22, 2018)

## Minor

- Sticky: Add zIndex support (#21)
- SearchField: Add custom `onBlur` prop / Rename syntheticEvent => event / Use stricter flowtype on event to remove if check (#17)
- Flyout: Allow for custom width (#16)
- ExperimentalMasonry: Reference measurementStore from props instead of instance (#14)

## Patch

- Docs: Netlify: Live preview with every PR (#18)
- Docs: Updates Heading, Image, Label & Text to use Example (#10)
- Docs: Container / ErrorFlyout / IconButton / Label / Pog / SearchField: add live docs (#12)
- Docs: Flyout / Mask / Pulsar: add live docs (#15)
- Docs: Readme updates (#3) (#8)
- Docs: Publish docs when releasing (#1)
- Docs: Fixes syntax errors in a few live examples (#6)
- Docs: Move .corkboard/ to docs/ and isolate components (#9)
- Docs: Removes function syntax from cards (#7)
- Build: Fixes repo url in docs build script (#4)
- Internal: Webpack 3 upgrade (#11)

[0.57.1]: https://deploy-preview-26--gestalt.netlify.com/
[0.57.0]: https://deploy-preview-24--gestalt.netlify.com/<|MERGE_RESOLUTION|>--- conflicted
+++ resolved
@@ -8,10 +8,8 @@
 
 ### Minor
 
-<<<<<<< HEAD
-- SearchField: Update design
 - Masonry: Add RTL support (#828)
-=======
+
 ### Patch
 
 </details>
@@ -21,7 +19,6 @@
 ### Minor
 
 - SearchField: Update design (#819)
->>>>>>> cb9240c7
 
 ### Patch
 
