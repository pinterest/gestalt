--- conflicted
+++ resolved
@@ -9,11 +9,8 @@
 ### Minor
 
 - Tabs: (Update to #368) Use composite of index and href for tab keys (#419)
-<<<<<<< HEAD
-- Avatar: Add property to use pinterest icon for verified (#421)
-=======
 - Text: Default value for leading is now undefined to allow browser to determine line-height based on language (#421)
->>>>>>> 32c34aad
+- Avatar: Add property to use pinterest icon for verified (#422)
 
 ### Patch
 
