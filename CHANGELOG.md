## [Unreleased]

<details>
  <summary>
    Changes that have landed in master but are not yet released.
    Click to see more.
  </summary>

### Minor
* Video: Added new `onSeek` callback prop to `Video` component (#209)
* Video: Added new `onReady` callback prop to `Video` component (#210)
* Internal: Remove dead example code from docs (#211)
* Internal: Fix react router dependencies (#212)
* Internal: Fix package.json dependency locations (#213)
* Flow: Fix Flow errors in the `docs/` directory (#214)
* Flow: Fix remaining errors in the `docs/` directory and enable Flow (#215)
* Docs: Fix indentation on gestalt docs code examples (#219)
* Docs: Fix broken Link component in docs app (#220)
* SelectList: Makes SelectList React Async compatible (#221)
* TextArea: Makes TextArea React Async compatible (#222)
* TextField: Makes TextField React Async compatible (#223)
* ScrollContainer: Makes ScrollContainer React Async compatible (#224)
<<<<<<< HEAD
* Link: Cleanup href and children prop typing (#226)
=======
* Video: Fix Video playback on SSR if playing is true on first mount (#225)
>>>>>>> d719f669

### Patch

</details>

## 0.71.0 (May 23, 2018)

### Minor
* Drop support for React 15 and bump React 16 version (#168)
* Colors: Update blue color (#193)
* Video: Fix background color for fullscreen video playback (#198)
* Internal: Refactor Modal docs to kill StateRecorder (#199)
* Internal: Add eslint-plugin-eslint-comments with recommended settings (#200)
* Video: Makes `aspectRatio` a required prop for `Video` (#201)
* Video: Pass events through to callback functions (#203)
* Touchable: Add event targets to Flow typing for callbacks (#204)
* Video: Add new `onEnded` prop for media end event (#207)

### Patch
* Internal: Add code coverage to PRs (#185)
* Internal: Internal: Convert ghostjs to puppeteer (#182)
* Internal: Update Jest and use multi-project runner (#158)
* Internal: Fix import path for boxperf script (#188)
* Internal: Turn on eslint-plugin-import rules already being followed (#189)
* Docs: Add live docs to Letterbox (#190)
* Docs: Move CardPage rendering into the Route render prop (#191)
* Internal: Turn on all react recommended linters (#192)
* Internal: Merge jest-pupeteer eslint file into main one (#193)
* Docs: Rewrite Column doc to remove scope prop from Example (#196)
* Video: Fix broken equality check for Video `src` prop (#202)
* Internal: Move stylelint config to separate file (#206)

## 0.70.0 (May 15, 2018)

### Minor
* Avatar / GroupAvatar: make outline configurable(#173)
* Masonry: Update non-virtualized Masonry to render all items regardless of the window
* ExperimentalMasonry: remove component (#183)
* Internal: Add flow-typed files for third party packages (#174)
* Internal: Remove unused linter suppressions (#180)
* Internal: Add eslint-plugin-jest with recommended settings (#181)
* Internal: Add Flow type checking to Jest test files (#184)
* Video: Better existing callbacks, new playback rate prop, new loading callback (#174)
* Internal: Turn the [import/first](https://github.com/benmosher/eslint-plugin-import/blob/master/docs/rules/first.md) rule back on (#186)

## 0.69.0 (May 10, 2018)

### Minor

* Sticky: Expand threshold options to take string values (#166)
* Avatar: Fall back to default letter if image does not load (#156)
* Video: Add new Video component to Gestalt (#150)
* Video: Add `aspectRatio` prop to Video and hide fullscreen on unsupported browsers (#171)

### Patch

* Internal: Add bundle size impact reporting (#146)
* Pulsar: Updated styles to use border box so pulsar doesn't extend out of container div (#169)
* Docs: Fix home link (#170)

## 0.68.1 (May 8, 2018)

### Patch

* Masonry: Don't pass Infinity as style value (#163)
* Internal: Generate stats file during build (#160)
* Flow: Upgrade flow-bin to version 0.71.0 (#155)
* Internal: update `yarn.lock` (#152)
* Docs: include images in repo (#151)
* Docs: updated design (#154)

## 0.68.0 (May 3, 2018)

### Minor

* Button / SearchField / SegmentedControl / SelectList / Tabs / TextField: consistent sizing + improve Windows compatibility (#148)
* Icon: Add new prop to Icon -- dangerouslySetSvgPath (#142)

## 0.67.0 (April 25, 2018)

### Minor

* Flyout: make IE11 compatible (#138)
* Icon: Add new GIF icon (#143)

### Patch

* Box: Fixed negative margins for Box marginStart and marginEnd
* Docs: Add a link to the sandbox

## 0.66.0 (April 24, 2018)

### Minor

* Box: Added right to left language aware marginStart & marginEnd (#122)

### Patch

* Switch: Disallow width shrinking in flex layouts
* Masonry: Removed the unused "serverRender" prop
* Docs: Updated Box docs to include marginStart and marginEnd

## 0.65.0 (April 16, 2018)

### Minor

* Link: Remove duplicate CSS declaration (#118)
* Pulsar: Fix default prop value for size to match new design (#126)

### Patch

* Docs: Updated Masonry "comp" definition to be more descriptive
* Docs: Updated Pulsar docs to use new default size
* Internal: Added some header comments to internal components/utils
* Internal: Fixed a subtle bug in throttle that would cause longer than intended delays
* Masonry: Fixed a timing bug where Masonry's handleResize could be called after unmount
* Masonry: Added a debounce method and moved over some Masonry methods to use it

## 0.64.0 (April 12, 2018)

### Minor

* Icon: 4 new icons related to analytic stats (#105)
* GroupAvatar: Fix when there are no collaborators (#112)
* Flyout: Fix positioning during resize (#111)
* Modal: Update heading size + fix docs (#114)
* Pulsar: New blue ring design, size change from 96 to 136px (#115)
* Icon: 1 icon (circle-arrow-down) for search (#119)

### Patch

* Docs: Add live docs to TextField / TextArea (#116)
* Internal: Fix navigation to allow opening in new tabs (#120)

## 0.63.0 (March 26, 2018)

### Minor

* Masonry: Promotes ExperimentalMasonry to be Masonry. Complete re-write of
  measuring etc. (#101)
* Internal: Gestalt now is React 16.2.0 compatible. (#101)

## 0.62.1 (March 22, 2018)

### Patch

* Internal: Fix publish script to work for new Gestalt directory structure (#94)
* Heading / Text / SegmentedControl: Fix flow types when truncation is enabled (#98)

## 0.62.0 (March 21, 2018)

### Minor

* Heading / Text / SegmentedControl: Add `title` when `truncate` is set (#82)

### Patch

* Docs: Masonry locally on port `3000` + update the `README` with the latest commands (#89)
* Internal: No downtime when releasing the docs (#97)

## 0.61.0 (March 20, 2018)

### Minor

* Image: Don't show `alt` text when loading the image in FireFox. (#80)(#84)
* Tabs: Update the background color to be transparent for unselected tabs (#79)

### Patch

* Docs: Add live docs to Toast (#87)
* Internal: Convert `BrowserRouter` to `HashRouter` - fixes directly going to a component (#88)
* Docs: Add live docs to SegmentedControl (#90)

## 0.60.0 (March 13, 2018)

### Minor

* Masonry: Revert promotion of ExperimentalMasonry to be Masonry.
* Internal: Revert React 16 support

## 0.59.0 (March 13, 2018)

### Minor

* Masonry: Promotes ExperimentalMasonry to be Masonry. Complete re-write of
  measuring etc. (#46)
* Sticky: Fallback to position relative in IE11 (#51)
* Internal: Gestalt now is React 16.2.0 compatible (#53)
* SelectList: Hardcode 40px height for consistency (#57)

### Patch

* Internal: Split docs & integration tests into individual packages (#22)
* Flyout: Update the docs with correct flowtypes (#37)
* Internal: Removes [corkboard](https://yarnpkg.com/en/package/corkboard) from the docs (#41)
* Internal: User prettier for markdown and css (#45)
* Internal: Add script to run watcher & docs build concurrently (#49)
* Docs: Readme update to start docs server (#47)
* Docs: fix github source link (#50)
* Internal: IE11 fixes: fix images in docs / fix scrollbar always showing on proptable (#51)
* Docs: Use [create-react-app](https://github.com/facebook/create-react-app) to build and run the docs (#42)
* Docs: Add live docs for Tooltip (#63)
* Docs: Add live docs to Tabs (#65)
* Docs: Add live docs to Spinner (#66)
* Docs: Add live docs to SelectList (#69)
* Flow: Update the Flow typing for `children` prop to be up to date with Flow version (#70)
* ErrorFlyout / Toast / Tooltip: Add missing React proptyping to components (#73)
* Flow: Upgrade flow-bin to version 0.66.0 (#74)

## [0.58.0] (Feb 26, 2018)

### Minor

* Card: Adds an extra "image" property to help separate content (#19)
* GroupAvatar: Update sizes to be in line with other components (#30)
* Touchable: Adds support for `fullHeight` prop (#31)
* Toast: Fix Safari 9 thumbnail/text overlap (#33)

### Patch

* GroupAvatar: Fix text sizes for 1 collaborator (#32)
* Internal: Adds [Danger](http://danger.systems/js/) to pull requests. (#27)
* TextField: Remove duplicate logic opening the error flyout (#34)
* Internal: Re-exports flowtypes (#35)

## [0.57.1] (Feb 22, 2018)

### Patch

* Internal: Fix docs (StateRecorder) + run development mode locally + fix propType error #25

## [0.57.0] (Feb 22, 2018)

## Minor

* Sticky: Add zIndex support (#21)
* SearchField: Add custom `onBlur` prop / Rename syntheticEvent => event / Use stricter flowtype on event to remove if check (#17)
* Flyout: Allow for custom width (#16)
* ExperimentalMasonry: Reference measurementStore from props instead of instance (#14)

## Patch

* Docs: Netlify: Live preview with every PR (#18)
* Docs: Updates Heading, Image, Label & Text to use Example (#10)
* Docs: Container / ErrorFlyout / IconButton / Label / Pog / SearchField: add live docs (#12)
* Docs: Flyout / Mask / Pulsar: add live docs (#15)
* Docs: Readme updates (#3) (#8)
* Docs: Publish docs when releasing (#1)
* Docs: Fixes syntax errors in a few live examples (#6)
* Docs: Move .corkboard/ to docs/ and isolate components (#9)
* Docs: Removes function syntax from cards (#7)
* Build: Fixes repo url in docs build script (#4)
* Internal: Webpack 3 upgrade (#11)

[0.57.1]: https://deploy-preview-26--gestalt.netlify.com/
[0.57.0]: https://deploy-preview-24--gestalt.netlify.com/<|MERGE_RESOLUTION|>--- conflicted
+++ resolved
@@ -20,11 +20,8 @@
 * TextArea: Makes TextArea React Async compatible (#222)
 * TextField: Makes TextField React Async compatible (#223)
 * ScrollContainer: Makes ScrollContainer React Async compatible (#224)
-<<<<<<< HEAD
+* Video: Fix Video playback on SSR if playing is true on first mount (#225)
 * Link: Cleanup href and children prop typing (#226)
-=======
-* Video: Fix Video playback on SSR if playing is true on first mount (#225)
->>>>>>> d719f669
 
 ### Patch
 
