--- conflicted
+++ resolved
@@ -1,4 +1,3 @@
-<<<<<<< HEAD
 ## 110.1.15 (Apr 29, 2023)
 
 ### Patch
@@ -178,13 +177,7 @@
 ### Patch
 
 - DateField: fixed responsiveness issue & added disableRange example ([#2855](https://github.com/pinterest/gestalt/pull/2855)) - [Preview link](https://deploy-preview-2855--gestalt.netlify.app)
-=======
-## 110.0.2-alpha.0 (Apr 21, 2023)
-
-### Prerelease
-
-- Merge branch 'alpha' of https://github.com/pinterest/gestalt into alpha
->>>>>>> 28b1a26b
+
 
 ## 110.0.1 (Apr 18, 2023)
 
