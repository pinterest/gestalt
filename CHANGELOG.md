--- conflicted
+++ resolved
@@ -8,11 +8,8 @@
 
 ### Minor
 
-<<<<<<< HEAD
+- SegmentedControl: Update outer border radius to 8px from new design spec (#530)
 - Masonry: remove `MasonryBeta` and `MasonryInfiniteBeta` from source code (#531)
-=======
-- SegmentedControl: Update outer border radius to 8px from new design spec (#530)
->>>>>>> 36ed27fc
 
 ### Patch
 
