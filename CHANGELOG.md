## [Unreleased]

<details>
  <summary>
    Changes that have landed in master but are not yet released.
    Click to see more.
  </summary>

### Minor
* Drop support for React 15 and bump React 16 version (#168)
* Colors: Update blue color (#193)
* Video: Fix background color for fullscreen video playback (#198)
<<<<<<< HEAD
* Internal: Refactor Modal docs to kill StateRecorder (#199)
=======
* Internal: Add eslint-plugin-eslint-comments with recommended settings (#200)
>>>>>>> fa841588

### Patch
* Internal: Add code coverage to PRs (#185)
* Internal: Internal: Convert ghostjs to puppeteer (#182)
* Internal: Update Jest and use multi-project runner (#158)
* Internal: Fix import path for boxperf script (#188)
* Internal: Turn on eslint-plugin-import rules already being followed (#189)
* Docs: Add live docs to Letterbox (#190)
* Docs: Move CardPage rendering into the Route render prop (#191)
* Internal: Turn on all react recommended linters (#192)
* Internal: Merge jest-pupeteer eslint file into main one (#193)
* Docs: Rewrite Column doc to remove scope prop from Example (#196)

</details>

## 0.70.0 (May 15, 2018)

### Minor
* Avatar / GroupAvatar: make outline configurable(#173)
* Masonry: Update non-virtualized Masonry to render all items regardless of the window
* ExperimentalMasonry: remove component (#183)
* Internal: Add flow-typed files for third party packages (#174)
* Internal: Remove unused linter suppressions (#180)
* Internal: Add eslint-plugin-jest with recommended settings (#181)
* Internal: Add Flow type checking to Jest test files (#184)
* Video: Better existing callbacks, new playback rate prop, new loading callback (#174)
* Internal: Turn the [import/first](https://github.com/benmosher/eslint-plugin-import/blob/master/docs/rules/first.md) rule back on (#186)

## 0.69.0 (May 10, 2018)

### Minor

* Sticky: Expand threshold options to take string values (#166)
* Avatar: Fall back to default letter if image does not load (#156)
* Video: Add new Video component to Gestalt (#150)
* Video: Add `aspectRatio` prop to Video and hide fullscreen on unsupported browsers (#171)

### Patch

* Internal: Add bundle size impact reporting (#146)
* Pulsar: Updated styles to use border box so pulsar doesn't extend out of container div (#169)
* Docs: Fix home link (#170)

## 0.68.1 (May 8, 2018)

### Patch

* Masonry: Don't pass Infinity as style value (#163)
* Internal: Generate stats file during build (#160)
* Flow: Upgrade flow-bin to version 0.71.0 (#155)
* Internal: update `yarn.lock` (#152)
* Docs: include images in repo (#151)
* Docs: updated design (#154)

## 0.68.0 (May 3, 2018)

### Minor

* Button / SearchField / SegmentedControl / SelectList / Tabs / TextField: consistent sizing + improve Windows compatibility (#148)
* Icon: Add new prop to Icon -- dangerouslySetSvgPath (#142)

## 0.67.0 (April 25, 2018)

### Minor

* Flyout: make IE11 compatible (#138)
* Icon: Add new GIF icon (#143)

### Patch

* Box: Fixed negative margins for Box marginStart and marginEnd
* Docs: Add a link to the sandbox

## 0.66.0 (April 24, 2018)

### Minor

* Box: Added right to left language aware marginStart & marginEnd (#122)

### Patch

* Switch: Disallow width shrinking in flex layouts
* Masonry: Removed the unused "serverRender" prop
* Docs: Updated Box docs to include marginStart and marginEnd

## 0.65.0 (April 16, 2018)

### Minor

* Link: Remove duplicate CSS declaration (#118)
* Pulsar: Fix default prop value for size to match new design (#126)

### Patch

* Docs: Updated Masonry "comp" definition to be more descriptive
* Docs: Updated Pulsar docs to use new default size
* Internal: Added some header comments to internal components/utils
* Internal: Fixed a subtle bug in throttle that would cause longer than intended delays
* Masonry: Fixed a timing bug where Masonry's handleResize could be called after unmount
* Masonry: Added a debounce method and moved over some Masonry methods to use it

## 0.64.0 (April 12, 2018)

### Minor

* Icon: 4 new icons related to analytic stats (#105)
* GroupAvatar: Fix when there are no collaborators (#112)
* Flyout: Fix positioning during resize (#111)
* Modal: Update heading size + fix docs (#114)
* Pulsar: New blue ring design, size change from 96 to 136px (#115)
* Icon: 1 icon (circle-arrow-down) for search (#119)

### Patch

* Docs: Add live docs to TextField / TextArea (#116)
* Internal: Fix navigation to allow opening in new tabs (#120)

## 0.63.0 (March 26, 2018)

### Minor

* Masonry: Promotes ExperimentalMasonry to be Masonry. Complete re-write of
  measuring etc. (#101)
* Internal: Gestalt now is React 16.2.0 compatible. (#101)

## 0.62.1 (March 22, 2018)

### Patch

* Internal: Fix publish script to work for new Gestalt directory structure (#94)
* Heading / Text / SegmentedControl: Fix flow types when truncation is enabled (#98)

## 0.62.0 (March 21, 2018)

### Minor

* Heading / Text / SegmentedControl: Add `title` when `truncate` is set (#82)

### Patch

* Docs: Masonry locally on port `3000` + update the `README` with the latest commands (#89)
* Internal: No downtime when releasing the docs (#97)

## 0.61.0 (March 20, 2018)

### Minor

* Image: Don't show `alt` text when loading the image in FireFox. (#80)(#84)
* Tabs: Update the background color to be transparent for unselected tabs (#79)

### Patch

* Docs: Add live docs to Toast (#87)
* Internal: Convert `BrowserRouter` to `HashRouter` - fixes directly going to a component (#88)
* Docs: Add live docs to SegmentedControl (#90)

## 0.60.0 (March 13, 2018)

### Minor

* Masonry: Revert promotion of ExperimentalMasonry to be Masonry.
* Internal: Revert React 16 support

## 0.59.0 (March 13, 2018)

### Minor

* Masonry: Promotes ExperimentalMasonry to be Masonry. Complete re-write of
  measuring etc. (#46)
* Sticky: Fallback to position relative in IE11 (#51)
* Internal: Gestalt now is React 16.2.0 compatible (#53)
* SelectList: Hardcode 40px height for consistency (#57)

### Patch

* Internal: Split docs & integration tests into individual packages (#22)
* Flyout: Update the docs with correct flowtypes (#37)
* Internal: Removes [corkboard](https://yarnpkg.com/en/package/corkboard) from the docs (#41)
* Internal: User prettier for markdown and css (#45)
* Internal: Add script to run watcher & docs build concurrently (#49)
* Docs: Readme update to start docs server (#47)
* Docs: fix github source link (#50)
* Internal: IE11 fixes: fix images in docs / fix scrollbar always showing on proptable (#51)
* Docs: Use [create-react-app](https://github.com/facebook/create-react-app) to build and run the docs (#42)
* Docs: Add live docs for Tooltip (#63)
* Docs: Add live docs to Tabs (#65)
* Docs: Add live docs to Spinner (#66)
* Docs: Add live docs to SelectList (#69)
* Flow: Update the Flow typing for `children` prop to be up to date with Flow version (#70)
* ErrorFlyout / Toast / Tooltip: Add missing React proptyping to components (#73)
* Flow: Upgrade flow-bin to version 0.66.0 (#74)

## [0.58.0] (Feb 26, 2018)

### Minor

* Card: Adds an extra "image" property to help separate content (#19)
* GroupAvatar: Update sizes to be in line with other components (#30)
* Touchable: Adds support for `fullHeight` prop (#31)
* Toast: Fix Safari 9 thumbnail/text overlap (#33)

### Patch

* GroupAvatar: Fix text sizes for 1 collaborator (#32)
* Internal: Adds [Danger](http://danger.systems/js/) to pull requests. (#27)
* TextField: Remove duplicate logic opening the error flyout (#34)
* Internal: Re-exports flowtypes (#35)

## [0.57.1] (Feb 22, 2018)

### Patch

* Internal: Fix docs (StateRecorder) + run development mode locally + fix propType error #25

## [0.57.0] (Feb 22, 2018)

## Minor

* Sticky: Add zIndex support (#21)
* SearchField: Add custom `onBlur` prop / Rename syntheticEvent => event / Use stricter flowtype on event to remove if check (#17)
* Flyout: Allow for custom width (#16)
* ExperimentalMasonry: Reference measurementStore from props instead of instance (#14)

## Patch

* Docs: Netlify: Live preview with every PR (#18)
* Docs: Updates Heading, Image, Label & Text to use Example (#10)
* Docs: Container / ErrorFlyout / IconButton / Label / Pog / SearchField: add live docs (#12)
* Docs: Flyout / Mask / Pulsar: add live docs (#15)
* Docs: Readme updates (#3) (#8)
* Docs: Publish docs when releasing (#1)
* Docs: Fixes syntax errors in a few live examples (#6)
* Docs: Move .corkboard/ to docs/ and isolate components (#9)
* Docs: Removes function syntax from cards (#7)
* Build: Fixes repo url in docs build script (#4)
* Internal: Webpack 3 upgrade (#11)

[0.57.1]: https://deploy-preview-26--gestalt.netlify.com/
[0.57.0]: https://deploy-preview-24--gestalt.netlify.com/<|MERGE_RESOLUTION|>--- conflicted
+++ resolved
@@ -10,11 +10,8 @@
 * Drop support for React 15 and bump React 16 version (#168)
 * Colors: Update blue color (#193)
 * Video: Fix background color for fullscreen video playback (#198)
-<<<<<<< HEAD
 * Internal: Refactor Modal docs to kill StateRecorder (#199)
-=======
 * Internal: Add eslint-plugin-eslint-comments with recommended settings (#200)
->>>>>>> fa841588
 
 ### Patch
 * Internal: Add code coverage to PRs (#185)
