## [Unreleased]

<details>
  <summary>
    Changes that have landed in master but are not yet released.
    Click to see more.
  </summary>

### Minor

- Icon: Add compose icon (#358)
- SearchField: Add `autoComplete` prop for parity with `TextField` (#363)
<<<<<<< HEAD
- Tabs: Add optional wrap prop (#361)
=======
- Checkbox: Add optional onClick prop (#364)
>>>>>>> 59c36f28

### Patch

</details>

## 0.81.0 (September 11, 2018)

### Minor

- TextField / TextArea / SelectList: Fix issue with flyout when `errorMessage` is set (#350)
- Icon: Add download svg (#341)
- Masonry: Remove mention of server rendering (#342)

## 0.80.0 (September 7, 2018)

### Minor

- Internal: Update flow-typed def for jest to match jest version (#346)
- Masonry: new MasonryInfiniteBeta and MasonryBeta (#329)

## 0.79.2 (September 5, 2018)

### Minor

- Button: Fix transparent button on blue background (#316)
- Flyout: Add new prop `shouldFocus` to override focus on open behavior. *Has codemod* (#325)
- Icon: Add camera roll icon (#317)
- Video: Make a11y label props required in Video component (#321)
- Internal: Add in greenkeeper-lockfile for auto updates (#327)

### Patch

- Modal: set content width to 100% to prevent overflow bug in IE (#315)
- Modal: change Box width from using column to width property (#338)

## 0.79.1 (August 24, 2018)

### Patch

- Masonry: Add missing defaultProps and handleResize (#313)

## 0.79.0 (August 22, 2018)

### Minor

- Masonry: MasonryInfinite for infinite fetching (#307)

## 0.78.0 (August 20, 2018)

### Minor

- Internal: Turn on sketchy-number flow lint rules as an error (#293)
- TextArea: Add an onKeyDown prop (#303)
- TextField: Add an onKeyDown prop (#303)
- Internal: Add flow types to `Box` transform functors (#299)
- Icon: Fix cog icon rotation (#308)

## 0.77.0 (July 30, 2018)

### Minor

- Checkbox: Add error prop and styling (#287)
- Internal: Bump flow version to 0.77.0 (#289)
- Internal: Add flow typed definitions for node-fetch and filesize (#290)
- Collage: Add new Collage component to Gestalt (#291)
- Internal: Turn on all non-sketchy flow lint rules as errors (#292)
- Masonry: Add configurable virtual bounds (#294)

## 0.76.1 (July 17, 2018)

### Patch

- Masonry: Fix React prop typing for `layout` (#284)

## 0.76.0 (July 17, 2018)

### Minor

- Icon: reduce filesize of each icon with 40% + add new icons (#269)
- Colors: Darken gray and darkGray so they're AA accessible at smaller sizes (#276)
- Video: Add a gradient overlay on the control bar (#27)
- Layer: Layer component is now exported for use and has documentation
- TextArea: Add a hasError prop (#280)
- Icon: Add new `megaphone` icon (#281)

### Patch

- Icon: Fix `envelope` icon + add `gmail` (#270)
- Internal: Fix release script for gh-pages (#266)
- Flow: Bump Flow to version 0.75.0 in gestalt (#268)
- Internal: Bump all eslint plugin packages in prep for eslint5 (#273)

## 0.75.0 (Jun 27, 2018)

### Minor

- Box: Add `visuallyHidden` as a display option (#262)
- Icon: Add one new icon (globe-checked) for claimed website (#264)

### Patch

- Docs: Fix "fit" labels in Image docs example (#259)
- Internal: Set up pre-commit hooks for linting and testing (#258)
- Internal: Fix peer dependency issues with stylint and jest-pupeteer (#260)
- Internal: Add eslint-import/no-relative-parent-imports rule (#261)

## 0.74.0 (Jun 13, 2018)

### Minor

- ErrorFlyout: Deprecate component and remove from Gestalt (#251)

### Patch

- Danger: Separate danger rules out into separate files (#253)
- Modal: Fix issue with outside click error bubbling (#254)

## 0.73.0 (Jun 8, 2018)

### Minor

- Masonry: Makes Masonry React Async compatible (#227)
- SegmentedControl: Change flow type of `items` to `React.Node` (#230)
- Video: Add jsdom browser specific tests (#205)
- Flyout: Merge ErrorFlyout abilities into Flyout (#242)
- Flyout: Support blue Flyouts (#249)
- Card: Make Card explicitely use box-sizing: content-box (#243)
- GroupAvatar: Text sizes are consistent with Avatar and `size` prop is now optional. (#244)
- Video: Move initial video setup calls to componentDidMount (#245)

### Patch

- Internal: add better basic test coverage (#231)
- Modal: Refactor internals and remove responsive behavior (#218)
- Internal: update to jsdom only tests (#232)
- Internal: Upgrade to Jest 23 (#233)
- Internal: Upgrade to Stylelint 9.2.1 (#235)
- Avatar/GroupAvatar: Add additional tests for 100% coverage (#236)
- Avatar: fix error when name is falsey (#248)
- Button/Icon: Add additional tests for 100% coverage (#237)
- Flyout/SegmentedControl: Add additional tests for 100% coverage (#238)
- Touchable: Add additional tests for 100% coverage (#239)
- Internal: Add Codecov badge to README (#241)

## 0.72.0 (May 30, 2018)

### Minor

- Video: Added new `onSeek` callback prop to `Video` component (#209)
- Video: Added new `onReady` callback prop to `Video` component (#210)
- Internal: Remove dead example code from docs (#211)
- Internal: Fix react router dependencies (#212)
- Internal: Fix package.json dependency locations (#213)
- Flow: Fix Flow errors in the `docs/` directory (#214)
- Flow: Fix remaining errors in the `docs/` directory and enable Flow (#215)
- Docs: Fix indentation on gestalt docs code examples (#219)
- Docs: Fix broken Link component in docs app (#220)
- SelectList: Makes SelectList React Async compatible (#221)
- TextArea: Makes TextArea React Async compatible (#222)
- TextField: Makes TextField React Async compatible (#223)
- ScrollContainer: Makes ScrollContainer React Async compatible (#224)
- Video: Fix Video playback on SSR if playing is true on first mount (#225)

## 0.71.0 (May 23, 2018)

### Minor

- Drop support for React 15 and bump React 16 version (#168)
- Colors: Update blue color (#193)
- Video: Fix background color for fullscreen video playback (#198)
- Internal: Refactor Modal docs to kill StateRecorder (#199)
- Internal: Add eslint-plugin-eslint-comments with recommended settings (#200)
- Video: Makes `aspectRatio` a required prop for `Video` (#201)
- Video: Pass events through to callback functions (#203)
- Touchable: Add event targets to Flow typing for callbacks (#204)
- Video: Add new `onEnded` prop for media end event (#207)

### Patch

- Internal: Add code coverage to PRs (#185)
- Internal: Internal: Convert ghostjs to puppeteer (#182)
- Internal: Update Jest and use multi-project runner (#158)
- Internal: Fix import path for boxperf script (#188)
- Internal: Turn on eslint-plugin-import rules already being followed (#189)
- Docs: Add live docs to Letterbox (#190)
- Docs: Move CardPage rendering into the Route render prop (#191)
- Internal: Turn on all react recommended linters (#192)
- Internal: Merge jest-pupeteer eslint file into main one (#193)
- Docs: Rewrite Column doc to remove scope prop from Example (#196)
- Video: Fix broken equality check for Video `src` prop (#202)
- Internal: Move stylelint config to separate file (#206)

## 0.70.0 (May 15, 2018)

### Minor

- Avatar / GroupAvatar: make outline configurable(#173)
- Masonry: Update non-virtualized Masonry to render all items regardless of the window
- ExperimentalMasonry: remove component (#183)
- Internal: Add flow-typed files for third party packages (#174)
- Internal: Remove unused linter suppressions (#180)
- Internal: Add eslint-plugin-jest with recommended settings (#181)
- Internal: Add Flow type checking to Jest test files (#184)
- Video: Better existing callbacks, new playback rate prop, new loading callback (#174)
- Internal: Turn the [import/first](https://github.com/benmosher/eslint-plugin-import/blob/master/docs/rules/first.md) rule back on (#186)

## 0.69.0 (May 10, 2018)

### Minor

- Sticky: Expand threshold options to take string values (#166)
- Avatar: Fall back to default letter if image does not load (#156)
- Video: Add new Video component to Gestalt (#150)
- Video: Add `aspectRatio` prop to Video and hide fullscreen on unsupported browsers (#171)

### Patch

- Internal: Add bundle size impact reporting (#146)
- Pulsar: Updated styles to use border box so pulsar doesn't extend out of container div (#169)
- Docs: Fix home link (#170)

## 0.68.1 (May 8, 2018)

### Patch

- Masonry: Don't pass Infinity as style value (#163)
- Internal: Generate stats file during build (#160)
- Flow: Upgrade flow-bin to version 0.71.0 (#155)
- Internal: update `yarn.lock` (#152)
- Docs: include images in repo (#151)
- Docs: updated design (#154)

## 0.68.0 (May 3, 2018)

### Minor

- Button / SearchField / SegmentedControl / SelectList / Tabs / TextField: consistent sizing + improve Windows compatibility (#148)
- Icon: Add new prop to Icon -- dangerouslySetSvgPath (#142)

## 0.67.0 (April 25, 2018)

### Minor

- Flyout: make IE11 compatible (#138)
- Icon: Add new GIF icon (#143)

### Patch

- Box: Fixed negative margins for Box marginStart and marginEnd
- Docs: Add a link to the sandbox

## 0.66.0 (April 24, 2018)

### Minor

- Box: Added right to left language aware marginStart & marginEnd (#122)

### Patch

- Switch: Disallow width shrinking in flex layouts
- Masonry: Removed the unused "serverRender" prop
- Docs: Updated Box docs to include marginStart and marginEnd

## 0.65.0 (April 16, 2018)

### Minor

- Link: Remove duplicate CSS declaration (#118)
- Pulsar: Fix default prop value for size to match new design (#126)

### Patch

- Docs: Updated Masonry "comp" definition to be more descriptive
- Docs: Updated Pulsar docs to use new default size
- Internal: Added some header comments to internal components/utils
- Internal: Fixed a subtle bug in throttle that would cause longer than intended delays
- Masonry: Fixed a timing bug where Masonry's handleResize could be called after unmount
- Masonry: Added a debounce method and moved over some Masonry methods to use it

## 0.64.0 (April 12, 2018)

### Minor

- Icon: 4 new icons related to analytic stats (#105)
- GroupAvatar: Fix when there are no collaborators (#112)
- Flyout: Fix positioning during resize (#111)
- Modal: Update heading size + fix docs (#114)
- Pulsar: New blue ring design, size change from 96 to 136px (#115)
- Icon: 1 icon (circle-arrow-down) for search (#119)

### Patch

- Docs: Add live docs to TextField / TextArea (#116)
- Internal: Fix navigation to allow opening in new tabs (#120)

## 0.63.0 (March 26, 2018)

### Minor

- Masonry: Promotes ExperimentalMasonry to be Masonry. Complete re-write of
  measuring etc. (#101)
- Internal: Gestalt now is React 16.2.0 compatible. (#101)

## 0.62.1 (March 22, 2018)

### Patch

- Internal: Fix publish script to work for new Gestalt directory structure (#94)
- Heading / Text / SegmentedControl: Fix flow types when truncation is enabled (#98)

## 0.62.0 (March 21, 2018)

### Minor

- Heading / Text / SegmentedControl: Add `title` when `truncate` is set (#82)

### Patch

- Docs: Masonry locally on port `3000` + update the `README` with the latest commands (#89)
- Internal: No downtime when releasing the docs (#97)

## 0.61.0 (March 20, 2018)

### Minor

- Image: Don't show `alt` text when loading the image in FireFox. (#80)(#84)
- Tabs: Update the background color to be transparent for unselected tabs (#79)

### Patch

- Docs: Add live docs to Toast (#87)
- Internal: Convert `BrowserRouter` to `HashRouter` - fixes directly going to a component (#88)
- Docs: Add live docs to SegmentedControl (#90)

## 0.60.0 (March 13, 2018)

### Minor

- Masonry: Revert promotion of ExperimentalMasonry to be Masonry.
- Internal: Revert React 16 support

## 0.59.0 (March 13, 2018)

### Minor

- Masonry: Promotes ExperimentalMasonry to be Masonry. Complete re-write of
  measuring etc. (#46)
- Sticky: Fallback to position relative in IE11 (#51)
- Internal: Gestalt now is React 16.2.0 compatible (#53)
- SelectList: Hardcode 40px height for consistency (#57)

### Patch

- Internal: Split docs & integration tests into individual packages (#22)
- Flyout: Update the docs with correct flowtypes (#37)
- Internal: Removes [corkboard](https://yarnpkg.com/en/package/corkboard) from the docs (#41)
- Internal: User prettier for markdown and css (#45)
- Internal: Add script to run watcher & docs build concurrently (#49)
- Docs: Readme update to start docs server (#47)
- Docs: fix github source link (#50)
- Internal: IE11 fixes: fix images in docs / fix scrollbar always showing on proptable (#51)
- Docs: Use [create-react-app](https://github.com/facebook/create-react-app) to build and run the docs (#42)
- Docs: Add live docs for Tooltip (#63)
- Docs: Add live docs to Tabs (#65)
- Docs: Add live docs to Spinner (#66)
- Docs: Add live docs to SelectList (#69)
- Flow: Update the Flow typing for `children` prop to be up to date with Flow version (#70)
- ErrorFlyout / Toast / Tooltip: Add missing React proptyping to components (#73)
- Flow: Upgrade flow-bin to version 0.66.0 (#74)

## [0.58.0] (Feb 26, 2018)

### Minor

- Card: Adds an extra "image" property to help separate content (#19)
- GroupAvatar: Update sizes to be in line with other components (#30)
- Touchable: Adds support for `fullHeight` prop (#31)
- Toast: Fix Safari 9 thumbnail/text overlap (#33)

### Patch

- GroupAvatar: Fix text sizes for 1 collaborator (#32)
- Internal: Adds [Danger](http://danger.systems/js/) to pull requests. (#27)
- TextField: Remove duplicate logic opening the error flyout (#34)
- Internal: Re-exports flowtypes (#35)

## [0.57.1] (Feb 22, 2018)

### Patch

- Internal: Fix docs (StateRecorder) + run development mode locally + fix propType error #25

## [0.57.0] (Feb 22, 2018)

## Minor

- Sticky: Add zIndex support (#21)
- SearchField: Add custom `onBlur` prop / Rename syntheticEvent => event / Use stricter flowtype on event to remove if check (#17)
- Flyout: Allow for custom width (#16)
- ExperimentalMasonry: Reference measurementStore from props instead of instance (#14)

## Patch

- Docs: Netlify: Live preview with every PR (#18)
- Docs: Updates Heading, Image, Label & Text to use Example (#10)
- Docs: Container / ErrorFlyout / IconButton / Label / Pog / SearchField: add live docs (#12)
- Docs: Flyout / Mask / Pulsar: add live docs (#15)
- Docs: Readme updates (#3) (#8)
- Docs: Publish docs when releasing (#1)
- Docs: Fixes syntax errors in a few live examples (#6)
- Docs: Move .corkboard/ to docs/ and isolate components (#9)
- Docs: Removes function syntax from cards (#7)
- Build: Fixes repo url in docs build script (#4)
- Internal: Webpack 3 upgrade (#11)

[0.57.1]: https://deploy-preview-26--gestalt.netlify.com/
[0.57.0]: https://deploy-preview-24--gestalt.netlify.com/<|MERGE_RESOLUTION|>--- conflicted
+++ resolved
@@ -10,11 +10,8 @@
 
 - Icon: Add compose icon (#358)
 - SearchField: Add `autoComplete` prop for parity with `TextField` (#363)
-<<<<<<< HEAD
 - Tabs: Add optional wrap prop (#361)
-=======
 - Checkbox: Add optional onClick prop (#364)
->>>>>>> 59c36f28
 
 ### Patch
 
