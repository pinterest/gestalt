<<<<<<< HEAD
=======
## 114.0.4 (Jun 15, 2023)

### Patch

- SearchField: Convert examples to use Sandpack ([#3015](https://github.com/pinterest/gestalt/pull/3015)) - [Preview link](https://deploy-preview-3015--gestalt.netlify.app?devexample=true)

>>>>>>> 9bea4def
## 114.0.3 (Jun 15, 2023)

### Patch

- Internal: replace `import/order` with `simple-import-sort` ([#3012](https://github.com/pinterest/gestalt/pull/3012)) - [Preview link](https://deploy-preview-3012--gestalt.netlify.app?devexample=true)

## 114.0.2 (Jun 14, 2023)

### Patch

- Docs: fix outdated link ([#3014](https://github.com/pinterest/gestalt/pull/3014)) - [Preview link](https://deploy-preview-3014--gestalt.netlify.app?devexample=true)

## 114.0.1 (Jun 14, 2023)

### Patch

- Toast: CSS fix in width ([#3010](https://github.com/pinterest/gestalt/pull/3010)) - [Preview link](https://deploy-preview-3010--gestalt.netlify.app?devexample=true)

## 114.0.0 (Jun 14, 2023)

### Major

- DefaultLabelProvider: Adding new default labels ([#2970](https://github.com/pinterest/gestalt/pull/2970)) - [Preview link](https://deploy-preview-2970--gestalt.netlify.app?devexample=true)

## 113.0.2 (Jun 14, 2023)

### Patch

- Docs: fix empty aliases bug ([#3011](https://github.com/pinterest/gestalt/pull/3011)) - [Preview link](https://deploy-preview-3011--gestalt.netlify.app?devexample=true)

## 113.0.1 (Jun 13, 2023)

### Patch

- Masonry: overhaul docs page ([#3009](https://github.com/pinterest/gestalt/pull/3009)) - [Preview link](https://deploy-preview-3009--gestalt.netlify.app?devexample=true)

## 113.0.0 (Jun 13, 2023)

### Major

- DatePicker: fixes in Flow|TypeScript types ([#3007](https://github.com/pinterest/gestalt/pull/3007)) - [Preview link](https://deploy-preview-3007--gestalt.netlify.app?devexample=true)

## 112.7.3 (Jun 9, 2023)

### Patch

- Docs: refactor how design tile data is handled ([#3004](https://github.com/pinterest/gestalt/pull/3004)) - [Preview link](https://deploy-preview-3004--gestalt.netlify.app?devexample=true)

## 112.7.2 (Jun 9, 2023)

### Patch

- Docs: fix non-standard Datapoint casing ([#3003](https://github.com/pinterest/gestalt/pull/3003)) - [Preview link](https://deploy-preview-3003--gestalt.netlify.app?devexample=true)

## 112.7.1 (Jun 9, 2023)

### Patch

- DateField: refactor InternalDateField logic ([#3002](https://github.com/pinterest/gestalt/pull/3002)) - [Preview link](https://deploy-preview-3002--gestalt.netlify.app?devexample=true)

## 112.7.0 (Jun 9, 2023)

### Minor

- DatePicker: create InternalDatePicker and migrate to Sandpack ([#3000](https://github.com/pinterest/gestalt/pull/3000)) - [Preview link](https://deploy-preview-3000--gestalt.netlify.app?devexample=true)

## 112.6.15 (Jun 9, 2023)

### Patch

- Internal: Add Url Param to toggle Dev Example Mode ([#2992](https://github.com/pinterest/gestalt/pull/2992)) - [Preview link](https://deploy-preview-2992--gestalt.netlify.app?devexample=true)

## 112.6.14 (Jun 7, 2023)

### Patch

- Internal: add README explaining Masonry ([#2993](https://github.com/pinterest/gestalt/pull/2993)) - [Preview link](https://deploy-preview-2993--gestalt.netlify.app)

## 112.6.13 (Jun 7, 2023)

### Patch

- Internal: fixes to gestalt-datepicker in editors and templates ([#2997](https://github.com/pinterest/gestalt/pull/2997)) - [Preview link](https://deploy-preview-2997--gestalt.netlify.app)

## 112.6.12 (Jun 7, 2023)

### Patch

- Internal: Upgrade ESLint to 8.23.0 ([#2998](https://github.com/pinterest/gestalt/pull/2998)) - [Preview link](https://deploy-preview-2998--gestalt.netlify.app)

## 112.6.11 (Jun 6, 2023)

### Patch

- Docs: fix broken links ([#2994](https://github.com/pinterest/gestalt/pull/2994)) - [Preview link](https://deploy-preview-2994--gestalt.netlify.app)

## 112.6.10 (Jun 5, 2023)

### Patch

- Internal: Unminify classname when developing ([#2948](https://github.com/pinterest/gestalt/pull/2948)) - [Preview link](https://deploy-preview-2948--gestalt.netlify.app)

## 112.6.9 (Jun 5, 2023)

### Patch

- Docs: add May newsletter ([#2991](https://github.com/pinterest/gestalt/pull/2991)) - [Preview link](https://deploy-preview-2991--gestalt.netlify.app)

## 112.6.8 (Jun 5, 2023)

### Patch

- Docs: fix max width for blog post titles ([#2990](https://github.com/pinterest/gestalt/pull/2990)) - [Preview link](https://deploy-preview-2990--gestalt.netlify.app)

## 112.6.7 (Jun 5, 2023)

### Patch

- Internal: Update eslint-plugin-gestalt README ([#2989](https://github.com/pinterest/gestalt/pull/2989)) - [Preview link](https://deploy-preview-2989--gestalt.netlify.app)

## 112.6.6 (Jun 5, 2023)

### Patch

- TileData: fix typo + copyediting ([#2988](https://github.com/pinterest/gestalt/pull/2988)) - [Preview link](https://deploy-preview-2988--gestalt.netlify.app)

## 112.6.5 (Jun 5, 2023)

### Patch

- Docs: 2023-06-02 weekly update ([#2986](https://github.com/pinterest/gestalt/pull/2986)) - [Preview link](https://deploy-preview-2986--gestalt.netlify.app)

## 112.6.4 (Jun 2, 2023)

### Patch

- Tabs: Update wrap and best practices docs verbiage ([#2984](https://github.com/pinterest/gestalt/pull/2984)) - [Preview link](https://deploy-preview-2984--gestalt.netlify.app)

## 112.6.3 (Jun 2, 2023)

### Patch

- Internal: fix TS declaration file ([#2985](https://github.com/pinterest/gestalt/pull/2985)) - [Preview link](https://deploy-preview-2985--gestalt.netlify.app)

## 112.6.2 (Jun 2, 2023)

### Patch

- SheetMobile: add event to `onOutsideClick` ([#2981](https://github.com/pinterest/gestalt/pull/2981)) - [Preview link](https://deploy-preview-2981--gestalt.netlify.app)

## 112.6.1 (Jun 2, 2023)

### Patch

- Docs: Fix info on Available components page ([#2983](https://github.com/pinterest/gestalt/pull/2983)) - [Preview link](https://deploy-preview-2983--gestalt.netlify.app)

## 112.6.0 (Jun 2, 2023)

### Minor

- Internal: Add Alpha Workflow file ([#2975](https://github.com/pinterest/gestalt/pull/2975)) - [Preview link](https://deploy-preview-2975--gestalt.netlify.app)

## 112.5.5 (Jun 2, 2023)

### Patch

- Docs: Added IconButtonFloating Android docs ([#2979](https://github.com/pinterest/gestalt/pull/2979)) - [Preview link](https://deploy-preview-2979--gestalt.netlify.app)

## 112.5.4 (Jun 2, 2023)

### Patch

- Docs: Revised About Us page ([#2977](https://github.com/pinterest/gestalt/pull/2977)) - [Preview link](https://deploy-preview-2977--gestalt.netlify.app)

## 112.5.3 (Jun 2, 2023)

### Patch

- Docs: Added data visualization guidelines ([#2980](https://github.com/pinterest/gestalt/pull/2980)) - [Preview link](https://deploy-preview-2980--gestalt.netlify.app)

## 112.5.2 (Jun 2, 2023)

### Patch

- Checkbox: Update InternalCheckbox.css ([#2978](https://github.com/pinterest/gestalt/pull/2978)) - [Preview link](https://deploy-preview-2978--gestalt.netlify.app)

## 112.5.1 (Jun 1, 2023)

### Patch

- Docs: Fix links on Android docs pages ([#2973](https://github.com/pinterest/gestalt/pull/2973)) - [Preview link](https://deploy-preview-2973--gestalt.netlify.app)

## 112.5.0 (Jun 1, 2023)

### Minor

- Docs: Update Designers page ([#2971](https://github.com/pinterest/gestalt/pull/2971)) - [Preview link](https://deploy-preview-2971--gestalt.netlify.app)

## 112.4.0 (Jun 1, 2023)

### Minor

- GlobalEventsHandlerProvider: new provider to share global event handlers to consuming components ([#2959](https://github.com/pinterest/gestalt/pull/2959)) - [Preview link](https://deploy-preview-2959--gestalt.netlify.app)

## 112.3.9 (Jun 1, 2023)

### Patch

- Table: Convert examples to use Sandpack ([#2969](https://github.com/pinterest/gestalt/pull/2969)) - [Preview link](https://deploy-preview-2969--gestalt.netlify.app)

## 112.3.8 (Jun 1, 2023)

### Patch

- Docs: Added Android specs for Avatar, Button, Checkbox, IconButton, Searchfield, Sheet, Switch, Tabs, Textfield ([#2972](https://github.com/pinterest/gestalt/pull/2972)) - [Preview link](https://deploy-preview-2972--gestalt.netlify.app)

## 112.3.7 (May 30, 2023)

### Patch

- TileData: Add Typescript Types ([#2966](https://github.com/pinterest/gestalt/pull/2966)) - [Preview link](https://deploy-preview-2966--gestalt.netlify.app)

## 112.3.6 (May 30, 2023)

### Patch

- SlimBanner: Convert examples to use Sandpack ([#2968](https://github.com/pinterest/gestalt/pull/2968)) - [Preview link](https://deploy-preview-2968--gestalt.netlify.app)

## 112.3.5 (May 26, 2023)

### Patch

- Docs: Weekly update and roadmap updates ([#2967](https://github.com/pinterest/gestalt/pull/2967)) - [Preview link](https://deploy-preview-2967--gestalt.netlify.app)

## 112.3.4 (May 26, 2023)

### Patch

- Callout: convert examples to use Sandpack ([#2960](https://github.com/pinterest/gestalt/pull/2960)) - [Preview link](https://deploy-preview-2960--gestalt.netlify.app)

## 112.3.3 (May 26, 2023)

### Patch

- Internal: Fix TileData Examples ([#2965](https://github.com/pinterest/gestalt/pull/2965)) - [Preview link](https://deploy-preview-2965--gestalt.netlify.app)

## 112.3.2 (May 26, 2023)

### Patch

- TileData: add accessibility pause ([#2964](https://github.com/pinterest/gestalt/pull/2964)) - [Preview link](https://deploy-preview-2964--gestalt.netlify.app)

## 112.3.1 (May 25, 2023)

### Patch

- Internal: Flow fixes ([#2961](https://github.com/pinterest/gestalt/pull/2961)) - [Preview link](https://deploy-preview-2961--gestalt.netlify.app)

## 112.3.0 (May 24, 2023)

### Minor

- TileData: Adding new component ([#2844](https://github.com/pinterest/gestalt/pull/2844)) - [Preview link](https://deploy-preview-2844--gestalt.netlify.app)

## 112.2.1 (May 23, 2023)

### Patch

- Internal: Add Troubleshooting section to Readme ([#2702](https://github.com/pinterest/gestalt/pull/2702)) - [Preview link](https://deploy-preview-2702--gestalt.netlify.app)

## 112.2.0 (May 23, 2023)

### Minor

- PageHeader: Expose badge type prop ([#2953](https://github.com/pinterest/gestalt/pull/2953)) - [Preview link](https://deploy-preview-2953--gestalt.netlify.app)

## 112.1.1 (May 22, 2023)

### Patch

- Docs: May 19, 2023 update ([#2954](https://github.com/pinterest/gestalt/pull/2954)) - [Preview link](https://deploy-preview-2954--gestalt.netlify.app)

## 112.1.0 (May 19, 2023)

### Minor

- Table: added "selected"and "hoverStyle" prop to all Table.Row subcomponents ([#2952](https://github.com/pinterest/gestalt/pull/2952)) - [Preview link](https://deploy-preview-2952--gestalt.netlify.app)

## 112.0.0 (May 19, 2023)

### Major

- Icon: Remove 'google-plus' icon ([#2950](https://github.com/pinterest/gestalt/pull/2950)) - [Preview link](https://deploy-preview-2950--gestalt.netlify.app)

## 111.5.13 (May 19, 2023)

### Patch

- Docs: fix bug in navigation ([#2951](https://github.com/pinterest/gestalt/pull/2951)) - [Preview link](https://deploy-preview-2951--gestalt.netlify.app)

## 111.5.12 (May 17, 2023)

### Patch

- Internal: upgrade to Flow 0.206.0 ([#2947](https://github.com/pinterest/gestalt/pull/2947)) - [Preview link](https://deploy-preview-2947--gestalt.netlify.app)

## 111.5.11 (May 16, 2023)

### Patch

- Internal: upgrade to Flow 0.204.1 ([#2946](https://github.com/pinterest/gestalt/pull/2946)) - [Preview link](https://deploy-preview-2946--gestalt.netlify.app)

## 111.5.10 (May 16, 2023)

### Patch

- Internal: upgrade to Flow 0.203.1 ([#2945](https://github.com/pinterest/gestalt/pull/2945)) - [Preview link](https://deploy-preview-2945--gestalt.netlify.app)

## 111.5.9 (May 16, 2023)

### Patch

- Internal: fixes to pass ` flow codemod annotate-implicit-instantiations --write --include-widened .` & `flow codemod annotate-implicit-instantiations --write .` ([#2942](https://github.com/pinterest/gestalt/pull/2942)) - [Preview link](https://deploy-preview-2942--gestalt.netlify.app)

## 111.5.8 (May 16, 2023)

### Patch

- Internal: typed useRefs prepping for 0.203.1 ([#2944](https://github.com/pinterest/gestalt/pull/2944)) - [Preview link](https://deploy-preview-2944--gestalt.netlify.app)

## 111.5.7 (May 15, 2023)

### Patch

- Docs: Figma plugins links update ([#2943](https://github.com/pinterest/gestalt/pull/2943)) - [Preview link](https://deploy-preview-2943--gestalt.netlify.app)

## 111.5.6 (May 15, 2023)

### Patch

- Avatar: (Android) corrects measurement units for Android ([#2940](https://github.com/pinterest/gestalt/pull/2940)) - [Preview link](https://deploy-preview-2940--gestalt.netlify.app)

## 111.5.5 (May 15, 2023)

### Patch

- Internal: fixes to pass `flow codemod annotate-functions-and-classes --include-lti --write .` ([#2941](https://github.com/pinterest/gestalt/pull/2941)) - [Preview link](https://deploy-preview-2941--gestalt.netlify.app)

## 111.5.4 (May 15, 2023)

### Patch

- Icon: Update names for Android ([#2928](https://github.com/pinterest/gestalt/pull/2928)) - [Preview link](https://deploy-preview-2928--gestalt.netlify.app)

## 111.5.3 (May 13, 2023)

### Patch

- Internal: fixes to pass `flow codemod annotate-react-hooks --write .` ([#2939](https://github.com/pinterest/gestalt/pull/2939)) - [Preview link](https://deploy-preview-2939--gestalt.netlify.app)

## 111.5.2 (May 13, 2023)

### Patch

- Internal: fixes to pass `flow codemod annotate-cycles --write .` ([#2938](https://github.com/pinterest/gestalt/pull/2938)) - [Preview link](https://deploy-preview-2938--gestalt.netlify.app)

## 111.5.1 (May 13, 2023)

### Patch

- Internal: fixes to pass `flow codemod annotate-empty-array --write . ` ([#2937](https://github.com/pinterest/gestalt/pull/2937)) - [Preview link](https://deploy-preview-2937--gestalt.netlify.app)

## 111.5.0 (May 13, 2023)

### Minor

- Internal: Add 03 Dark Value to Data Viz Pallete ([#2933](https://github.com/pinterest/gestalt/pull/2933)) - [Preview link](https://deploy-preview-2933--gestalt.netlify.app)

## 111.4.5 (May 12, 2023)

### Patch

- OnLinkNavigationProvider: example fix ([#2935](https://github.com/pinterest/gestalt/pull/2935)) - [Preview link](https://deploy-preview-2935--gestalt.netlify.app)

## 111.4.4 (May 12, 2023)

### Patch

- DateField: added "spacious" format ([#2934](https://github.com/pinterest/gestalt/pull/2934)) - [Preview link](https://deploy-preview-2934--gestalt.netlify.app)

## 111.4.3 (May 12, 2023)

### Patch

- OnLinkNavigationProvider: added "disabling provider" variant ([#2930](https://github.com/pinterest/gestalt/pull/2930)) - [Preview link](https://deploy-preview-2930--gestalt.netlify.app)

## 111.4.2 (May 12, 2023)

### Patch

- Docs: Weekly update for May 12 ([#2931](https://github.com/pinterest/gestalt/pull/2931)) - [Preview link](https://deploy-preview-2931--gestalt.netlify.app)

## 111.4.1 (May 12, 2023)

### Patch

- Internal: alphabetize dependencies ([#2932](https://github.com/pinterest/gestalt/pull/2932)) - [Preview link](https://deploy-preview-2932--gestalt.netlify.app)

## 111.4.0 (May 11, 2023)

### Minor

- SheetMobile: adding `onOutsideClick` prop ([#2915](https://github.com/pinterest/gestalt/pull/2915)) - [Preview link](https://deploy-preview-2915--gestalt.netlify.app)

## 111.3.9 (May 11, 2023)

### Patch

- SheetMobile, OverlayPanel: fixes to animation ([#2920](https://github.com/pinterest/gestalt/pull/2920)) - [Preview link](https://deploy-preview-2920--gestalt.netlify.app)

## 111.3.8 (May 11, 2023)

### Patch

- Dropdown: fixes visual snapshots after [#2919] ([#2927](https://github.com/pinterest/gestalt/pull/2927)) - [Preview link](https://deploy-preview-2927--gestalt.netlify.app)

## 111.3.7 (May 11, 2023)

### Patch

- Docs: refactors in Android pages for layout consistency ([#2917](https://github.com/pinterest/gestalt/pull/2917)) - [Preview link](https://deploy-preview-2917--gestalt.netlify.app)

## 111.3.6 (May 10, 2023)

### Patch

- Dropdown: changed Dropdown.Link icon to "visit" ([#2919](https://github.com/pinterest/gestalt/pull/2919)) - [Preview link](https://deploy-preview-2919--gestalt.netlify.app)

## 111.3.5 (May 10, 2023)

### Patch

- ButtonGroup: added Android docs for ButtonGroup([#2916](https://github.com/pinterest/gestalt/pull/2916)) - [Preview link](https://deploy-preview-2916--gestalt.netlify.app)

## 111.3.4 (May 10, 2023)

### Patch

- SheetMobile, OverlayPanel: implement `window.requestAnimationFrame` method ([#2911](https://github.com/pinterest/gestalt/pull/2911)) - [Preview link](https://deploy-preview-2911--gestalt.netlify.app)

## 111.3.3 (May 9, 2023)

### Patch

- Internal: disable `import/no-namespace` for test files ([#2913](https://github.com/pinterest/gestalt/pull/2913)) - [Preview link](https://deploy-preview-2913--gestalt.netlify.app)

## 111.3.2 (May 9, 2023)

### Patch

- Docs: Design handoff page typo fix ([#2912](https://github.com/pinterest/gestalt/pull/2912)) - [Preview link](https://deploy-preview-2912--gestalt.netlify.app)

## 111.3.1 (May 8, 2023)

### Patch

- Status: updates visual snapshots ([#2910](https://github.com/pinterest/gestalt/pull/2910)) - [Preview link](https://deploy-preview-2910--gestalt.netlify.app)

## 111.3.0 (May 8, 2023)

### Minor

- Status: Adds type="queued" status ([#2907](https://github.com/pinterest/gestalt/pull/2907)) - [Preview link](https://deploy-preview-2907--gestalt.netlify.app)

## 111.2.2 (May 8, 2023)

### Patch

- Docs: new Design file hygiene section ([#2906](https://github.com/pinterest/gestalt/pull/2906)) - [Preview link](https://deploy-preview-2906--gestalt.netlify.app)

## 111.2.1 (May 8, 2023)

### Patch

- Docs: Weekly update and roadmap updates ([#2904](https://github.com/pinterest/gestalt/pull/2904)) - [Preview link](https://deploy-preview-2904--gestalt.netlify.app)

## 111.2.0 (May 5, 2023)

### Minor

- Internal: Create ESLint rule to enforce List usage ([#2903](https://github.com/pinterest/gestalt/pull/2903)) - [Preview link](https://deploy-preview-2903--gestalt.netlify.app)

## 111.1.1 (May 5, 2023)

### Patch

- PopoverEducational: fix unresponsive `zIndex` prop ([#2905](https://github.com/pinterest/gestalt/pull/2905)) - [Preview link](https://deploy-preview-2905--gestalt.netlify.app)

## 111.1.0 (May 4, 2023)

### Minor

- Dropdown: implement adaptive Dropdown with SheetMobile for mobile devices ([#2879](https://github.com/pinterest/gestalt/pull/2879)) - [Preview link](https://deploy-preview-2879--gestalt.netlify.app)

## 111.0.2 (May 3, 2023)

### Patch

- TextField: Update Android docs content and specs ([#2902](https://github.com/pinterest/gestalt/pull/2902)) - [Preview link](https://deploy-preview-2902--gestalt.netlify.app)

## 111.0.1 (May 3, 2023)

### Patch

- Docs: fix broken link ([#2901](https://github.com/pinterest/gestalt/pull/2901)) - [Preview link](https://deploy-preview-2901--gestalt.netlify.app)

## 111.0.0 (May 3, 2023)

### Major

- Internal: add TypeScript declaration files ([#2812](https://github.com/pinterest/gestalt/pull/2812)) - [Preview link](https://deploy-preview-2812--gestalt.netlify.app)

## 110.1.18 (May 3, 2023)

### Patch

- IconButton: document "brandPrimary" option for `iconColor` ([#2899](https://github.com/pinterest/gestalt/pull/2899)) - [Preview link](https://deploy-preview-2899--gestalt.netlify.app)

## 110.1.17 (May 2, 2023)

### Patch

- Docs: add April newsletter ([#2887](https://github.com/pinterest/gestalt/pull/2887)) - [Preview link](https://deploy-preview-2887--gestalt.netlify.app)

## 110.1.16 (May 1, 2023)

### Patch

- Modal: Implement SheetMobile for mobile Modal and fix DismissButton positioning bug ([#2886](https://github.com/pinterest/gestalt/pull/2886)) - [Preview link](https://deploy-preview-2886--gestalt.netlify.app)

## 110.1.15 (Apr 29, 2023)

### Patch

- Internal: upgrade to Flow v0.202.0 ([#2885](https://github.com/pinterest/gestalt/pull/2885)) - [Preview link](https://deploy-preview-2885--gestalt.netlify.app)

## 110.1.14 (Apr 28, 2023)

### Patch

- Internal: upgrade to Flow 0.201.0 ([#2884](https://github.com/pinterest/gestalt/pull/2884)) - [Preview link](https://deploy-preview-2884--gestalt.netlify.app)

## 110.1.13 (Apr 28, 2023)

### Patch

- Internal: upgrade to Flow 0.198.2 ([#2883](https://github.com/pinterest/gestalt/pull/2883)) - [Preview link](https://deploy-preview-2883--gestalt.netlify.app)

## 110.1.12 (Apr 28, 2023)

### Patch

- Internal: upgrade to Flow 0.196.2 ([#2882](https://github.com/pinterest/gestalt/pull/2882)) - [Preview link](https://deploy-preview-2882--gestalt.netlify.app)

## 110.1.11 (Apr 28, 2023)

### Patch

- Internal: upgrade to Flow 0.195.2 ([#2881](https://github.com/pinterest/gestalt/pull/2881)) - [Preview link](https://deploy-preview-2881--gestalt.netlify.app)

## 110.1.10 (Apr 27, 2023)

### Patch

- Internal: upgrade to Flow 0.193.0 ([#2876](https://github.com/pinterest/gestalt/pull/2876)) - [Preview link](https://deploy-preview-2876--gestalt.netlify.app)

## 110.1.9 (Apr 27, 2023)

### Patch

- Docs: Fix broken web Overview page ([#2877](https://github.com/pinterest/gestalt/pull/2877)) - [Preview link](https://deploy-preview-2877--gestalt.netlify.app)

## 110.1.8 (Apr 27, 2023)

### Patch

- Internal: fix master after missing id in TextArea example (introduced in #2869) ([#2878](https://github.com/pinterest/gestalt/pull/2878)) - [Preview link](https://deploy-preview-2878--gestalt.netlify.app)

## 110.1.7 (Apr 26, 2023)

### Patch

- Internal: upgrade to Flow 0.192.0 ([#2874](https://github.com/pinterest/gestalt/pull/2874)) - [Preview link](https://deploy-preview-2874--gestalt.netlify.app)

## 110.1.6 (Apr 26, 2023)

### Patch

- Docs: fix incorrect links ([#2875](https://github.com/pinterest/gestalt/pull/2875)) - [Preview link](https://deploy-preview-2875--gestalt.netlify.app)

## 110.1.5 (Apr 26, 2023)

### Patch

- TextArea: Add MaxHeight for Rows with Tags ([#2869](https://github.com/pinterest/gestalt/pull/2869)) - [Preview link](https://deploy-preview-2869--gestalt.netlify.app)

## 110.1.4 (Apr 26, 2023)

### Patch

- Docs: Weekly update for April 21 ([#2868](https://github.com/pinterest/gestalt/pull/2868)) - [Preview link](https://deploy-preview-2868--gestalt.netlify.app)

## 110.1.3 (Apr 26, 2023)

### Patch

- Internal: upgrade to Flow 0.191.0 ([#2867](https://github.com/pinterest/gestalt/pull/2867)) - [Preview link](https://deploy-preview-2867--gestalt.netlify.app)

## 110.1.2 (Apr 26, 2023)

### Patch

- Docs: Roadmap updates ([#2873](https://github.com/pinterest/gestalt/pull/2873)) - [Preview link](https://deploy-preview-2873--gestalt.netlify.app)

## 110.1.1 (Apr 25, 2023)

### Patch

- Link, Button, TapArea, IconButton: fix default label for `target="blank"` ([#2872](https://github.com/pinterest/gestalt/pull/2872)) - [Preview link](https://deploy-preview-2872--gestalt.netlify.app)

## 110.1.0 (Apr 25, 2023)

### Minor

- Masonry: add experimental prop to batch paints ([#2853](https://github.com/pinterest/gestalt/pull/2853)) - [Preview link](https://deploy-preview-2853--gestalt.netlify.app)

## 110.0.15 (Apr 25, 2023)

### Patch

- PopoverEducational: changing `accessibilityLabel` prop to optional ([#2871](https://github.com/pinterest/gestalt/pull/2871)) - [Preview link](https://deploy-preview-2871--gestalt.netlify.app)

## 110.0.14 (Apr 25, 2023)

### Patch

- Link, Button, TapArea, IconButton: fix default label to target="blank" positioning issue on Tables. Fix BUG-157543 ([#2870](https://github.com/pinterest/gestalt/pull/2870)) - [Preview link](https://deploy-preview-2870--gestalt.netlify.app)

## 110.0.13 (Apr 24, 2023)

### Patch

- Icon: additions to android repo ([#2866](https://github.com/pinterest/gestalt/pull/2866)) - [Preview link](https://deploy-preview-2866--gestalt.netlify.app)

## 110.0.12 (Apr 22, 2023)

### Patch

- Popover, PopoverEducational: internal popover component to build different APIs for Popover & PopoverEducational ([#2864](https://github.com/pinterest/gestalt/pull/2864)) - [Preview link](https://deploy-preview-2864--gestalt.netlify.app)

## 110.0.11 (Apr 21, 2023)

### Patch

- Internal: update Flow to v0.190.1 ([#2865](https://github.com/pinterest/gestalt/pull/2865)) - [Preview link](https://deploy-preview-2865--gestalt.netlify.app)

## 110.0.10 (Apr 21, 2023)

### Patch

- Text: iOS component specs and guidelines ([#2809](https://github.com/pinterest/gestalt/pull/2809)) - [Preview link](https://deploy-preview-2809--gestalt.netlify.app)

## 110.0.9 (Apr 20, 2023)

### Patch

- Link: Fixing code examples not expanding vertically ([#2860](https://github.com/pinterest/gestalt/pull/2860)) - [Preview link](https://deploy-preview-2860--gestalt.netlify.app)

## 110.0.8 (Apr 20, 2023)

### Patch

- Docs: fix outdated/incorrect links ([#2863](https://github.com/pinterest/gestalt/pull/2863)) - [Preview link](https://deploy-preview-2863--gestalt.netlify.app)

## 110.0.7 (Apr 19, 2023)

### Patch

- TextField: fix tooltip triggering on icon button ([#2862](https://github.com/pinterest/gestalt/pull/2862)) - [Preview link](https://deploy-preview-2862--gestalt.netlify.app)

## 110.0.6 (Apr 19, 2023)

### Patch

- Internal: upgrade Flow to 0.189.0 ([#2854](https://github.com/pinterest/gestalt/pull/2854)) - [Preview link](https://deploy-preview-2854--gestalt.netlify.app)

## 110.0.5 (Apr 19, 2023)

### Patch

- Text: convert examples to use Sandpack ([#2856](https://github.com/pinterest/gestalt/pull/2856)) - [Preview link](https://deploy-preview-2856--gestalt.netlify.app)

## 110.0.4 (Apr 19, 2023)

### Patch

- DateField: undoing .\_gestalt in DateField.css file as it breaks style ([#2861](https://github.com/pinterest/gestalt/pull/2861)) - [Preview link](https://deploy-preview-2861--gestalt.netlify.app)

## 110.0.3 (Apr 19, 2023)

### Patch

- DateField: css fixes ([#2859](https://github.com/pinterest/gestalt/pull/2859)) - [Preview link](https://deploy-preview-2859--gestalt.netlify.app)

## 110.0.2 (Apr 18, 2023)

### Patch

- DateField: fixed responsiveness issue & added disableRange example ([#2855](https://github.com/pinterest/gestalt/pull/2855)) - [Preview link](https://deploy-preview-2855--gestalt.netlify.app)

## 110.0.1 (Apr 18, 2023)

### Patch

- Docs: update header icon button toggles ([#2852](https://github.com/pinterest/gestalt/pull/2852)) - [Preview link](https://deploy-preview-2852--gestalt.netlify.app)

## 110.0.0 (Apr 18, 2023)

### Major

- DateField, DatePicker: DateField new component (ALPHA), DatePicker moved to named export ([#2825](https://github.com/pinterest/gestalt/pull/2825)) - [Preview link](https://deploy-preview-2825--gestalt.netlify.app)

## 109.1.2 (Apr 18, 2023)

### Patch

- Box, Textfield, TextArea: fixed `visuallyHidden` prop CSS configuration, fixed bug in overflowing `maxLength.errorAccessibilityLabel` ([#2846](https://github.com/pinterest/gestalt/pull/2846)) - [Preview link](https://deploy-preview-2846--gestalt.netlify.app)

## 109.1.1 (Apr 17, 2023)

### Patch

- Docs: update dark mode and text direction from "global" when changed ([#2851](https://github.com/pinterest/gestalt/pull/2851)) - [Preview link](https://deploy-preview-2851--gestalt.netlify.app)

## 109.1.0 (Apr 17, 2023)

### Minor

- Icon: add sun/moon icons, use in docs dark mode button ([#2850](https://github.com/pinterest/gestalt/pull/2850)) - [Preview link](https://deploy-preview-2850--gestalt.netlify.app)

## 109.0.5 (Apr 17, 2023)

### Patch

- Docs: additional information about releases: codemod outputs in csv and alpha release process ([#2845](https://github.com/pinterest/gestalt/pull/2845)) - [Preview link](https://deploy-preview-2845--gestalt.netlify.app)

## 109.0.4 (Apr 17, 2023)

### Patch

- SheetMobile: Added additional header and footer context ([#2842](https://github.com/pinterest/gestalt/pull/2842)) - [Preview link](https://deploy-preview-2842--gestalt.netlify.app)

## 109.0.3 (Apr 14, 2023)

### Patch

- TextArea: Add Android guidelines and specs

## 109.0.2 (Apr 14, 2023)

### Patch

- Internal: upgrade Flow to 0.188.2 ([#2841](https://github.com/pinterest/gestalt/pull/2841)) - [Preview link](https://deploy-preview-2841--gestalt.netlify.app)

## 109.0.1 (Apr 14, 2023)

### Patch

- Link: Convert examples to use Sandpack ([#2828](https://github.com/pinterest/gestalt/pull/2828)) - [Preview link](https://deploy-preview-2828--gestalt.netlify.app)

## 109.0.0 (Apr 14, 2023)

### Major

- Internal: Stop generating inline sourcemaps ([#2833](https://github.com/pinterest/gestalt/pull/2833)) - [Preview link](https://deploy-preview-2833--gestalt.netlify.app)

## 108.0.7 (Apr 13, 2023)

### Patch

- Internal: upgrade @codesandbox/sandpack-react to 2.6.0 ([#2830](https://github.com/pinterest/gestalt/pull/2830)) - [Preview link](https://deploy-preview-2830--gestalt.netlify.app)

## 108.0.6 (Apr 13, 2023)

### Patch

- Internal: upgrade @codesandbox/sandpack-react to 1.20.9 ([#2829](https://github.com/pinterest/gestalt/pull/2829)) - [Preview link](https://deploy-preview-2829--gestalt.netlify.app)

## 108.0.5 (Apr 13, 2023)

### Patch

- Internal: add `realisticPinHeights` option for Masonry integration test route ([#2823](https://github.com/pinterest/gestalt/pull/2823)) - [Preview link](https://deploy-preview-2823--gestalt.netlify.app)

## 108.0.4 (Apr 13, 2023)

### Patch

- Docs: lint `android/avatar.md` ([#2827](https://github.com/pinterest/gestalt/pull/2827)) - [Preview link](https://deploy-preview-2827--gestalt.netlify.app)

## 108.0.3 (Apr 12, 2023)

### Patch

- Text: Android component specs and guidelines ([#2824](https://github.com/pinterest/gestalt/pull/2824)) - [Preview link](https://deploy-preview-2824--gestalt.netlify.app)

## 108.0.2 (Apr 11, 2023)

### Patch

- lint development_process.md ([#2822](https://github.com/pinterest/gestalt/pull/2822)) - [Preview link](https://deploy-preview-2822--gestalt.netlify.app)

## 108.0.1 (Apr 11, 2023)

### Patch

- Internal: add PR title checker action ([#2819](https://github.com/pinterest/gestalt/pull/2819)) - [Preview link](https://deploy-preview-2819--gestalt.netlify.app)

## 108.0.0 (Apr 10, 2023)

### Major

- SheetMobile: fixes and docs additions ([#2818](https://github.com/pinterest/gestalt/pull/2818)) - [Preview link](https://deploy-preview-2818--gestalt.netlify.app)

## 107.1.1 (Apr 10, 2023)

### Patch

- Internal: upgrade xml2js to 0.5.0 ([#2817](https://github.com/pinterest/gestalt/pull/2817)) - [Preview link](https://deploy-preview-2817--gestalt.netlify.app)

## 107.1.0 (Apr 10, 2023)

### Minor

- Icon: add "briefcase" icon ([#2816](https://github.com/pinterest/gestalt/pull/2816)) - [Preview link](https://deploy-preview-2816--gestalt.netlify.app)

## 107.0.7 (Apr 8, 2023)

### Patch

- Docs: 4/7 weekly digest ([#2814](https://github.com/pinterest/gestalt/pull/2814)) - [Preview link](https://deploy-preview-2814--gestalt.netlify.app)

## 107.0.6 (Apr 7, 2023)

### Patch

- Updated mobile and documentation statuses for all components ([#2804](https://github.com/pinterest/gestalt/pull/2804)) - [Preview link](https://deploy-preview-2804--gestalt.netlify.app)

## 107.0.5 (Apr 7, 2023)

### Patch

- Docs: fix mobile examples display ([#2811](https://github.com/pinterest/gestalt/pull/2811)) - [Preview link](https://deploy-preview-2811--gestalt.netlify.app)

## 107.0.4 (Apr 6, 2023)

### Patch

- Docs: Add white bg to darkmode images, remove padding ([#2807](https://github.com/pinterest/gestalt/pull/2807)) - [Preview link](https://deploy-preview-2807--gestalt.netlify.app)

## 107.0.3 (Apr 6, 2023)

### Patch

- Update 2023_q1_newsletter.md ([#2810](https://github.com/pinterest/gestalt/pull/2810)) - [Preview link](https://deploy-preview-2810--gestalt.netlify.app)

## 107.0.2 (Apr 6, 2023)

### Patch

- Icon: update docs for color and other props ([#2808](https://github.com/pinterest/gestalt/pull/2808)) - [Preview link](https://deploy-preview-2808--gestalt.netlify.app)

## 107.0.1 (Apr 6, 2023)

### Patch

- Docs: 2023 Q1 Newsletter ([#2745](https://github.com/pinterest/gestalt/pull/2745)) - [Preview link](https://deploy-preview-2745--gestalt.netlify.app)

## 107.0.0 (Apr 5, 2023)

### Major

- SheetMobile: new component (PILOT) ([#2769](https://github.com/pinterest/gestalt/pull/2769)) - [Preview link](https://deploy-preview-2769--gestalt.netlify.app)

## 106.0.0 (Apr 5, 2023)

### Major

- TextField, NumberField: prefix 'mobile' to mobile only props: inputMode & enterKeyHint ([#2806](https://github.com/pinterest/gestalt/pull/2806)) - [Preview link](https://deploy-preview-2806--gestalt.netlify.app)

## 105.0.1 (Apr 5, 2023)

### Patch

- Collage: migrate docs examples to Sandpack ([#2805](https://github.com/pinterest/gestalt/pull/2805)) - [Preview link](https://deploy-preview-2805--gestalt.netlify.app)

## 105.0.0 (Apr 5, 2023)

### Major

- DatePicker: added Year/Month dropdown options, removed virtual keyboard, upgraded react-datepicker to 4.0.0 ([#2794](https://github.com/pinterest/gestalt/pull/2794)) - [Preview link](https://deploy-preview-2794--gestalt.netlify.app)

## 104.0.3 (Apr 5, 2023)

### Patch

- Docs: Removing Paragraph BG Color for MD documents

## 104.0.2 (Apr 4, 2023)

### Patch

- Docs: add March newsletter ([#2800](https://github.com/pinterest/gestalt/pull/2800)) - [Preview link](https://deploy-preview-2800--gestalt.netlify.app)

## 104.0.1 (Apr 4, 2023)

### Patch

- TextField: remove inputMode default to text as it can interfere with type. Undo change introduced in #2792 ([#2801](https://github.com/pinterest/gestalt/pull/2801)) - [Preview link](https://deploy-preview-2801--gestalt.netlify.app)

## 104.0.0 (Apr 4, 2023)

### Major

- DatePicker: remove hard coded date formats and replaced to dynamically feed from date-fns ([#2798](https://github.com/pinterest/gestalt/pull/2798)) - [Preview link](https://deploy-preview-2798--gestalt.netlify.app)

## 103.3.0 (Apr 4, 2023)

### Minor

- Table: implement controlled Table.RowExpanded with expanded prop ([#2797](https://github.com/pinterest/gestalt/pull/2797)) - [Preview link](https://deploy-preview-2797--gestalt.netlify.app)

## 103.2.0 (Apr 4, 2023)

### Minor

- TextField: add 'inputMode' prop ([#2792](https://github.com/pinterest/gestalt/pull/2792)) - [Preview link](https://deploy-preview-2792--gestalt.netlify.app)

## 103.1.0 (Apr 3, 2023)

### Minor

- Table: implemented header/footer borders ([#2796](https://github.com/pinterest/gestalt/pull/2796)) - [Preview link](https://deploy-preview-2796--gestalt.netlify.app)

## 103.0.1 (Apr 3, 2023)

### Patch

- Popover: deprecate info in Docs re color and caret ([#2795](https://github.com/pinterest/gestalt/pull/2795)) - [Preview link](https://deploy-preview-2795--gestalt.netlify.app)

## 103.0.0 (Mar 31, 2023)

### Major

- IconButtonFloating: add required `tooltip` prop ([#2791](https://github.com/pinterest/gestalt/pull/2791)) - [Preview link](https://deploy-preview-2791--gestalt.netlify.app)

## 102.0.1 (Mar 31, 2023)

### Patch

- Docs: 2023-03-31 weekly update ([#2793](https://github.com/pinterest/gestalt/pull/2793)) - [Preview link](https://deploy-preview-2793--gestalt.netlify.app)

## 102.0.0 (Mar 31, 2023)

### Major

- Popover: Deprecating 'orange' color ([#2790](https://github.com/pinterest/gestalt/pull/2790)) - [Preview link](https://deploy-preview-2790--gestalt.netlify.app)

## 101.3.32 (Mar 31, 2023)

### Patch

- Toast: Add specs to Android docs page ([#2789](https://github.com/pinterest/gestalt/pull/2789)) - [Preview link](https://deploy-preview-2789--gestalt.netlify.app)

## 101.3.31 (Mar 31, 2023)

### Patch

- ModalAlert: make sure docs examples are open without user interaction ([#2788](https://github.com/pinterest/gestalt/pull/2788)) - [Preview link](https://deploy-preview-2788--gestalt.netlify.app)

## 101.3.30 (Mar 30, 2023)

### Patch

- Docs: refactored examples for Modal, ModalAlert, OverlayPanel examples for better display ([#2787](https://github.com/pinterest/gestalt/pull/2787)) - [Preview link](https://deploy-preview-2787--gestalt.netlify.app)

## 101.3.29 (Mar 30, 2023)

### Patch

- Internal: formatting tweaks in COMPONENT_DATA ([#2785](https://github.com/pinterest/gestalt/pull/2785)) - [Preview link](https://deploy-preview-2785--gestalt.netlify.app)

## 101.3.28 (Mar 30, 2023)

### Patch

- Docs: Updated get_started/developers/contributing/development_process ([#2783](https://github.com/pinterest/gestalt/pull/2783)) - [Preview link](https://deploy-preview-2783--gestalt.netlify.app)

## 101.3.27 (Mar 30, 2023)

### Patch

- Docs: Add Team support to mobile siden nav ([#2784](https://github.com/pinterest/gestalt/pull/2784)) - [Preview link](https://deploy-preview-2784--gestalt.netlify.app)

## 101.3.26 (Mar 30, 2023)

### Patch

- Internal: standardize format for a11y integration test naming ([#2778](https://github.com/pinterest/gestalt/pull/2778)) - [Preview link](https://deploy-preview-2778--gestalt.netlify.app)

## 101.3.25 (Mar 30, 2023)

### Patch

- Docs: Fixing capitalization ([#2781](https://github.com/pinterest/gestalt/pull/2781)) - [Preview link](https://deploy-preview-2781--gestalt.netlify.app)

## 101.3.24 (Mar 30, 2023)

### Patch

- ButtonGroup, Container: convert examples to Sandpack ([#2776](https://github.com/pinterest/gestalt/pull/2776)) - [Preview link](https://deploy-preview-2776--gestalt.netlify.app)

## 101.3.23 (Mar 30, 2023)

### Patch

- Docs: Roadmap updates ([#2779](https://github.com/pinterest/gestalt/pull/2779)) - [Preview link](https://deploy-preview-2779--gestalt.netlify.app)

## 101.3.22 (Mar 30, 2023)

### Patch

- Docs: add redirect for "How to work with us" page ([#2777](https://github.com/pinterest/gestalt/pull/2777)) - [Preview link](https://deploy-preview-2777--gestalt.netlify.app)

## 101.3.21 (Mar 29, 2023)

### Patch

- Docs: Add Team support tab + subpages ([#2762](https://github.com/pinterest/gestalt/pull/2762)) - [Preview link](https://deploy-preview-2762--gestalt.netlify.app)

## 101.3.20 (Mar 29, 2023)

### Patch

- Updating image for the Pinterest Design plugin ([#2775](https://github.com/pinterest/gestalt/pull/2775)) - [Preview link](https://deploy-preview-2775--gestalt.netlify.app)

## 101.3.19 (Mar 29, 2023)

### Patch

- Docs: final improvements to development view: cleanup/refactor ([#2773](https://github.com/pinterest/gestalt/pull/2773)) - [Preview link](https://deploy-preview-2773--gestalt.netlify.app)

## 101.3.18 (Mar 29, 2023)

### Patch

- Docs: Cleaned up our Figma plugins section #2774 ([#2774](https://github.com/pinterest/gestalt/pull/2774)) - [Preview link](https://deploy-preview-2774--gestalt.netlify.app)

## 101.3.17 (Mar 28, 2023)

### Patch

- Badge: convert examples to use Sandpack ([#2771](https://github.com/pinterest/gestalt/pull/2771)) - [Preview link](https://deploy-preview-2771--gestalt.netlify.app)

## 101.3.16 (Mar 28, 2023)

### Patch

- Internal: dev examples v2 ([#2765](https://github.com/pinterest/gestalt/pull/2765)) - [Preview link](https://deploy-preview-2765--gestalt.netlify.app)

## 101.3.15 (Mar 27, 2023)

### Patch

- Docs: 2023-03-24 weekly update ([#2759](https://github.com/pinterest/gestalt/pull/2759)) - [Preview link](https://deploy-preview-2759--gestalt.netlify.app)

## 101.3.14 (Mar 27, 2023)

### Patch

- Internal: remove package-lock.json ([#2767](https://github.com/pinterest/gestalt/pull/2767)) - [Preview link](https://deploy-preview-2767--gestalt.netlify.app)

## 101.3.13 (Mar 27, 2023)

### Patch

- Internal: Add resolution for `nth-check` to address vulnerability ([#2766](https://github.com/pinterest/gestalt/pull/2766)) - [Preview link](https://deploy-preview-2766--gestalt.netlify.app)

## 101.3.12 (Mar 27, 2023)

### Patch

- Docs: center main examples ([#2764](https://github.com/pinterest/gestalt/pull/2764)) - [Preview link](https://deploy-preview-2764--gestalt.netlify.app)

## 101.3.11 (Mar 27, 2023)

### Patch

- Docs: Add Overview illustration to Foundations page ([#2757](https://github.com/pinterest/gestalt/pull/2757)) - [Preview link](https://deploy-preview-2757--gestalt.netlify.app)

## 101.3.10 (Mar 27, 2023)

### Patch

- Bump json5 from 2.2.1 to 2.2.3 ([#2760](https://github.com/pinterest/gestalt/pull/2760)) - [Preview link](https://deploy-preview-2760--gestalt.netlify.app)

## 101.3.9 (Mar 24, 2023)

### Patch

- Searchfield: Added searchfield docs page for Android ([#2748](https://github.com/pinterest/gestalt/pull/2748)) - [Preview link](https://deploy-preview-2748--gestalt.netlify.app)

## 101.3.8 (Mar 24, 2023)

### Patch

- Guidelines: Illustration guidelines ([#2755](https://github.com/pinterest/gestalt/pull/2755)) - [Preview link](https://deploy-preview-2755--gestalt.netlify.app)

## 101.3.7 (Mar 24, 2023)

### Patch

- Internal: fix Sandpack not enabled in prod ([#2756](https://github.com/pinterest/gestalt/pull/2756)) - [Preview link](https://deploy-preview-2756--gestalt.netlify.app)

## 101.3.6 (Mar 24, 2023)

### Patch

- Internal: implement Development Preview ([#2754](https://github.com/pinterest/gestalt/pull/2754)) - [Preview link](https://deploy-preview-2754--gestalt.netlify.app)

## 101.3.5 (Mar 23, 2023)

### Patch

- Internal: move .eslintrc from json to js to add constants + set import/order rule = ERROR & autofix([#2751](https://github.com/pinterest/gestalt/pull/2751)) - [Preview link](https://deploy-preview-2751--gestalt.netlify.app)

## 101.3.4 (Mar 23, 2023)

### Patch

- Docs: add more context to Playwright visual diff snapshot tests section ([#2753](https://github.com/pinterest/gestalt/pull/2753)) - [Preview link](https://deploy-preview-2753--gestalt.netlify.app)

## 101.3.3 (Mar 22, 2023)

### Patch

- Textfield: fix in CSS reference ([#2749](https://github.com/pinterest/gestalt/pull/2749)) - [Preview link](https://deploy-preview-2749--gestalt.netlify.app)

## 101.3.2 (Mar 22, 2023)

### Patch

- Internal: reorganized files to folders with renaming ([#2746](https://github.com/pinterest/gestalt/pull/2746)) - [Preview link](https://deploy-preview-2746--gestalt.netlify.app)

## 101.3.1 (Mar 22, 2023)

### Patch

- OverlayPanel: remove from iOS/Android overview pages ([#2747](https://github.com/pinterest/gestalt/pull/2747)) - [Preview link](https://deploy-preview-2747--gestalt.netlify.app)

## 101.3.0 (Mar 20, 2023)

### Minor

- Icon: new icons added ([#2744](https://github.com/pinterest/gestalt/pull/2744)) - [Preview link](https://deploy-preview-2744--gestalt.netlify.app)

## 101.2.2 (Mar 20, 2023)

### Patch

- Icon: Update iOS and Android specs ([#2732](https://github.com/pinterest/gestalt/pull/2732)) - [Preview link](https://deploy-preview-2732--gestalt.netlify.app)

## 101.2.1 (Mar 20, 2023)

### Patch

- ActivationCard, Button, Callout, HelpButton, IconButton, RadioButton, SearchField, TapArea, Upsell: deprecate AbstractEventHandler inlining equivalent ([#2742](https://github.com/pinterest/gestalt/pull/2742)) - [Preview link](https://deploy-preview-2742--gestalt.netlify.app)

## 101.2.0 (Mar 20, 2023)

### Minor

- expose dangerouslySetSvgPath ([#2743](https://github.com/pinterest/gestalt/pull/2743)) - [Preview link](https://deploy-preview-2743--gestalt.netlify.app)

## 101.1.10 (Mar 18, 2023)

### Patch

- useReducedMotion: fix "undefined" error ([#2740](https://github.com/pinterest/gestalt/pull/2740)) - [Preview link](https://deploy-preview-2740--gestalt.netlify.app)

## 101.1.9 (Mar 17, 2023)

### Patch

- useReducedMotion: fix "undefined" error ([#2739](https://github.com/pinterest/gestalt/pull/2739)) - [Preview link](https://deploy-preview-2739--gestalt.netlify.app)

## 101.1.8 (Mar 17, 2023)

### Patch

- Masonry: add lazy hydration for test route and remaining three integration tests ([#2737](https://github.com/pinterest/gestalt/pull/2737)) - [Preview link](https://deploy-preview-2737--gestalt.netlify.app)

## 101.1.7 (Mar 17, 2023)

### Patch

- OverlayPanel: internal fixes, cleanup ([#2734](https://github.com/pinterest/gestalt/pull/2734)) - [Preview link](https://deploy-preview-2734--gestalt.netlify.app)

## 101.1.6 (Mar 17, 2023)

### Patch

- IconButtonFloating: Add `disabled` prop ([#2738](https://github.com/pinterest/gestalt/pull/2738)) - [Preview link](https://deploy-preview-2738--gestalt.netlify.app)

## 101.1.5 (Mar 17, 2023)

### Patch

- Weekly digest for 2023-03-17 ([#2736](https://github.com/pinterest/gestalt/pull/2736)) - [Preview link](https://deploy-preview-2736--gestalt.netlify.app)

## 101.1.4 (Mar 16, 2023)

### Patch

- Internal: fix in HeroGraphic ([#2733](https://github.com/pinterest/gestalt/pull/2733)) - [Preview link](https://deploy-preview-2733--gestalt.netlify.app)

## 101.1.3 (Mar 15, 2023)

### Patch

- Pog, IconButton: bugfix for rotated icons on iPhone ([#2730](https://github.com/pinterest/gestalt/pull/2730)) - [Preview link](https://deploy-preview-2730--gestalt.netlify.app)

## 101.1.2 (Mar 15, 2023)

### Patch

- Fieldset, WashAnimated: convert examples to Sandpack ([#2729](https://github.com/pinterest/gestalt/pull/2729)) - [Preview link](https://deploy-preview-2729--gestalt.netlify.app)

## 101.1.1 (Mar 14, 2023)

### Patch

- IconButton: Update Android docs Figma iframe link ([#2728](https://github.com/pinterest/gestalt/pull/2728)) - [Preview link](https://deploy-preview-2728--gestalt.netlify.app)

## 101.1.0 (Mar 14, 2023)

### Minor

- ModalAlert, Button: add dataTestId ([#2726](https://github.com/pinterest/gestalt/pull/2726)) - [Preview link](https://deploy-preview-2726--gestalt.netlify.app)

## 101.0.12 (Mar 14, 2023)

### Patch

- Toast: fix typos in docs ([#2727](https://github.com/pinterest/gestalt/pull/2727)) - [Preview link](https://deploy-preview-2727--gestalt.netlify.app)

## 101.0.11 (Mar 13, 2023)

### Patch

- Docs: cleanups & refactors & fixes ([#2719](https://github.com/pinterest/gestalt/pull/2719)) - [Preview link](https://deploy-preview-2719--gestalt.netlify.app)

## 101.0.10 (Mar 13, 2023)

### Patch

- Internal: fix autogen type for IconButtonFloating ([#2725](https://github.com/pinterest/gestalt/pull/2725)) - [Preview link](https://deploy-preview-2725--gestalt.netlify.app)

## 101.0.9 (Mar 13, 2023)

### Patch

- Sticky: convert to autogen props and Sandpack examples ([#2724](https://github.com/pinterest/gestalt/pull/2724)) - [Preview link](https://deploy-preview-2724--gestalt.netlify.app)

## 101.0.8 (Mar 13, 2023)

### Patch

- Internal: added @khanacademy/flow-to-ts to devDependencies to test TS ([#2721](https://github.com/pinterest/gestalt/pull/2721)) - [Preview link](https://deploy-preview-2721--gestalt.netlify.app)

## 101.0.7 (Mar 10, 2023)

### Patch

- removed extra TextField ([#2718](https://github.com/pinterest/gestalt/pull/2718)) - [Preview link](https://deploy-preview-2718--gestalt.netlify.app)

## 101.0.6 (Mar 10, 2023)

### Patch

- Docs: Weekly digest for 2023/03/10 ([#2716](https://github.com/pinterest/gestalt/pull/2716)) - [Preview link](https://deploy-preview-2716--gestalt.netlify.app)

## 101.0.5 (Mar 10, 2023)

### Patch

- Toast: new Docs for redesign Toast ([#2551](https://github.com/pinterest/gestalt/pull/2551)) - [Preview link](https://deploy-preview-2551--gestalt.netlify.app)

## 101.0.4 (Mar 10, 2023)

### Patch

- Docs: Guidelines updates to forms and messaging ([#2704](https://github.com/pinterest/gestalt/pull/2704)) - [Preview link](https://deploy-preview-2704--gestalt.netlify.app)

## 101.0.3 (Mar 10, 2023)

### Patch

- Internal: update css.flow files ([#2714](https://github.com/pinterest/gestalt/pull/2714)) - [Preview link](https://deploy-preview-2714--gestalt.netlify.app)

## 101.0.2 (Mar 10, 2023)

### Patch

- Internal: turn off `jsx-a11y/anchor-is-valid` for docs examples ([#2713](https://github.com/pinterest/gestalt/pull/2713)) - [Preview link](https://deploy-preview-2713--gestalt.netlify.app)

## 101.0.1 (Mar 9, 2023)

### Patch

- Switch: convert docs examples to use Sandpack ([#2712](https://github.com/pinterest/gestalt/pull/2712)) - [Preview link](https://deploy-preview-2712--gestalt.netlify.app)

## 101.0.0 (Mar 9, 2023)

### Major

- Toast, Spinner, DefaultLabelProvider: new component features from new redesign, new `color` prop for Spinner, new labels to DefaultLabelProvider ([#2525](https://github.com/pinterest/gestalt/pull/2525)) - [Preview link](https://deploy-preview-2525--gestalt.netlify.app)

## 100.0.2 (Mar 9, 2023)

### Patch

- Internal: relocate AvatarGroup subfiles ([#2710](https://github.com/pinterest/gestalt/pull/2710)) - [Preview link](https://deploy-preview-2710--gestalt.netlify.app)

## 100.0.1 (Mar 9, 2023)

### Patch

- Internal: moved OverlayPanel files into nested folders ([#2708](https://github.com/pinterest/gestalt/pull/2708)) - [Preview link](https://deploy-preview-2708--gestalt.netlify.app)

## 100.0.0 (Mar 9, 2023)

### Major

- Internal: tiny Flow type change to give release script a kick ([#2709](https://github.com/pinterest/gestalt/pull/2709)) - [Preview link](https://deploy-preview-2709--gestalt.netlify.app)

## 99.0.0 (Mar 9, 2023)

### Major

- Masonry: remove `Item` prop ([#2707](https://github.com/pinterest/gestalt/pull/2707)) - [Preview link](https://deploy-preview-2707--gestalt.netlify.app)

## 98.0.25 (Mar 8, 2023)

### Patch

- Internal: turn off `import/no-relative-parent-imports` lint rule ([#2706](https://github.com/pinterest/gestalt/pull/2706)) - [Preview link](https://deploy-preview-2706--gestalt.netlify.app)

## 98.0.24 (Mar 7, 2023)

### Patch

- Divider: fix docs format ([#2701](https://github.com/pinterest/gestalt/pull/2701)) - [Preview link](https://deploy-preview-2701--gestalt.netlify.app)

## 98.0.23 (Mar 7, 2023)

### Patch

- Dropdown, Popover: Add `maxHeight` prop ([#2675](https://github.com/pinterest/gestalt/pull/2675)) - [Preview link](https://deploy-preview-2675--gestalt.netlify.app)

## 98.0.22 (Mar 7, 2023)

### Patch

- Internal: add `virtual-bounds-visibility` Masonry integration test ([#2699](https://github.com/pinterest/gestalt/pull/2699)) - [Preview link](https://deploy-preview-2699--gestalt.netlify.app)

## 98.0.21 (Mar 7, 2023)

### Patch

- Internal: add `virtualization-with-scroll-container` Masonry integration test ([#2698](https://github.com/pinterest/gestalt/pull/2698)) - [Preview link](https://deploy-preview-2698--gestalt.netlify.app)

## 98.0.20 (Mar 6, 2023)

### Patch

- Internal: add `optimized-remount` Masonry integration test ([#2697](https://github.com/pinterest/gestalt/pull/2697)) - [Preview link](https://deploy-preview-2697--gestalt.netlify.app)

## 98.0.19 (Mar 6, 2023)

### Patch

- IconButton: Update Android doc content and specs ([#2683](https://github.com/pinterest/gestalt/pull/2683)) - [Preview link](https://deploy-preview-2683--gestalt.netlify.app)

## 98.0.18 (Mar 6, 2023)

### Patch

- Internal: add `no-scroll` Masonry integration test ([#2696](https://github.com/pinterest/gestalt/pull/2696)) - [Preview link](https://deploy-preview-2696--gestalt.netlify.app)

## 98.0.17 (Mar 6, 2023)

### Patch

- Internal: add `item-prop-change-key-reset` Masonry integration test ([#2695](https://github.com/pinterest/gestalt/pull/2695)) - [Preview link](https://deploy-preview-2695--gestalt.netlify.app)

## 98.0.16 (Mar 6, 2023)

### Patch

- Toast: Updates to iOS images in Docs ([#2692](https://github.com/pinterest/gestalt/pull/2692)) - [Preview link](https://deploy-preview-2692--gestalt.netlify.app)

## 98.0.15 (Mar 6, 2023)

### Patch

- Updates to Android toast images ([#2693](https://github.com/pinterest/gestalt/pull/2693)) - [Preview link](https://deploy-preview-2693--gestalt.netlify.app)

## 98.0.14 (Mar 3, 2023)

### Patch

- Internal: add `update-scroll-container` Masonry integration test ([#2690](https://github.com/pinterest/gestalt/pull/2690)) - [Preview link](https://deploy-preview-2690--gestalt.netlify.app)

## 98.0.13 (Mar 3, 2023)

### Patch

- Docs: Feb eng newsletter ([#2689](https://github.com/pinterest/gestalt/pull/2689)) - [Preview link](https://deploy-preview-2689--gestalt.netlify.app)

## 98.0.12 (Mar 3, 2023)

### Patch

- Docs: Weekly update for March 3, 2023 ([#2688](https://github.com/pinterest/gestalt/pull/2688)) - [Preview link](https://deploy-preview-2688--gestalt.netlify.app)

## 98.0.11 (Mar 3, 2023)

### Patch

- Internal: add `shuffle-items` Masonry integration test ([#2686](https://github.com/pinterest/gestalt/pull/2686)) - [Preview link](https://deploy-preview-2686--gestalt.netlify.app)

## 98.0.10 (Mar 3, 2023)

### Patch

- Internal: add `resize-reflow` Masonry integration test ([#2685](https://github.com/pinterest/gestalt/pull/2685)) - [Preview link](https://deploy-preview-2685--gestalt.netlify.app)

## 98.0.9 (Mar 2, 2023)

### Patch

- Internal: add `reflow-item-prop-changes` Masonry integration test ([#2682](https://github.com/pinterest/gestalt/pull/2682)) - [Preview link](https://deploy-preview-2682--gestalt.netlify.app)

## 98.0.8 (Mar 2, 2023)

### Patch

- Internal: add `reflow-item-prop-removal` Masonry integration test ([#2681](https://github.com/pinterest/gestalt/pull/2681)) - [Preview link](https://deploy-preview-2681--gestalt.netlify.app)

## 98.0.7 (Mar 2, 2023)

### Patch

- Docs: Fixed duplicated line in brand expression guidelines ([#2680](https://github.com/pinterest/gestalt/pull/2680)) - [Preview link](https://deploy-preview-2680--gestalt.netlify.app)

## 98.0.6 (Mar 2, 2023)

### Patch

- Internal: add `render-height` Masonry integration test ([#2679](https://github.com/pinterest/gestalt/pull/2679)) - [Preview link](https://deploy-preview-2679--gestalt.netlify.app)

## 98.0.5 (Mar 2, 2023)

### Patch

- Internal: add Masonry `parent-sizing` integration test ([#2678](https://github.com/pinterest/gestalt/pull/2678)) - [Preview link](https://deploy-preview-2678--gestalt.netlify.app)

## 98.0.4 (Mar 2, 2023)

### Patch

- Internal: add Masonry `null-items` integration test ([#2677](https://github.com/pinterest/gestalt/pull/2677)) - [Preview link](https://deploy-preview-2677--gestalt.netlify.app)

## 98.0.3 (Mar 1, 2023)

### Patch

- Internal: add Masonry `flexible-resize` integration test ([#2676](https://github.com/pinterest/gestalt/pull/2676)) - [Preview link](https://deploy-preview-2676--gestalt.netlify.app)

## 98.0.2 (Mar 1, 2023)

### Patch

- Internal: update scripts/generateComponent.js ([#2673](https://github.com/pinterest/gestalt/pull/2673)) - [Preview link](https://deploy-preview-2673--gestalt.netlify.app)

## 98.0.1 (Mar 1, 2023)

### Patch

- HelpButton: Remove old editor examples in HelpButton Docs ([#2674](https://github.com/pinterest/gestalt/pull/2674)) - [Preview link](https://deploy-preview-2674--gestalt.netlify.app)

## 98.0.0 (Mar 1, 2023)

### Major

- HelpButton: New component ([#2625](https://github.com/pinterest/gestalt/pull/2625)) - [Preview link](https://deploy-preview-2625--gestalt.netlify.app)

## 97.2.1 (Mar 1, 2023)

### Patch

- PopoverEducational: move examples to Sandpack + added `shouldFocus` to props ([#2672](https://github.com/pinterest/gestalt/pull/2672)) - [Preview link](https://deploy-preview-2672--gestalt.netlify.app)

## 97.2.0 (Feb 28, 2023)

### Minor

- Toast: ship new experimental Toast redesign ([#2669](https://github.com/pinterest/gestalt/pull/2669)) - [Preview link](https://deploy-preview-2669--gestalt.netlify.app)

## 97.1.4 (Feb 28, 2023)

### Patch

- Docs: fix MDX Do/Dont rendering, take two ([#2670](https://github.com/pinterest/gestalt/pull/2670)) - [Preview link](https://deploy-preview-2670--gestalt.netlify.app)

## 97.1.3 (Feb 28, 2023)

### Patch

- Internal: add `handle-position-update` Masonry integration test ([#2671](https://github.com/pinterest/gestalt/pull/2671)) - [Preview link](https://deploy-preview-2671--gestalt.netlify.app)

## 97.1.2 (Feb 28, 2023)

### Patch

- Docs: fix MDX Do/Dont rendering ([#2668](https://github.com/pinterest/gestalt/pull/2668)) - [Preview link](https://deploy-preview-2668--gestalt.netlify.app)

## 97.1.1 (Feb 28, 2023)

### Patch

- Masonry: Add `handle-item-updates` integration test ([#2667](https://github.com/pinterest/gestalt/pull/2667)) - [Preview link](https://deploy-preview-2667--gestalt.netlify.app)

## 97.1.0 (Feb 28, 2023)

### Minor

- PopoverEducational: new component ([#2661](https://github.com/pinterest/gestalt/pull/2661)) - [Preview link](https://deploy-preview-2661--gestalt.netlify.app)

## 97.0.0 (Feb 24, 2023)

### Major

- WashAnimated: rename Card to WashAnimated ([#2659](https://github.com/pinterest/gestalt/pull/2659)) - [Preview link](https://deploy-preview-2659--gestalt.netlify.app)

## 96.2.5 (Feb 24, 2023)

### Patch

- ScrollBoundaryContainer: add 'visible' to overflow prop type, documented case, and move editor to Sandpack ([#2664](https://github.com/pinterest/gestalt/pull/2664)) - [Preview link](https://deploy-preview-2664--gestalt.netlify.app)

## 96.2.4 (Feb 23, 2023)

### Patch

- Docs: linting + copyediting for Android icon page ([#2665](https://github.com/pinterest/gestalt/pull/2665)) - [Preview link](https://deploy-preview-2665--gestalt.netlify.app)

## 96.2.3 (Feb 23, 2023)

### Patch

- Docs: Icon specs for Android ([#2650](https://github.com/pinterest/gestalt/pull/2650)) - [Preview link](https://deploy-preview-2650--gestalt.netlify.app)

## 96.2.2 (Feb 22, 2023)

### Patch

- Docs: add Feb 22 updates ([#2660](https://github.com/pinterest/gestalt/pull/2660)) - [Preview link](https://deploy-preview-2660--gestalt.netlify.app)

## 96.2.1 (Feb 22, 2023)

### Patch

- Docs: Remove Year in Review banner ([#2657](https://github.com/pinterest/gestalt/pull/2657)) - [Preview link](https://deploy-preview-2657--gestalt.netlify.app)

## 96.2.0 (Feb 22, 2023)

### Minor

- SideNavigation: implemented `primaryAction` prop to allow actions on SideNavigation.TopItem and SideNavigation.Group ([#2646](https://github.com/pinterest/gestalt/pull/2646)) - [Preview link](https://deploy-preview-2646--gestalt.netlify.app)

## 96.1.3 (Feb 22, 2023)

### Patch

- Docs: open external footer links in new tab ([#2658](https://github.com/pinterest/gestalt/pull/2658)) - [Preview link](https://deploy-preview-2658--gestalt.netlify.app)

## 96.1.2 (Feb 22, 2023)

### Patch

- Updated roadmap to match H1 2023 goals ([#2653](https://github.com/pinterest/gestalt/pull/2653)) - [Preview link](https://deploy-preview-2653--gestalt.netlify.app)

## 96.1.1 (Feb 21, 2023)

### Patch

- Internal: add first integration test for Masonry ([#2647](https://github.com/pinterest/gestalt/pull/2647)) - [Preview link](https://deploy-preview-2647--gestalt.netlify.app)

## 96.1.0 (Feb 21, 2023)

### Minor

- Table: add sticky prop to Table.Footer ([#2652](https://github.com/pinterest/gestalt/pull/2652)) - [Preview link](https://deploy-preview-2652--gestalt.netlify.app)

## 96.0.3 (Feb 19, 2023)

### Patch

- ZIndex: fix Flow types ([#2651](https://github.com/pinterest/gestalt/pull/2651)) - [Preview link](https://deploy-preview-2651--gestalt.netlify.app)

## 96.0.2 (Feb 17, 2023)

### Patch

- Docs: tiny bug on code editor in Badge example ([#2649](https://github.com/pinterest/gestalt/pull/2649)) - [Preview link](https://deploy-preview-2649--gestalt.netlify.app)

## 96.0.1 (Feb 16, 2023)

### Patch

- Bump undici from 5.11.0 to 5.19.1 ([#2648](https://github.com/pinterest/gestalt/pull/2648)) - [Preview link](https://deploy-preview-2648--gestalt.netlify.app)

## 96.0.0 (Feb 16, 2023)

### Major

- Internal: match peer dependencies to actual usage ([#2645](https://github.com/pinterest/gestalt/pull/2645)) - [Preview link](https://deploy-preview-2645--gestalt.netlify.app)

## 95.0.5 (Feb 15, 2023)

### Patch

- List: amend design to add indentation to left padding side ([#2644](https://github.com/pinterest/gestalt/pull/2644)) - [Preview link](https://deploy-preview-2644--gestalt.netlify.app)

## 95.0.4 (Feb 14, 2023)

### Patch

- List: fix style issue replacing uncompiling `padding-inline-start` with `padding-right/left` ([#2643](https://github.com/pinterest/gestalt/pull/2643)) - [Preview link](https://deploy-preview-2643--gestalt.netlify.app)

## 95.0.3 (Feb 9, 2023)

### Patch

- Docs: improve 'See recent changes on GitHub" by including previous component names ([#2641](https://github.com/pinterest/gestalt/pull/2641)) - [Preview link](https://deploy-preview-2641--gestalt.netlify.app)

## 95.0.2 (Feb 9, 2023)

### Patch

- Internal: fix "open in CodeSandBox" button passed dependencies ([#2640](https://github.com/pinterest/gestalt/pull/2640)) - [Preview link](https://deploy-preview-2640--gestalt.netlify.app)

## 95.0.1 (Feb 9, 2023)

### Patch

- Internal: improve Masonry a11y test route, refactor docs example ([#2639](https://github.com/pinterest/gestalt/pull/2639)) - [Preview link](https://deploy-preview-2639--gestalt.netlify.app)

## 95.0.0 (Feb 8, 2023)

### Major

- OverlayPanel: rename Sheet component to OverlayPanel ([#2638](https://github.com/pinterest/gestalt/pull/2638)) - [Preview link](https://deploy-preview-2638--gestalt.netlify.app)

## 94.0.0 (Feb 7, 2023)

### Major

- Badge: experiment rollout ([#2636](https://github.com/pinterest/gestalt/pull/2636)) - [Preview link](https://deploy-preview-2636--gestalt.netlify.app)

## 93.0.2 (Feb 6, 2023)

### Patch

- Internal: upgrade @playwright/test to 1.30.0 ([#2637](https://github.com/pinterest/gestalt/pull/2637)) - [Preview link](https://deploy-preview-2637--gestalt.netlify.app)

## 93.0.1 (Feb 3, 2023)

### Patch

- Docs: January newsletter ([#2634](https://github.com/pinterest/gestalt/pull/2634)) - [Preview link](https://deploy-preview-2634--gestalt.netlify.app)

## 93.0.0 (Feb 2, 2023)

### Major

- OverlayPanel (formerly Sheet): implement dismiss confirmation modal and `dismissConfirmation` prop ([#2630](https://github.com/pinterest/gestalt/pull/2630)) - [Preview link](https://deploy-preview-2630--gestalt.netlify.app)

## 92.0.7 (Jan 31, 2023)

### Patch

- ModalAlert: revert adaptive behavior in mobile ([#2632](https://github.com/pinterest/gestalt/pull/2632)) - [Preview link](https://deploy-preview-2632--gestalt.netlify.app)

## 92.0.6 (Jan 31, 2023)

### Patch

- Upsell: extend message prop API from string to string | Text ([#2631](https://github.com/pinterest/gestalt/pull/2631)) - [Preview link](https://deploy-preview-2631--gestalt.netlify.app)

## 92.0.5 (Jan 27, 2023)

### Patch

- Masonry: add route for future integration tests ([#2629](https://github.com/pinterest/gestalt/pull/2629)) - [Preview link](https://deploy-preview-2629--gestalt.netlify.app)

## 92.0.4 (Jan 27, 2023)

### Patch

- Docs: add recent changes link to component pages ([#2627](https://github.com/pinterest/gestalt/pull/2627)) - [Preview link](https://deploy-preview-2627--gestalt.netlify.app)

## 92.0.3 (Jan 26, 2023)

### Patch

- Docs: fix old link on SlimBanner page ([#2628](https://github.com/pinterest/gestalt/pull/2628)) - [Preview link](https://deploy-preview-2628--gestalt.netlify.app)

## 92.0.2 (Jan 26, 2023)

### Patch

- Docs: Create script to produce slack block kit blog post ([#2626](https://github.com/pinterest/gestalt/pull/2626)) - [Preview link](https://deploy-preview-2626--gestalt.netlify.app)

## 92.0.1 (Jan 25, 2023)

### Patch

- Docs: delete Modal, ModalAlert, OverlayPanel (formerly Sheet) examples used while developing ([#2624](https://github.com/pinterest/gestalt/pull/2624)) - [Preview link](https://deploy-preview-2624--gestalt.netlify.app)

## 92.0.0 (Jan 25, 2023)

### Major

- Modal, ModalAlert: implement adaptive Modal, ModalAlert for mobile ([#2618](https://github.com/pinterest/gestalt/pull/2618)) - [Preview link](https://deploy-preview-2618--gestalt.netlify.app)

## 91.0.1 (Jan 25, 2023)

### Patch

- Docs: Add details about icon creation ([#2623](https://github.com/pinterest/gestalt/pull/2623)) - [Preview link](https://deploy-preview-2623--gestalt.netlify.app)

## 91.0.0 (Jan 25, 2023)

### Major

- OverlayPanel (formerly Sheet): internal refactors ([#2620](https://github.com/pinterest/gestalt/pull/2620)) - [Preview link](https://deploy-preview-2620--gestalt.netlify.app)

## 90.2.0 (Jan 24, 2023)

### Minor

- Icon: Add invoice icon ([#2622](https://github.com/pinterest/gestalt/pull/2622)) - [Preview link](https://deploy-preview-2622--gestalt.netlify.app)

## 90.1.1 (Jan 24, 2023)

### Patch

- Bump ua-parser-js from 1.0.2 to 1.0.33 ([#2621](https://github.com/pinterest/gestalt/pull/2621)) - [Preview link](https://deploy-preview-2621--gestalt.netlify.app)

## 90.1.0 (Jan 21, 2023)

### Minor

- Masonry: replace the `Item` prop with the `renderItem` prop ([#2616](https://github.com/pinterest/gestalt/pull/2616)) - [Preview link](https://deploy-preview-2616--gestalt.netlify.app)

## 90.0.2 (Jan 20, 2023)

### Patch

- Docs: 1/20 weekly digest ([#2619](https://github.com/pinterest/gestalt/pull/2619)) - [Preview link](https://deploy-preview-2619--gestalt.netlify.app)

## 90.0.1 (Jan 20, 2023)

### Patch

- Tokens: Update text and icon subtle color ([#2617](https://github.com/pinterest/gestalt/pull/2617)) - [Preview link](https://deploy-preview-2617--gestalt.netlify.app)

## 90.0.0 (Jan 19, 2023)

### Major

- Data Visualization: Update palette and add new error tokens ([#2610](https://github.com/pinterest/gestalt/pull/2610)) - [Preview link](https://deploy-preview-2610--gestalt.netlify.app)

## 89.0.7 (Jan 18, 2023)

### Patch

- Docs: Jan 13 weekly digest ([#2613](https://github.com/pinterest/gestalt/pull/2613)) - [Preview link](https://deploy-preview-2613--gestalt.netlify.app)

## 89.0.6 (Jan 18, 2023)

### Patch

- Docs: Add Content Guidelines Page ([#2599](https://github.com/pinterest/gestalt/pull/2599)) - [Preview link](https://deploy-preview-2599--gestalt.netlify.app)

## 89.0.5 (Jan 17, 2023)

### Patch

- Table: fix unresponsive Table.Rowdrawer and Table.RowExpandable to wrapped children in React.Fragment ([#2608](https://github.com/pinterest/gestalt/pull/2608)) - [Preview link](https://deploy-preview-2608--gestalt.netlify.app)

## 89.0.4 (Jan 13, 2023)

### Patch

- Docs: add December newsletter ([#2614](https://github.com/pinterest/gestalt/pull/2614)) - [Preview link](https://deploy-preview-2614--gestalt.netlify.app)

## 89.0.3 (Jan 13, 2023)

### Patch

- Internal: Flow fixes ([#2611](https://github.com/pinterest/gestalt/pull/2611)) - [Preview link](https://deploy-preview-2611--gestalt.netlify.app)

## 89.0.2 (Jan 12, 2023)

### Patch

- Updated Data visualization menu item to be sentence case ([#2609](https://github.com/pinterest/gestalt/pull/2609)) - [Preview link](https://deploy-preview-2609--gestalt.netlify.app)

## 89.0.1 (Jan 11, 2023)

### Patch

- Masonary: Update getDerivedStateFromProps Flowtype ([#2604](https://github.com/pinterest/gestalt/pull/2604)) - [Preview link](https://deploy-preview-2604--gestalt.netlify.app)

## 89.0.0 (Jan 11, 2023)

### Major

- Internal: NO BREAKING CHANGES - fix lint errors in codemod readme.md ([#2607](https://github.com/pinterest/gestalt/pull/2607)) - [Preview link](https://deploy-preview-2607--gestalt.netlify.app)

## 88.1.0 (Jan 11, 2023)

### Minor

- Internal: fix lint errors in readme.md ([#2606](https://github.com/pinterest/gestalt/pull/2606)) - [Preview link](https://deploy-preview-2606--gestalt.netlify.app)

## 88.0.3 (Jan 11, 2023)

### Patch

- Internal: update release.yml to use dangerismycat account ([#2605](https://github.com/pinterest/gestalt/pull/2605)) - [Preview link](https://deploy-preview-2605--gestalt.netlify.app)

## 88.0.2 (Jan 6, 2023)

### Patch

- Icons: Add keywords to icon search page ([#2594](https://github.com/pinterest/gestalt/pull/2594)) - [Preview link](https://deploy-preview-2594--gestalt.netlify.app)

## 88.0.1 (Jan 6, 2023)

### Patch

- Dropdown: Update custom item example ([#2589](https://github.com/pinterest/gestalt/pull/2589)) - [Preview link](https://deploy-preview-2589--gestalt.netlify.app)

## 88.0.0 (Jan 6, 2023)

### Major

- TextField: Ship password visibility experiment ([#2571](https://github.com/pinterest/gestalt/pull/2571)) - [Preview link](https://deploy-preview-2571--gestalt.netlify.app)

## 87.0.5 (Jan 6, 2023)

### Patch

- Internal: add Flow declarations for Lottie JSON animations ([#2593](https://github.com/pinterest/gestalt/pull/2593)) - [Preview link](https://deploy-preview-2593--gestalt.netlify.app)

## 87.0.4 (Jan 6, 2023)

### Patch

- Internal: add flow declarations for @testing-library/user-event ([#2592](https://github.com/pinterest/gestalt/pull/2592)) - [Preview link](https://deploy-preview-2592--gestalt.netlify.app)

## 87.0.3 (Jan 6, 2023)

### Patch

- Internal: create Flow declaration stub for style-dictionary ([#2591](https://github.com/pinterest/gestalt/pull/2591)) - [Preview link](https://deploy-preview-2591--gestalt.netlify.app)

## 87.0.2 (Jan 6, 2023)

### Patch

- Internal: add Flow declaration for blog posts json ([#2590](https://github.com/pinterest/gestalt/pull/2590)) - [Preview link](https://deploy-preview-2590--gestalt.netlify.app)

## 87.0.1 (Jan 6, 2023)

### Patch

- Internal: add Flow declaration for roadmap data json ([#2588](https://github.com/pinterest/gestalt/pull/2588)) - [Preview link](https://deploy-preview-2588--gestalt.netlify.app)

## 87.0.0 (Jan 6, 2023)

### Major

- List, Docs: component adjustments to increase dev velocity, implemented List in Docs ([#2568](https://github.com/pinterest/gestalt/pull/2568)) - [Preview link](https://deploy-preview-2568--gestalt.netlify.app)

## 86.0.5 (Jan 5, 2023)

### Patch

- Internal: add Flow types to icon data ([#2587](https://github.com/pinterest/gestalt/pull/2587)) - [Preview link](https://deploy-preview-2587--gestalt.netlify.app)

## 86.0.4 (Jan 5, 2023)

### Patch

- Internal: add Flow stub for lottie-react ([#2586](https://github.com/pinterest/gestalt/pull/2586)) - [Preview link](https://deploy-preview-2586--gestalt.netlify.app)

## 86.0.3 (Jan 5, 2023)

### Patch

- Internal: rename Touchable.css to TapArea.css ([#2585](https://github.com/pinterest/gestalt/pull/2585)) - [Preview link](https://deploy-preview-2585--gestalt.netlify.app)

## 86.0.2 (Jan 5, 2023)

### Patch

- Fix content height according of available viewport ([#2562](https://github.com/pinterest/gestalt/pull/2562)) - [Preview link](https://deploy-preview-2562--gestalt.netlify.app)

## 86.0.1 (Jan 4, 2023)

### Patch

- Internal: actually fix autogen props default values ([#2584](https://github.com/pinterest/gestalt/pull/2584)) - [Preview link](https://deploy-preview-2584--gestalt.netlify.app)

## 86.0.0 (Jan 4, 2023)

### Major

- Link: replace `inline` prop with `display` ([#2581](https://github.com/pinterest/gestalt/pull/2581)) - [Preview link](https://deploy-preview-2581--gestalt.netlify.app)

## 85.1.12 (Jan 4, 2023)

### Patch

- Internal: tweak generic codemods for easier copy/paste-ability ([#2582](https://github.com/pinterest/gestalt/pull/2582)) - [Preview link](https://deploy-preview-2582--gestalt.netlify.app)

## 85.1.11 (Jan 4, 2023)

### Patch

- Bump json5 from 1.0.1 to 1.0.2 ([#2580](https://github.com/pinterest/gestalt/pull/2580)) - [Preview link](https://deploy-preview-2580--gestalt.netlify.app)

## 85.1.10 (Jan 4, 2023)

### Patch

- Internal: Revert "Bump minimatch from 3.0.4 to 3.0.8 ([#2506](https://github.com/pinterest/gestalt/pull/2506)) - [Preview link](https://deploy-preview-2506--gestalt.netlify.app)" ([#2583](https://github.com/pinterest/gestalt/pull/2583)) - [Preview link](https://deploy-preview-2583--gestalt.netlify.app)

## 85.1.9 (Jan 4, 2023)

### Patch

- Docs: fix manual prop table value on IconButton hi ([#2579](https://github.com/pinterest/gestalt/pull/2579)) - [Preview link](https://deploy-preview-2579--gestalt.netlify.app)

## 85.1.8 (Dec 21, 2022)

### Patch

- ScrollBoundaryContainer, Layer, Sticky, TapArea, Spinner: add SVG to Flow description ([#2576](https://github.com/pinterest/gestalt/pull/2576)) - [Preview link](https://deploy-preview-2576--gestalt.netlify.app)

## 85.1.7 (Dec 21, 2022)

### Patch

- ModalAlert, SideNavigation, ZIndex, IconButtonFloating: updated visual tests snapshots ([#2575](https://github.com/pinterest/gestalt/pull/2575)) - [Preview link](https://deploy-preview-2575--gestalt.netlify.app)

## 85.1.6 (Dec 21, 2022)

### Patch

- Internal: fixes ([#2574](https://github.com/pinterest/gestalt/pull/2574)) - [Preview link](https://deploy-preview-2574--gestalt.netlify.app)

## 85.1.5 (Dec 20, 2022)

### Patch

- Modal, OverlayPanel (formerly Sheet), Popover, Pulsar, SegmentedControl, Tabs: updated visual tests snapshots ([#2573](https://github.com/pinterest/gestalt/pull/2573)) - [Preview link](https://deploy-preview-2573--gestalt.netlify.app)

## 85.1.4 (Dec 20, 2022)

### Patch

- WashAnimated, Letterbox, Mask, Masonry: updated visual tests snapshots ([#2572](https://github.com/pinterest/gestalt/pull/2572)) - [Preview link](https://deploy-preview-2572--gestalt.netlify.app)

## 85.1.3 (Dec 16, 2022)

### Patch

- Docs: Add 2022 Year in Review page ([#2558](https://github.com/pinterest/gestalt/pull/2558)) - [Preview link](https://deploy-preview-2558--gestalt.netlify.app)

## 85.1.2 (Dec 16, 2022)

### Patch

- Tag: add Best Practices, Localization to docs ([#2569](https://github.com/pinterest/gestalt/pull/2569)) - [Preview link](https://deploy-preview-2569--gestalt.netlify.app)

## 85.1.1 (Dec 16, 2022)

### Patch

- Checkbox, Switch: add Android & iOS docs pages ([#2570](https://github.com/pinterest/gestalt/pull/2570)) - [Preview link](https://deploy-preview-2570--gestalt.netlify.app)

## 85.1.0 (Dec 15, 2022)

### Minor

- List: new component ([#2553](https://github.com/pinterest/gestalt/pull/2553)) - [Preview link](https://deploy-preview-2553--gestalt.netlify.app)

## 85.0.0 (Dec 15, 2022)

### Major

- Tag: major refactor, add warning state ([#2564](https://github.com/pinterest/gestalt/pull/2564)) - [Preview link](https://deploy-preview-2564--gestalt.netlify.app)

## 84.1.11 (Dec 14, 2022)

### Patch

- Popover: migrate docs examples to Sandpack ([#2563](https://github.com/pinterest/gestalt/pull/2563)) - [Preview link](https://deploy-preview-2563--gestalt.netlify.app)

## 84.1.10 (Dec 13, 2022)

### Patch

- Internal: change in visual diff command to be able to run vis diff tests locally ([#2565](https://github.com/pinterest/gestalt/pull/2565)) - [Preview link](https://deploy-preview-2565--gestalt.netlify.app)

## 84.1.9 (Dec 13, 2022)

### Patch

- Docs: Update graphic for IconButtonFloating ([#2566](https://github.com/pinterest/gestalt/pull/2566)) - [Preview link](https://deploy-preview-2566--gestalt.netlify.app)

## 84.1.8 (Dec 12, 2022)

### Patch

- Spinner: add Best Practices and Localization sections ([#2556](https://github.com/pinterest/gestalt/pull/2556)) - [Preview link](https://deploy-preview-2556--gestalt.netlify.app)

## 84.1.7 (Dec 12, 2022)

### Patch

- Pulsar: add Best Practices ([#2557](https://github.com/pinterest/gestalt/pull/2557)) - [Preview link](https://deploy-preview-2557--gestalt.netlify.app)

## 84.1.6 (Dec 12, 2022)

### Patch

- Internal: do not autolaunch browser in dev ([#2560](https://github.com/pinterest/gestalt/pull/2560)) - [Preview link](https://deploy-preview-2560--gestalt.netlify.app)

## 84.1.5 (Dec 12, 2022)

### Patch

- Internal: add markdown lint config file, ease some rules ([#2561](https://github.com/pinterest/gestalt/pull/2561)) - [Preview link](https://deploy-preview-2561--gestalt.netlify.app)

## 84.1.4 (Dec 9, 2022)

### Patch

- Internal: quick fix scaffolding ([#2555](https://github.com/pinterest/gestalt/pull/2555)) - [Preview link](https://deploy-preview-2555--gestalt.netlify.app)

## 84.1.3 (Dec 8, 2022)

### Patch

- IconButtonFloating: Update docs examples ([#2550](https://github.com/pinterest/gestalt/pull/2550)) - [Preview link](https://deploy-preview-2550--gestalt.netlify.app)

## 84.1.2 (Dec 8, 2022)

### Patch

- Spinner: convert docs examples to Sandpack ([#2545](https://github.com/pinterest/gestalt/pull/2545)) - [Preview link](https://deploy-preview-2545--gestalt.netlify.app)

## 84.1.1 (Dec 8, 2022)

### Patch

- Internal: fixes in scaffolding script ([#2554](https://github.com/pinterest/gestalt/pull/2554)) - [Preview link](https://deploy-preview-2554--gestalt.netlify.app)

## 84.1.0 (Dec 8, 2022)

### Minor

- SideNavigation: support counter prop in all subcomponents ([#2552](https://github.com/pinterest/gestalt/pull/2552)) - [Preview link](https://deploy-preview-2552--gestalt.netlify.app)

## 84.0.7 (Dec 8, 2022)

### Patch

- Tag: migrate docs examples to Sandpack ([#2548](https://github.com/pinterest/gestalt/pull/2548)) - [Preview link](https://deploy-preview-2548--gestalt.netlify.app)

## 84.0.6 (Dec 8, 2022)

### Patch

- Docs: strip eslint disable comments from Sandpack examples ([#2549](https://github.com/pinterest/gestalt/pull/2549)) - [Preview link](https://deploy-preview-2549--gestalt.netlify.app)

## 84.0.5 (Dec 7, 2022)

### Patch

- Box, Flex: remove responsive alignItems props from table ([#2547](https://github.com/pinterest/gestalt/pull/2547)) - [Preview link](https://deploy-preview-2547--gestalt.netlify.app)

## 84.0.4 (Dec 7, 2022)

### Patch

- Docs: Add more Icon descriptions ([#2544](https://github.com/pinterest/gestalt/pull/2544)) - [Preview link](https://deploy-preview-2544--gestalt.netlify.app)

## 84.0.3 (Dec 6, 2022)

### Patch

- Tokens: Update wash for opacity-100 ([#2541](https://github.com/pinterest/gestalt/pull/2541)) - [Preview link](https://deploy-preview-2541--gestalt.netlify.app)

## 84.0.2 (Dec 6, 2022)

### Patch

- Bump express from 4.17.1 to 4.18.2 ([#2543](https://github.com/pinterest/gestalt/pull/2543)) - [Preview link](https://deploy-preview-2543--gestalt.netlify.app)

## 84.0.1 (Dec 6, 2022)

### Patch

- Datepicker: update locales in Docs ([#2540](https://github.com/pinterest/gestalt/pull/2540)) - [Preview link](https://deploy-preview-2540--gestalt.netlify.app)

## 84.0.0 (Dec 6, 2022)

### Major

- Modal: add default padding to main content and heading and padding prop ([#2536](https://github.com/pinterest/gestalt/pull/2536)) - [Preview link](https://deploy-preview-2536--gestalt.netlify.app)

## 83.6.2 (Dec 6, 2022)

### Patch

- OverlayPanel (formerly Sheet): reduce internal padding to from 8 to 6 boints ([#2535](https://github.com/pinterest/gestalt/pull/2535)) - [Preview link](https://deploy-preview-2535--gestalt.netlify.app)

## 83.6.1 (Dec 6, 2022)

### Patch

- Docs: November newsletter ([#2542](https://github.com/pinterest/gestalt/pull/2542)) - [Preview link](https://deploy-preview-2542--gestalt.netlify.app)

## 83.6.0 (Dec 5, 2022)

### Minor

- IconButtonFloating: Add new component for floating actions ([#2524](https://github.com/pinterest/gestalt/pull/2524)) - [Preview link](https://deploy-preview-2524--gestalt.netlify.app)

## 83.5.12 (Dec 5, 2022)

### Patch

- Popover: Update docs examples ([#2539](https://github.com/pinterest/gestalt/pull/2539)) - [Preview link](https://deploy-preview-2539--gestalt.netlify.app)

## 83.5.11 (Dec 3, 2022)

### Patch

- Docs: Update alphabetical order in icon library ([#2538](https://github.com/pinterest/gestalt/pull/2538)) - [Preview link](https://deploy-preview-2538--gestalt.netlify.app)

## 83.5.10 (Dec 2, 2022)

### Patch

- Docs: Add icon descriptions to Iconography library page ([#2537](https://github.com/pinterest/gestalt/pull/2537)) - [Preview link](https://deploy-preview-2537--gestalt.netlify.app)

## 83.5.9 (Dec 2, 2022)

### Patch

- Docs: 12/2 weekly digest ([#2534](https://github.com/pinterest/gestalt/pull/2534)) - [Preview link](https://deploy-preview-2534--gestalt.netlify.app)

## 83.5.8 (Dec 2, 2022)

### Patch

- Toast: new Toast design adjustments ([#2518](https://github.com/pinterest/gestalt/pull/2518)) - [Preview link](https://deploy-preview-2518--gestalt.netlify.app)

## 83.5.7 (Dec 2, 2022)

### Patch

- Docs: fix in Toast ([#2531](https://github.com/pinterest/gestalt/pull/2531)) - [Preview link](https://deploy-preview-2531--gestalt.netlify.app)

## 83.5.6 (Dec 1, 2022)

### Patch

- Bump decode-uri-component from 0.2.0 to 0.2.2 ([#2532](https://github.com/pinterest/gestalt/pull/2532)) - [Preview link](https://deploy-preview-2532--gestalt.netlify.app)

## 83.5.5 (Dec 1, 2022)

### Patch

- Docs: Add Icon descriptions to library page ([#2530](https://github.com/pinterest/gestalt/pull/2530)) - [Preview link](https://deploy-preview-2530--gestalt.netlify.app)

## 83.5.4 (Dec 1, 2022)

### Patch

- Table.Drawer: fix subcomponent so no empty drawer shows no extra space ([#2519](https://github.com/pinterest/gestalt/pull/2519)) - [Preview link](https://deploy-preview-2519--gestalt.netlify.app)

## 83.5.3 (Dec 1, 2022)

### Patch

- Modal, OverlayPanel (formerly Sheet): Update shadows to new tokens ([#2514](https://github.com/pinterest/gestalt/pull/2514)) - [Preview link](https://deploy-preview-2514--gestalt.netlify.app)

## 83.5.2 (Dec 1, 2022)

### Patch

- Tag: fix background color and dark mode ([#2521](https://github.com/pinterest/gestalt/pull/2521)) - [Preview link](https://deploy-preview-2521--gestalt.netlify.app)

## 83.5.1 (Dec 1, 2022)

### Patch

- Docs: Fix typo in designer getting started ([#2529](https://github.com/pinterest/gestalt/pull/2529)) - [Preview link](https://deploy-preview-2529--gestalt.netlify.app)

## 83.5.0 (Nov 30, 2022)

### Minor

- Text: add forwardRef to component ([#2526](https://github.com/pinterest/gestalt/pull/2526)) - [Preview link](https://deploy-preview-2526--gestalt.netlify.app)

## 83.4.2 (Nov 29, 2022)

### Patch

- Internal: upgrade prettier to 2.8.0 ([#2523](https://github.com/pinterest/gestalt/pull/2523)) - [Preview link](https://deploy-preview-2523--gestalt.netlify.app)

## 83.4.1 (Nov 29, 2022)

### Patch

- Internal: upgrade @netlify/plugin-nextjs to 4.29.2 ([#2528](https://github.com/pinterest/gestalt/pull/2528)) - [Preview link](https://deploy-preview-2528--gestalt.netlify.app)

## 83.4.0 (Nov 28, 2022)

### Minor

- Box, Flex, SlimBanner: add responsive alignItems prop (Box, Flex), implement below small breakpoint start alignment of elements (SlimBanner) ([#2522](https://github.com/pinterest/gestalt/pull/2522)) - [Preview link](https://deploy-preview-2522--gestalt.netlify.app)

## 83.3.1 (Nov 23, 2022)

### Patch

- Docs: Foundations overview updates ([#2516](https://github.com/pinterest/gestalt/pull/2516)) - [Preview link](https://deploy-preview-2516--gestalt.netlify.app)

## 83.3.0 (Nov 22, 2022)

### Minor

- Toast: new experimental Toast redesign ([#2508](https://github.com/pinterest/gestalt/pull/2508)) - [Preview link](https://deploy-preview-2508--gestalt.netlify.app)

## 83.2.1 (Nov 22, 2022)

### Patch

- Badge: refactor Color tokens in CSS and implement them in Badge ([#2517](https://github.com/pinterest/gestalt/pull/2517)) - [Preview link](https://deploy-preview-2517--gestalt.netlify.app)

## 83.2.0 (Nov 21, 2022)

### Minor

- Badge: new experimental Badge redesign ([#2491](https://github.com/pinterest/gestalt/pull/2491)) - [Preview link](https://deploy-preview-2491--gestalt.netlify.app)

## 83.1.3 (Nov 21, 2022)

### Patch

- Docs: added cookies to support activation/deactivation of experiments from ExperimentProvidern in Docs ([#2511](https://github.com/pinterest/gestalt/pull/2511)) - [Preview link](https://deploy-preview-2511--gestalt.netlify.app)

## 83.1.2 (Nov 21, 2022)

### Patch

- Docs: Weekly update catchup ([#2515](https://github.com/pinterest/gestalt/pull/2515)) - [Preview link](https://deploy-preview-2515--gestalt.netlify.app)

## 83.1.1 (Nov 18, 2022)

### Patch

- Changed images to fit="contain" ([#2512](https://github.com/pinterest/gestalt/pull/2512)) - [Preview link](https://deploy-preview-2512--gestalt.netlify.app)

## 83.1.0 (Nov 18, 2022)

### Minor

- Popover: Add new option for dismiss button ([#2497](https://github.com/pinterest/gestalt/pull/2497)) - [Preview link](https://deploy-preview-2497--gestalt.netlify.app)

## 83.0.2 (Nov 18, 2022)

### Patch

- Docs: Add new Brand expression guidelines ([#2499](https://github.com/pinterest/gestalt/pull/2499)) - [Preview link](https://deploy-preview-2499--gestalt.netlify.app)

## 83.0.1 (Nov 18, 2022)

### Patch

- Playwright: updating config to run on macOS 12 to fix snapshot differences due to different macOS versions between local and CI, & disabling them in CI ([#2509](https://github.com/pinterest/gestalt/pull/2509)) - [Preview link](https://deploy-preview-2509--gestalt.netlify.app)

## 83.0.0 (Nov 17, 2022)

### Major

- Toast: restricting text prop from Node to only string and Text ([#2507](https://github.com/pinterest/gestalt/pull/2507)) - [Preview link](https://deploy-preview-2507--gestalt.netlify.app)

## 82.1.5 (Nov 17, 2022)

### Patch

- Bump minimatch from 3.0.4 to 3.0.8 ([#2506](https://github.com/pinterest/gestalt/pull/2506)) - [Preview link](https://deploy-preview-2506--gestalt.netlify.app)

## 82.1.4 (Nov 16, 2022)

### Patch

- ActivationCard: fix typo in docs ([#2505](https://github.com/pinterest/gestalt/pull/2505)) - [Preview link](https://deploy-preview-2505--gestalt.netlify.app)

## 82.1.3 (Nov 16, 2022)

### Patch

- Internal: cleanup/refactor how we handle autogen props ([#2504](https://github.com/pinterest/gestalt/pull/2504)) - [Preview link](https://deploy-preview-2504--gestalt.netlify.app)

## 82.1.2 (Nov 16, 2022)

### Patch

- Docs: add formatting for prop types ([#2502](https://github.com/pinterest/gestalt/pull/2502)) - [Preview link](https://deploy-preview-2502--gestalt.netlify.app)

## 82.1.1 (Nov 16, 2022)

### Patch

- Docs: fix GeneratedPropTable regex ([#2503](https://github.com/pinterest/gestalt/pull/2503)) - [Preview link](https://deploy-preview-2503--gestalt.netlify.app)

## 82.1.0 (Nov 16, 2022)

### Minor

- SlimBanner: extend "message" prop to accept Text component for rich-styled messages ([#2484](https://github.com/pinterest/gestalt/pull/2484)) - [Preview link](https://deploy-preview-2484--gestalt.netlify.app)

## 82.0.2 (Nov 16, 2022)

### Patch

- Docs: updated image dimensions for messaging guidelines ([#2501](https://github.com/pinterest/gestalt/pull/2501)) - [Preview link](https://deploy-preview-2501--gestalt.netlify.app)

## 82.0.1 (Nov 15, 2022)

### Patch

- Bump loader-utils from 3.2.0 to 3.2.1 ([#2500](https://github.com/pinterest/gestalt/pull/2500)) - [Preview link](https://deploy-preview-2500--gestalt.netlify.app)

## 82.0.0 (Nov 15, 2022)

### Major

- Toast: refactor 'button' prop to 'primaryAction' to enable upcoming redesign changes ([#2481](https://github.com/pinterest/gestalt/pull/2481)) - [Preview link](https://deploy-preview-2481--gestalt.netlify.app)

## 81.4.4 (Nov 15, 2022)

### Patch

- Docs: Fix dark mode colors for data viz page ([#2498](https://github.com/pinterest/gestalt/pull/2498)) - [Preview link](https://deploy-preview-2498--gestalt.netlify.app)

## 81.4.3 (Nov 15, 2022)

### Patch

- Messaging guidelines: updated Messaging guidelines ([#2496](https://github.com/pinterest/gestalt/pull/2496)) - [Preview link](https://deploy-preview-2496--gestalt.netlify.app)

## 81.4.2 (Nov 15, 2022)

### Patch

- Modal, OverlayPanel (formerly Sheet): refactored internals to use Box borderStyle rather than CSS ([#2495](https://github.com/pinterest/gestalt/pull/2495)) - [Preview link](https://deploy-preview-2495--gestalt.netlify.app)

## 81.4.1 (Nov 14, 2022)

### Patch

- Docs: fix 10 out of 16 flow fixme's ([#2494](https://github.com/pinterest/gestalt/pull/2494)) - [Preview link](https://deploy-preview-2494--gestalt.netlify.app)

## 81.4.0 (Nov 11, 2022)

### Minor

- Table: new Table.RowDrawer subcomponent ([#2487](https://github.com/pinterest/gestalt/pull/2487)) - [Preview link](https://deploy-preview-2487--gestalt.netlify.app)

## 81.3.2 (Nov 10, 2022)

### Patch

- Docs: Update typo in Android Button height ([#2492](https://github.com/pinterest/gestalt/pull/2492)) - [Preview link](https://deploy-preview-2492--gestalt.netlify.app)

## 81.3.1 (Nov 10, 2022)

### Patch

- Docs: Fixed accessibility section in Android Button guidelines ([#2490](https://github.com/pinterest/gestalt/pull/2490)) - [Preview link](https://deploy-preview-2490--gestalt.netlify.app)

## 81.3.0 (Nov 9, 2022)

### Minor

- Icon: convert Icon Docs to use Sandpack editor ([#2488](https://github.com/pinterest/gestalt/pull/2488)) - [Preview link](https://deploy-preview-2488--gestalt.netlify.app)

## 81.2.0 (Nov 9, 2022)

### Minor

- Image: use img for scaled images ([#2485](https://github.com/pinterest/gestalt/pull/2485)) - [Preview link](https://deploy-preview-2485--gestalt.netlify.app)

## 81.1.0 (Nov 9, 2022)

### Minor

- Image: pass event object through on load and error ([#2469](https://github.com/pinterest/gestalt/pull/2469)) - [Preview link](https://deploy-preview-2469--gestalt.netlify.app)

## 81.0.0 (Nov 8, 2022)

### Major

- Image: replace `importance` prop with `fetchPriority` ([#2474](https://github.com/pinterest/gestalt/pull/2474)) - [Preview link](https://deploy-preview-2474--gestalt.netlify.app)

## 80.1.0 (Nov 8, 2022)

### Minor

- Tabs: convert Tabs Docs to use Sandpack editor ([#2482](https://github.com/pinterest/gestalt/pull/2482)) - [Preview link](https://deploy-preview-2482--gestalt.netlify.app)

## 80.0.13 (Nov 8, 2022)

### Patch

- Docs: fix empty import from 'react' ([#2486](https://github.com/pinterest/gestalt/pull/2486)) - [Preview link](https://deploy-preview-2486--gestalt.netlify.app)

## 80.0.12 (Nov 7, 2022)

### Patch

- DefaultLabelProvider: add fallback objects to prevent destructuring errors ([#2483](https://github.com/pinterest/gestalt/pull/2483)) - [Preview link](https://deploy-preview-2483--gestalt.netlify.app)

## 80.0.11 (Nov 7, 2022)

### Patch

- Docs: use SegmentedControl for component overview sort control ([#2477](https://github.com/pinterest/gestalt/pull/2477)) - [Preview link](https://deploy-preview-2477--gestalt.netlify.app)

## 80.0.10 (Nov 7, 2022)

### Patch

- Docs: fix duplicate key issue ([#2479](https://github.com/pinterest/gestalt/pull/2479)) - [Preview link](https://deploy-preview-2479--gestalt.netlify.app)

## 80.0.9 (Nov 7, 2022)

### Patch

- Docs: Fix page jumps on OverlayPanel (formerly Sheet) & Modal pages ([#2480](https://github.com/pinterest/gestalt/pull/2480)) - [Preview link](https://deploy-preview-2480--gestalt.netlify.app)

## 80.0.8 (Nov 5, 2022)

### Patch

- Docs: 11/4 weekly update ([#2478](https://github.com/pinterest/gestalt/pull/2478)) - [Preview link](https://deploy-preview-2478--gestalt.netlify.app)

## 80.0.7 (Nov 4, 2022)

### Patch

- TextField - iOS: Update docs images ([#2471](https://github.com/pinterest/gestalt/pull/2471)) - [Preview link](https://deploy-preview-2471--gestalt.netlify.app)

## 80.0.6 (Nov 4, 2022)

### Patch

- TextField - Android: Update docs images ([#2470](https://github.com/pinterest/gestalt/pull/2470)) - [Preview link](https://deploy-preview-2470--gestalt.netlify.app)

## 80.0.5 (Nov 4, 2022)

### Patch

- Internal: turn on `react/no-array-index-key` lint rule ([#2472](https://github.com/pinterest/gestalt/pull/2472)) - [Preview link](https://deploy-preview-2472--gestalt.netlify.app)

## 80.0.4 (Nov 4, 2022)

### Patch

- Docs: October monthly updates ([#2475](https://github.com/pinterest/gestalt/pull/2475)) - [Preview link](https://deploy-preview-2475--gestalt.netlify.app)

## 80.0.3 (Nov 4, 2022)

### Patch

- Docs: fix typos ([#2476](https://github.com/pinterest/gestalt/pull/2476)) - [Preview link](https://deploy-preview-2476--gestalt.netlify.app)

## 80.0.2 (Nov 3, 2022)

### Patch

- Docs: Adjust Icon library heading ([#2473](https://github.com/pinterest/gestalt/pull/2473)) - [Preview link](https://deploy-preview-2473--gestalt.netlify.app)

## 80.0.1 (Nov 3, 2022)

### Patch

- Icons: Update Icon library page ([#2462](https://github.com/pinterest/gestalt/pull/2462)) - [Preview link](https://deploy-preview-2462--gestalt.netlify.app)

## 80.0.0 (Nov 2, 2022)

### Major

- Link, Button, TapArea, IconButton: implemented default label to target="blank" ([#2467](https://github.com/pinterest/gestalt/pull/2467)) - [Preview link](https://deploy-preview-2467--gestalt.netlify.app)

## 79.0.12 (Nov 2, 2022)

### Patch

- Links: updated documentation re external links ([#2466](https://github.com/pinterest/gestalt/pull/2466)) - [Preview link](https://deploy-preview-2466--gestalt.netlify.app)

## 79.0.11 (Nov 2, 2022)

### Patch

- Docs: Oct 28 weekly digest ([#2463](https://github.com/pinterest/gestalt/pull/2463)) - [Preview link](https://deploy-preview-2463--gestalt.netlify.app)

## 79.0.10 (Nov 2, 2022)

### Patch

- Internal: Retry playwright step ([#2468](https://github.com/pinterest/gestalt/pull/2468)) - [Preview link](https://deploy-preview-2468--gestalt.netlify.app)

## 79.0.9 (Oct 31, 2022)

### Patch

- Masonry: move files to /Masonry directory ([#2465](https://github.com/pinterest/gestalt/pull/2465)) - [Preview link](https://deploy-preview-2465--gestalt.netlify.app)

## 79.0.8 (Oct 31, 2022)

### Patch

- Docs: Update principles graphics across pages ([#2464](https://github.com/pinterest/gestalt/pull/2464)) - [Preview link](https://deploy-preview-2464--gestalt.netlify.app)

## 79.0.7 (Oct 28, 2022)

### Patch

- Docs: Mobile Toast docs ([#2460](https://github.com/pinterest/gestalt/pull/2460)) - [Preview link](https://deploy-preview-2460--gestalt.netlify.app)

## 79.0.6 (Oct 28, 2022)

### Patch

- Animation: Add guidelines for product animation ([#2417](https://github.com/pinterest/gestalt/pull/2417)) - [Preview link](https://deploy-preview-2417--gestalt.netlify.app)

## 79.0.5 (Oct 27, 2022)

### Patch

- Docs: Update to new copy icon ([#2459](https://github.com/pinterest/gestalt/pull/2459)) - [Preview link](https://deploy-preview-2459--gestalt.netlify.app)

## 79.0.4 (Oct 27, 2022)

### Patch

- Icons: Add new icons ([#2458](https://github.com/pinterest/gestalt/pull/2458)) - [Preview link](https://deploy-preview-2458--gestalt.netlify.app)

## 79.0.3 (Oct 26, 2022)

### Patch

- Docs: Add top of page examples ([#2457](https://github.com/pinterest/gestalt/pull/2457)) - [Preview link](https://deploy-preview-2457--gestalt.netlify.app)

## 79.0.2 (Oct 22, 2022)

### Patch

- Docs: update Slack channel name ([#2456](https://github.com/pinterest/gestalt/pull/2456)) - [Preview link](https://deploy-preview-2456--gestalt.netlify.app)

## 79.0.1 (Oct 22, 2022)

### Patch

- Modal: Update docs and best practices ([#2455](https://github.com/pinterest/gestalt/pull/2455)) - [Preview link](https://deploy-preview-2455--gestalt.netlify.app)

## 79.0.0 (Oct 21, 2022)

### Major

- Toast: deprecating value thumbnailShape=rectangular ([#2454](https://github.com/pinterest/gestalt/pull/2454)) - [Preview link](https://deploy-preview-2454--gestalt.netlify.app)

## 78.2.0 (Oct 21, 2022)

### Minor

- Flex: add dataTestId ([#2451](https://github.com/pinterest/gestalt/pull/2451)) - [Preview link](https://deploy-preview-2451--gestalt.netlify.app)

## 78.1.4 (Oct 21, 2022)

### Patch

- Weekly updates for the last two weeks ([#2452](https://github.com/pinterest/gestalt/pull/2452)) - [Preview link](https://deploy-preview-2452--gestalt.netlify.app)

## 78.1.3 (Oct 21, 2022)

### Patch

- ModalAlert: Add documentation and best practices ([#2450](https://github.com/pinterest/gestalt/pull/2450)) - [Preview link](https://deploy-preview-2450--gestalt.netlify.app)

## 78.1.2 (Oct 20, 2022)

### Patch

- Design Tokens: Add transparent token ([#2448](https://github.com/pinterest/gestalt/pull/2448)) - [Preview link](https://deploy-preview-2448--gestalt.netlify.app)

## 78.1.1 (Oct 20, 2022)

### Patch

- ModalAlert: Fix validation bug ([#2449](https://github.com/pinterest/gestalt/pull/2449)) - [Preview link](https://deploy-preview-2449--gestalt.netlify.app)

## 78.1.0 (Oct 19, 2022)

### Minor

- Checkbox, RadioGroup, TextArea, TextField, NumberField, SearchField, SelectList, ComboBox: Add error icon to all errorMessage text elements, standardize implementation, & related a11y improvements ([#2444](https://github.com/pinterest/gestalt/pull/2444)) - [Preview link](https://deploy-preview-2444--gestalt.netlify.app)

## 78.0.3 (Oct 19, 2022)

### Patch

- Internal: re-enable playwright visual tests ([#2286](https://github.com/pinterest/gestalt/pull/2286)) - [Preview link](https://deploy-preview-2286--gestalt.netlify.app)

## 78.0.2 (Oct 18, 2022)

### Patch

- DefaultLabelProvider: add comments about updating translations ([#2446](https://github.com/pinterest/gestalt/pull/2446)) - [Preview link](https://deploy-preview-2446--gestalt.netlify.app)

## 78.0.1 (Oct 18, 2022)

### Patch

- Masonry: update uniformRow docs example ([#2445](https://github.com/pinterest/gestalt/pull/2445)) - [Preview link](https://deploy-preview-2445--gestalt.netlify.app)

## 78.0.0 (Oct 17, 2022)

### Major

- ModalAlert: New component for confirmation and acknowledgment ([#2436](https://github.com/pinterest/gestalt/pull/2436)) - [Preview link](https://deploy-preview-2436--gestalt.netlify.app)

## 77.2.0 (Oct 14, 2022)

### Minor

- Masonry: add virtualBufferFactor prop ([#2442](https://github.com/pinterest/gestalt/pull/2442)) - [Preview link](https://deploy-preview-2442--gestalt.netlify.app)

## 77.1.5 (Oct 14, 2022)

### Patch

- Typography guidelines: fix typos ([#2443](https://github.com/pinterest/gestalt/pull/2443)) - [Preview link](https://deploy-preview-2443--gestalt.netlify.app)

## 77.1.4 (Oct 13, 2022)

### Patch

- Docs: convert NumberField to use Sandpack ([#2441](https://github.com/pinterest/gestalt/pull/2441)) - [Preview link](https://deploy-preview-2441--gestalt.netlify.app)

## 77.1.3 (Oct 13, 2022)

### Patch

- Docs: convert Hacking Gestalt page to use Sandpack ([#2440](https://github.com/pinterest/gestalt/pull/2440)) - [Preview link](https://deploy-preview-2440--gestalt.netlify.app)

## 77.1.2 (Oct 12, 2022)

### Patch

- Docs: fix broken links ([#2439](https://github.com/pinterest/gestalt/pull/2439)) - [Preview link](https://deploy-preview-2439--gestalt.netlify.app)

## 77.1.1 (Oct 12, 2022)

### Patch

- Docs: use actual h2 for aliases ([#2438](https://github.com/pinterest/gestalt/pull/2438)) - [Preview link](https://deploy-preview-2438--gestalt.netlify.app)

## 77.1.0 (Oct 11, 2022)

### Minor

- Design tokens: Add opacity tokens ([#2430](https://github.com/pinterest/gestalt/pull/2430)) - [Preview link](https://deploy-preview-2430--gestalt.netlify.app)

## 77.0.2 (Oct 8, 2022)

### Patch

- Tokens: Adjust dark mode error text and icon ([#2435](https://github.com/pinterest/gestalt/pull/2435)) - [Preview link](https://deploy-preview-2435--gestalt.netlify.app)

## 77.0.1 (Oct 7, 2022)

### Patch

- Docs: add aliases for many components ([#2434](https://github.com/pinterest/gestalt/pull/2434)) - [Preview link](https://deploy-preview-2434--gestalt.netlify.app)

## 77.0.0 (Oct 7, 2022)

### Major

- DefaultLabelProvider: replace I18nProvider with more flexible component ([#2407](https://github.com/pinterest/gestalt/pull/2407)) - [Preview link](https://deploy-preview-2407--gestalt.netlify.app)

## 76.0.0 (Oct 7, 2022)

### Major

- Remove justify value of align Text prop ([#2428](https://github.com/pinterest/gestalt/pull/2428)) - [Preview link](https://deploy-preview-2428--gestalt.netlify.app)

## 75.0.4 (Oct 7, 2022)

### Patch

- Docs: Fix broken examples ([#2433](https://github.com/pinterest/gestalt/pull/2433)) - [Preview link](https://deploy-preview-2433--gestalt.netlify.app)

## 75.0.3 (Oct 6, 2022)

### Patch

- Docs: add component aliases to page header ([#2432](https://github.com/pinterest/gestalt/pull/2432)) - [Preview link](https://deploy-preview-2432--gestalt.netlify.app)

## 75.0.2 (Oct 5, 2022)

### Patch

- Docs: cleanup PageHeaderQualitySummary ([#2429](https://github.com/pinterest/gestalt/pull/2429)) - [Preview link](https://deploy-preview-2429--gestalt.netlify.app)

## 75.0.1 (Oct 4, 2022)

### Patch

- Docs: Updated main Link example ([#2422](https://github.com/pinterest/gestalt/pull/2422)) - [Preview link](https://deploy-preview-2422--gestalt.netlify.app)

## 75.0.0 (Oct 4, 2022)

### Major

- SideNavigation: fix dismissButton focus ([#2426](https://github.com/pinterest/gestalt/pull/2426)) - [Preview link](https://deploy-preview-2426--gestalt.netlify.app)

## 74.0.6 (Oct 4, 2022)

### Patch

- Docs: add September newsletter ([#2427](https://github.com/pinterest/gestalt/pull/2427)) - [Preview link](https://deploy-preview-2427--gestalt.netlify.app)

## 74.0.5 (Oct 3, 2022)

### Patch

- Datapoint: fix casing in docs examples ([#2425](https://github.com/pinterest/gestalt/pull/2425)) - [Preview link](https://deploy-preview-2425--gestalt.netlify.app)

## 74.0.4 (Oct 3, 2022)

### Patch

- Internal: upgrade @netlify/plugin-nextjs to 4.23.4 ([#2424](https://github.com/pinterest/gestalt/pull/2424)) - [Preview link](https://deploy-preview-2424--gestalt.netlify.app)

## 74.0.3 (Oct 3, 2022)

### Patch

- Docs: Additions to color guidelines to include Recommendations ([#2423](https://github.com/pinterest/gestalt/pull/2423)) - [Preview link](https://deploy-preview-2423--gestalt.netlify.app)

## 74.0.2 (Sep 28, 2022)

### Patch

- Checkbox: new best practice example re vertical alignment ([#2421](https://github.com/pinterest/gestalt/pull/2421)) - [Preview link](https://deploy-preview-2421--gestalt.netlify.app)

## 74.0.1 (Sep 28, 2022)

### Patch

- Docs: Roadmap updates ([#2420](https://github.com/pinterest/gestalt/pull/2420)) - [Preview link](https://deploy-preview-2420--gestalt.netlify.app)

## 74.0.0 (Sep 28, 2022)

### Major

- DeviceTypeProvider: new utility and documentation page ([#2418](https://github.com/pinterest/gestalt/pull/2418)) - [Preview link](https://deploy-preview-2418--gestalt.netlify.app)

## 73.3.0 (Sep 27, 2022)

### Minor

- Fix nits of PR 2414 ([#2419](https://github.com/pinterest/gestalt/pull/2419)) - [Preview link](https://deploy-preview-2419--gestalt.netlify.app)

## 73.2.4 (Sep 26, 2022)

### Patch

- CheckBox, RadioGroupButton: fix spacing in size='sm' with custom marginTop ([#2416](https://github.com/pinterest/gestalt/pull/2416)) - [Preview link](https://deploy-preview-2416--gestalt.netlify.app)

## 73.2.3 (Sep 26, 2022)

### Patch

- Button: Implement Sandpack code editor examples ([#2414](https://github.com/pinterest/gestalt/pull/2414)) - [Preview link](https://deploy-preview-2414--gestalt.netlify.app)

## 73.2.2 (Sep 26, 2022)

### Patch

- Textfield: implemented spellcheck=false for type=password or email ([#2415](https://github.com/pinterest/gestalt/pull/2415)) - [Preview link](https://deploy-preview-2415--gestalt.netlify.app)

## 73.2.1 (Sep 24, 2022)

### Patch

- Docs: 9/23 update ([#2413](https://github.com/pinterest/gestalt/pull/2413)) - [Preview link](https://deploy-preview-2413--gestalt.netlify.app)

## 73.2.0 (Sep 23, 2022)

### Minor

- Textfield, TextArea: add maxLength prop ([#2408](https://github.com/pinterest/gestalt/pull/2408)) - [Preview link](https://deploy-preview-2408--gestalt.netlify.app)

## 73.1.4 (Sep 22, 2022)

### Patch

- Docs: add button to copy Flow type ([#2411](https://github.com/pinterest/gestalt/pull/2411)) - [Preview link](https://deploy-preview-2411--gestalt.netlify.app)

## 73.1.3 (Sep 22, 2022)

### Patch

- Docs: remove IE11 section from FAQ ([#2412](https://github.com/pinterest/gestalt/pull/2412)) - [Preview link](https://deploy-preview-2412--gestalt.netlify.app)

## 73.1.2 (Sep 22, 2022)

### Patch

- SelectList: Update label visibility example to show tooltip ([#2410](https://github.com/pinterest/gestalt/pull/2410)) - [Preview link](https://deploy-preview-2410--gestalt.netlify.app)

## 73.1.1 (Sep 21, 2022)

### Patch

- Docs: add notes about types to FAQ ([#2409](https://github.com/pinterest/gestalt/pull/2409)) - [Preview link](https://deploy-preview-2409--gestalt.netlify.app)

## 73.1.0 (Sep 20, 2022)

### Minor

- Eslint plugin: extend gestalt/button-icon-restrictions to cover role=link icon restrictions ([#2401](https://github.com/pinterest/gestalt/pull/2401)) - [Preview link](https://deploy-preview-2401--gestalt.netlify.app)

## 73.0.4 (Sep 20, 2022)

### Patch

- DatePicker: standardize error message style and internal cleanup ([#2395](https://github.com/pinterest/gestalt/pull/2395)) - [Preview link](https://deploy-preview-2395--gestalt.netlify.app)

## 73.0.3 (Sep 20, 2022)

### Patch

- IconButton: implement Sandpack code editor examples ([#2405](https://github.com/pinterest/gestalt/pull/2405)) - [Preview link](https://deploy-preview-2405--gestalt.netlify.app)

## 73.0.2 (Sep 20, 2022)

### Patch

- Checkbox, RadioButton, RadioGroupButton: start align input ([#2403](https://github.com/pinterest/gestalt/pull/2403)) - [Preview link](https://deploy-preview-2403--gestalt.netlify.app)

## 73.0.1 (Sep 20, 2022)

### Patch

- Checkbox, RadioButton: Implementing a11y pause ([#2406](https://github.com/pinterest/gestalt/pull/2406)) - [Preview link](https://deploy-preview-2406--gestalt.netlify.app)

## 73.0.0 (Sep 19, 2022)

### Major

- RadioGroupButton: standardize helper message style with other form/control fields, renamed subtext ([#2392](https://github.com/pinterest/gestalt/pull/2392)) - [Preview link](https://deploy-preview-2392--gestalt.netlify.app)

## 72.0.7 (Sep 19, 2022)

### Patch

- Docs: fix useReducedMotion example ([#2402](https://github.com/pinterest/gestalt/pull/2402)) - [Preview link](https://deploy-preview-2402--gestalt.netlify.app)

## 72.0.6 (Sep 19, 2022)

### Patch

- Revert "Popover: Add support to handle content that overflows the viewport height ([#2384](https://github.com/pinterest/gestalt/pull/2384)) - [Preview link](https://deploy-preview-2384--gestalt.netlify.app)" ([#2400](https://github.com/pinterest/gestalt/pull/2400)) - [Preview link](https://deploy-preview-2400--gestalt.netlify.app)

## 72.0.5 (Sep 19, 2022)

### Patch

- ComboBox: add helperText variant in Docs ([#2399](https://github.com/pinterest/gestalt/pull/2399)) - [Preview link](https://deploy-preview-2399--gestalt.netlify.app)

## 72.0.4 (Sep 19, 2022)

### Patch

- Button: change iconEnd from arrow-up-right to visit icon in Docs ([#2397](https://github.com/pinterest/gestalt/pull/2397)) - [Preview link](https://deploy-preview-2397--gestalt.netlify.app)

## 72.0.3 (Sep 19, 2022)

### Patch

- Docs: fix / to /home redirect to avoid invalid double render ([#2398](https://github.com/pinterest/gestalt/pull/2398)) - [Preview link](https://deploy-preview-2398--gestalt.netlify.app)

## 72.0.2 (Sep 16, 2022)

### Patch

- NumberField: add link to useful blog post ([#2396](https://github.com/pinterest/gestalt/pull/2396)) - [Preview link](https://deploy-preview-2396--gestalt.netlify.app)

## 72.0.1 (Sep 16, 2022)

### Patch

- Docs: 9-16 weekly digest ([#2394](https://github.com/pinterest/gestalt/pull/2394)) - [Preview link](https://deploy-preview-2394--gestalt.netlify.app)

## 72.0.0 (Sep 16, 2022)

### Major

- Checkbox: standardize helper/error message style with other form/control fields, renamed subtext, deprecated hasError ([#2391](https://github.com/pinterest/gestalt/pull/2391)) - [Preview link](https://deploy-preview-2391--gestalt.netlify.app)

## 71.2.2 (Sep 16, 2022)

### Patch

- SlimBanner: Fix alignment of short text ([#2393](https://github.com/pinterest/gestalt/pull/2393)) - [Preview link](https://deploy-preview-2393--gestalt.netlify.app)

## 71.2.1 (Sep 15, 2022)

### Patch

- SlimBanner: Adjust layout in small viewports ([#2385](https://github.com/pinterest/gestalt/pull/2385)) - [Preview link](https://deploy-preview-2385--gestalt.netlify.app)

## 71.2.0 (Sep 15, 2022)

### Minor

- Badge: Add recommendation type ([#2389](https://github.com/pinterest/gestalt/pull/2389)) - [Preview link](https://deploy-preview-2389--gestalt.netlify.app)

## 71.1.3 (Sep 15, 2022)

### Patch

- Docs: Add developer guide on adding a new page ([#2390](https://github.com/pinterest/gestalt/pull/2390)) - [Preview link](https://deploy-preview-2390--gestalt.netlify.app)

## 71.1.2 (Sep 15, 2022)

### Patch

- Flex: implement Sandpack code editor examples ([#2388](https://github.com/pinterest/gestalt/pull/2388)) - [Preview link](https://deploy-preview-2388--gestalt.netlify.app)

## 71.1.1 (Sep 14, 2022)

### Patch

- Box: implement Sandpack code editor examples ([#2387](https://github.com/pinterest/gestalt/pull/2387)) - [Preview link](https://deploy-preview-2387--gestalt.netlify.app)

## 71.1.0 (Sep 14, 2022)

### Minor

- Popover: Add support to handle content that overflows the viewport height ([#2384](https://github.com/pinterest/gestalt/pull/2384)) - [Preview link](https://deploy-preview-2384--gestalt.netlify.app)

## 71.0.32 (Sep 13, 2022)

### Patch

- Avatar: fix Sandpack code editor view in Docs ([#2386](https://github.com/pinterest/gestalt/pull/2386)) - [Preview link](https://deploy-preview-2386--gestalt.netlify.app)

## 71.0.31 (Sep 12, 2022)

### Patch

- Internal: use multiline comments to enable flow docs ([#2383](https://github.com/pinterest/gestalt/pull/2383)) - [Preview link](https://deploy-preview-2383--gestalt.netlify.app)

## 71.0.30 (Sep 10, 2022)

### Patch

- Docs: 9/09 weekly digest ([#2377](https://github.com/pinterest/gestalt/pull/2377)) - [Preview link](https://deploy-preview-2377--gestalt.netlify.app)

## 71.0.29 (Sep 9, 2022)

### Patch

- Docs: Visual fixes to the site header ([#2381](https://github.com/pinterest/gestalt/pull/2381)) - [Preview link](https://deploy-preview-2381--gestalt.netlify.app)

## 71.0.28 (Sep 9, 2022)

### Patch

- Internal: upgrade eslint to 8.23.0 ([#2382](https://github.com/pinterest/gestalt/pull/2382)) - [Preview link](https://deploy-preview-2382--gestalt.netlify.app)

## 71.0.27 (Sep 9, 2022)

### Patch

- Internal: upgrade Next.js to 12.3.0 ([#2380](https://github.com/pinterest/gestalt/pull/2380)) - [Preview link](https://deploy-preview-2380--gestalt.netlify.app)

## 71.0.26 (Sep 9, 2022)

### Patch

- Internal: fix more broken links ([#2379](https://github.com/pinterest/gestalt/pull/2379)) - [Preview link](https://deploy-preview-2379--gestalt.netlify.app)

## 71.0.25 (Sep 9, 2022)

### Patch

- Internal: remove markdown test files ([#2378](https://github.com/pinterest/gestalt/pull/2378)) - [Preview link](https://deploy-preview-2378--gestalt.netlify.app)

## 71.0.24 (Sep 9, 2022)

### Patch

- Added reference to the Gestalt handoff kit ([#2374](https://github.com/pinterest/gestalt/pull/2374)) - [Preview link](https://deploy-preview-2374--gestalt.netlify.app)

## 71.0.23 (Sep 9, 2022)

### Patch

- Docs: fix broken links from recent Algolia crawl ([#2376](https://github.com/pinterest/gestalt/pull/2376)) - [Preview link](https://deploy-preview-2376--gestalt.netlify.app)

## 71.0.22 (Sep 9, 2022)

### Patch

- Docs: Add summary field for Whats New ([#2370](https://github.com/pinterest/gestalt/pull/2370)) - [Preview link](https://deploy-preview-2370--gestalt.netlify.app)

## 71.0.21 (Sep 9, 2022)

### Patch

- Tabs: clarify indicator usage in docs ([#2373](https://github.com/pinterest/gestalt/pull/2373)) - [Preview link](https://deploy-preview-2373--gestalt.netlify.app)

## 71.0.20 (Sep 9, 2022)

### Patch

- SideNavigation: conditional rendering improvements ([#2372](https://github.com/pinterest/gestalt/pull/2372)) - [Preview link](https://deploy-preview-2372--gestalt.netlify.app)

## 71.0.19 (Sep 8, 2022)

### Patch

- Internal: implement ua-parser-js to detect device type in docs site ([#2371](https://github.com/pinterest/gestalt/pull/2371)) - [Preview link](https://deploy-preview-2371--gestalt.netlify.app)

## 71.0.18 (Sep 8, 2022)

### Patch

- Docs: Clean up Roadmap and What's New page ([#2348](https://github.com/pinterest/gestalt/pull/2348)) - [Preview link](https://deploy-preview-2348--gestalt.netlify.app)

## 71.0.17 (Sep 7, 2022)

### Patch

- Docs: added link references to Pinterest's Web platform documentation about Gestalt ([#2367](https://github.com/pinterest/gestalt/pull/2367)) - [Preview link](https://deploy-preview-2367--gestalt.netlify.app)

## 71.0.16 (Sep 7, 2022)

### Patch

- AvatarGroup: implement Sandpack code editors ([#2359](https://github.com/pinterest/gestalt/pull/2359)) - [Preview link](https://deploy-preview-2359--gestalt.netlify.app)

## 71.0.15 (Sep 7, 2022)

### Patch

- ComboBox: implement Sandpack code editors ([#2365](https://github.com/pinterest/gestalt/pull/2365)) - [Preview link](https://deploy-preview-2365--gestalt.netlify.app)

## 71.0.14 (Sep 7, 2022)

### Patch

- Docs: clean link urls to only use relative paths for Docs links ([#2368](https://github.com/pinterest/gestalt/pull/2368)) - [Preview link](https://deploy-preview-2368--gestalt.netlify.app)

## 71.0.13 (Sep 6, 2022)

### Patch

- Docs: Add updates for week of Sept 2 ([#2364](https://github.com/pinterest/gestalt/pull/2364)) - [Preview link](https://deploy-preview-2364--gestalt.netlify.app)

## 71.0.12 (Sep 2, 2022)

### Patch

- Internal: tweak preview link ([#2363](https://github.com/pinterest/gestalt/pull/2363)) - [Preview link](https://deploy-preview-2363--gestalt.netlify.app)

## 71.0.11 (Sep 2, 2022)

### Patch

- Docs: add support for monthly eng newsletter + the Aug newsletter ([#2362](https://github.com/pinterest/gestalt/pull/2362)) - [PREVIEW URL](https://deploy-preview-2362--gestalt.netlify.app)

## 71.0.10 (Sep 2, 2022)

### Patch

- Docs: Refresh component status ([#2361](https://github.com/pinterest/gestalt/pull/2361)) - [PREVIEW URL](https://deploy-preview-2361--gestalt.netlify.app)

## 71.0.9 (Sep 2, 2022)

### Patch

- Internal: Add preview link to changelog ([#2360](https://github.com/pinterest/gestalt/pull/2360)) - [PREVIEW URL](https://deploy-preview-2360--gestalt.netlify.app)

## 71.0.8 (Sep 2, 2022)

### Patch

- Revert "Internal: suggest index.js pattern for exporting Sandpack examples ([#2356](https://github.com/pinterest/gestalt/pull/2356) - [PREVIEW URL](https://deploy-preview-2356--gestalt.netlify.app))" ([#2358](https://github.com/pinterest/gestalt/pull/2358) - [PREVIEW URL](https://deploy-preview-2358--gestalt.netlify.app))

## 71.0.7 (Sep 2, 2022)

### Patch

- Internal: suggest index.js pattern for exporting Sandpack examples ([#2356](https://github.com/pinterest/gestalt/pull/2356) - [PREVIEW URL](https://deploy-preview-2356--gestalt.netlify.app))

## 71.0.6 (Sep 2, 2022)

### Patch

- Dropdown: typos in Docs ([#2357](https://github.com/pinterest/gestalt/pull/2357) - [PREVIEW URL](https://deploy-preview-2357--gestalt.netlify.app))

## 71.0.5 (Sep 1, 2022)

### Patch

- Dropdown: support conditional children wrapped in Fragment ([#2354](https://github.com/pinterest/gestalt/pull/2354) - [PREVIEW URL](https://deploy-preview-2354--gestalt.netlify.app))

## 71.0.4 (Sep 1, 2022)

### Patch

- Docs: Update headings on Home page ([#2350](https://github.com/pinterest/gestalt/pull/2350) - [PREVIEW URL](https://deploy-preview-2350--gestalt.netlify.app))

## 71.0.3 (Sep 1, 2022)

### Patch

- Docs: Fix Flex wrapping in multiple pages ([#2351](https://github.com/pinterest/gestalt/pull/2351) - [PREVIEW URL](https://deploy-preview-2351--gestalt.netlify.app))

## 71.0.2 (Sep 1, 2022)

### Patch

- Updated roadmap for August ([#2352](https://github.com/pinterest/gestalt/pull/2352) - [PREVIEW URL](https://deploy-preview-2352--gestalt.netlify.app))

## 71.0.1 (Sep 1, 2022)

### Patch

- Avatar: implement Sandpack code editors ([#2353](https://github.com/pinterest/gestalt/pull/2353) - [PREVIEW URL](https://deploy-preview-2353--gestalt.netlify.app))

## 71.0.0 (Sep 1, 2022)

### Major

- SelectList: Add support for `<optgroup>`, replace `items` prop with subcomponents [#2219](https://github.com/pinterest/gestalt/pull/2219) - [PREVIEW URL](https://deploy-preview-2219--gestalt.netlify.app)

## 70.1.1 (Aug 30, 2022)

### Patch

- Docs: Update example sizes in Modal and OverlayPanel (formerly Sheet) [#2347](https://github.com/pinterest/gestalt/pull/2347) - [PREVIEW URL](https://deploy-preview-2347--gestalt.netlify.app)

## 70.1.0 (Aug 30, 2022)

### Minor

- Docs: implement a11y "Skip to content" [#2339](https://github.com/pinterest/gestalt/pull/2339) - [PREVIEW URL](https://deploy-preview-2339--gestalt.netlify.app)

## 70.0.0 (Aug 30, 2022)

### Major

- Masonry: add support for RTL text direction [#2276](https://github.com/pinterest/gestalt/pull/2276) - [PREVIEW URL](https://deploy-preview-2276--gestalt.netlify.app)

## 69.2.3 (Aug 30, 2022)

### Patch

- Docs: fix broken examples [#2346](https://github.com/pinterest/gestalt/pull/2346) - [PREVIEW URL](https://deploy-preview-2346--gestalt.netlify.app)

## 69.2.2 (Aug 30, 2022)

### Patch

- Docs: add redirect from old domain to new one, now with splat! [#2345](https://github.com/pinterest/gestalt/pull/2345) - [PREVIEW URL](https://deploy-preview-2345--gestalt.netlify.app)

## 69.2.1 (Aug 30, 2022)

### Patch

- Docs: updated favicon with Gestalt logo variant for development environments [#2344](https://github.com/pinterest/gestalt/pull/2344) - [PREVIEW URL](https://deploy-preview-2344--gestalt.netlify.app)

## 69.2.0 (Aug 30, 2022)

### Minor

- Textfield, Numberfield: new enterKeyHint prop [#2337](https://github.com/pinterest/gestalt/pull/2337) - [PREVIEW URL](https://deploy-preview-2337--gestalt.netlify.app)

## 69.1.6 (Aug 30, 2022)

### Patch

- Docs: Add Android & iOS Icon Page [#2333](https://github.com/pinterest/gestalt/pull/2333) - [PREVIEW URL](https://deploy-preview-2333--gestalt.netlify.app)

## 69.1.5 (Aug 29, 2022)

### Patch

- Docs: Add iOS & Android text field [#2334](https://github.com/pinterest/gestalt/pull/2334) - [PREVIEW URL](https://deploy-preview-2334--gestalt.netlify.app)

## 69.1.4 (Aug 29, 2022)

### Patch

- Docs: Added button and OverlayPanel (formerly Sheet) for iOS Android [#2327](https://github.com/pinterest/gestalt/pull/2327) - [PREVIEW URL](https://deploy-preview-2327--gestalt.netlify.app)

## 69.1.3 (Aug 29, 2022)

### Patch

- Docs: Navigate to overview page with platform switcher [#2340](https://github.com/pinterest/gestalt/pull/2340) - [PREVIEW URL](https://deploy-preview-2340--gestalt.netlify.app)

## 69.1.2 (Aug 29, 2022)

### Patch

- Docs: update favicon to Gestalt logo [#2343](https://github.com/pinterest/gestalt/pull/2343) - [PREVIEW URL](https://deploy-preview-2343--gestalt.netlify.app)

## 69.1.1 (Aug 29, 2022)

### Patch

- Updated component_data to set Tabs docs ready for Android and iOS [#2338](https://github.com/pinterest/gestalt/pull/2338) - [PREVIEW URL](https://deploy-preview-2338--gestalt.netlify.app)

## 69.1.0 (Aug 29, 2022)

### Minor

- Docs: new iOS & Android overview pages [#2332](https://github.com/pinterest/gestalt/pull/2332) - [PREVIEW URL](https://deploy-preview-2332--gestalt.netlify.app)

## 69.0.3 (Aug 29, 2022)

### Patch

- Docs: Mobile docs added for Tabs [#2331](https://github.com/pinterest/gestalt/pull/2331) - [PREVIEW URL](https://deploy-preview-2331--gestalt.netlify.app)

## 69.0.2 (Aug 29, 2022)

### Patch

- Docs: Fixed typo in 8/26 update [#2336](https://github.com/pinterest/gestalt/pull/2336) - [PREVIEW URL](https://deploy-preview-2336--gestalt.netlify.app)

## 69.0.1 (Aug 26, 2022)

### Patch

- Docs: Added 8/26 weekly update [#2335](https://github.com/pinterest/gestalt/pull/2335) - [PREVIEW URL](https://deploy-preview-2335--gestalt.netlify.app)

## 69.0.0 (Aug 26, 2022)

### Major

- IconButton: new size default [#2326](https://github.com/pinterest/gestalt/pull/2326) - [PREVIEW URL](https://deploy-preview-2326--gestalt.netlify.app)

## 68.1.0 (Aug 25, 2022)

### Minor

- Popover: Fix accessibility bug, add option for accessibilityLabel [#2330](https://github.com/pinterest/gestalt/pull/2330) - [PREVIEW URL](https://deploy-preview-2330--gestalt.netlify.app)

## 68.0.2 (Aug 24, 2022)

### Patch

- Docs: Mobile IconButton docs for iOS and Android [#2328](https://github.com/pinterest/gestalt/pull/2328) - [PREVIEW URL](https://deploy-preview-2328--gestalt.netlify.app)

## 68.0.1 (Aug 24, 2022)

### Patch

- Avatar-Android: Added new guidelines [#2321](https://github.com/pinterest/gestalt/pull/2321) - [PREVIEW URL](https://deploy-preview-2321--gestalt.netlify.app)

## 68.0.0 (Aug 24, 2022)

### Major

- Masonry: rename `comp` to `Item` [#2325](https://github.com/pinterest/gestalt/pull/2325) - [PREVIEW URL](https://deploy-preview-2325--gestalt.netlify.app)

## 67.0.4 (Aug 24, 2022)

### Patch

- Internal: use immutable arrays in docs components [#2324](https://github.com/pinterest/gestalt/pull/2324) - [PREVIEW URL](https://deploy-preview-2324--gestalt.netlify.app)

## 67.0.3 (Aug 23, 2022)

### Patch

- IconButton: codemod for upcoming default size changes [#2306](https://github.com/pinterest/gestalt/pull/2306) - [PREVIEW URL](https://deploy-preview-2306--gestalt.netlify.app)

## 67.0.2 (Aug 23, 2022)

### Patch

- Docs: Fix Overlapping Accessibility Checks [#2316](https://github.com/pinterest/gestalt/pull/2316) - [PREVIEW URL](https://deploy-preview-2316--gestalt.netlify.app)

## 67.0.1 (Aug 23, 2022)

### Patch

- Masonry: add note about stable component references [#2323](https://github.com/pinterest/gestalt/pull/2323) - [PREVIEW URL](https://deploy-preview-2323--gestalt.netlify.app)

## 67.0.0 (Aug 23, 2022)

### Major

- IconButton, Pog: change default iconColor prop value from "gray" to "darkGray" [#2320](https://github.com/pinterest/gestalt/pull/2320) - [PREVIEW URL](https://deploy-preview-2320--gestalt.netlify.app)

## 66.0.12 (Aug 23, 2022)

### Patch

- Docs: Add Messaging guidelines [#2290](https://github.com/pinterest/gestalt/pull/2290) - [PREVIEW URL](https://deploy-preview-2290--gestalt.netlify.app)

## 66.0.11 (Aug 23, 2022)

### Patch

- Avatar-iOS: Add docs page [#2319](https://github.com/pinterest/gestalt/pull/2319) - [PREVIEW URL](https://deploy-preview-2319--gestalt.netlify.app)

## 66.0.10 (Aug 22, 2022)

### Patch

- Revert "Avatar-iOS: Add docs page [#2295](https://github.com/pinterest/gestalt/pull/2295) - [PREVIEW URL](https://deploy-preview-2295--gestalt.netlify.app)" [#2318](https://github.com/pinterest/gestalt/pull/2318) - [PREVIEW URL](https://deploy-preview-2318--gestalt.netlify.app)

## 66.0.9 (Aug 22, 2022)

### Patch

- Docs: Fix links on overview page [#2314](https://github.com/pinterest/gestalt/pull/2314) - [PREVIEW URL](https://deploy-preview-2314--gestalt.netlify.app)

## 66.0.8 (Aug 22, 2022)

### Patch

- Docs: update PR template with new title format [#2315](https://github.com/pinterest/gestalt/pull/2315) - [PREVIEW URL](https://deploy-preview-2315--gestalt.netlify.app)

## 66.0.7 (Aug 19, 2022)

### Patch

- Docs: add link to Figma plugins doc [#2312](https://github.com/pinterest/gestalt/pull/2312) - [PREVIEW URL](https://deploy-preview-2312--gestalt.netlify.app)

## 66.0.6 (Aug 19, 2022)

### Patch

- Docs: 8/19 blog post update [#2311](https://github.com/pinterest/gestalt/pull/2311) - [PREVIEW URL](https://deploy-preview-2311--gestalt.netlify.app)

## 66.0.5 (Aug 19, 2022)

### Patch

- Internal: remove commented-out lint rule [#2310](https://github.com/pinterest/gestalt/pull/2310) - [PREVIEW URL](https://deploy-preview-2310--gestalt.netlify.app)

## 66.0.4 (Aug 19, 2022)

### Patch

- Docs: fix typos in digest [#2309](https://github.com/pinterest/gestalt/pull/2309) - [PREVIEW URL](https://deploy-preview-2309--gestalt.netlify.app)

## 66.0.3 (Aug 19, 2022)

### Patch

- Docs: Weekly update for 8-19 [#2307](https://github.com/pinterest/gestalt/pull/2307) - [PREVIEW URL](https://deploy-preview-2307--gestalt.netlify.app)

## 66.0.2 (Aug 19, 2022)

### Patch

- Internal: more Flow lint rules [#2305](https://github.com/pinterest/gestalt/pull/2305) - [PREVIEW URL](https://deploy-preview-2305--gestalt.netlify.app)

## 66.0.1 (Aug 19, 2022)

### Patch

- Revert " IconButton: change default iconColor prop value from "gray" to "darkGray" [#2304](https://github.com/pinterest/gestalt/pull/2304) - [PREVIEW URL](https://deploy-preview-2304--gestalt.netlify.app)" [#2308](https://github.com/pinterest/gestalt/pull/2308) - [PREVIEW URL](https://deploy-preview-2308--gestalt.netlify.app)

## 66.0.0 (Aug 19, 2022)

### Major

- IconButton: change default iconColor prop value from "gray" to "darkGray" [#2304](https://github.com/pinterest/gestalt/pull/2304) - [PREVIEW URL](https://deploy-preview-2304--gestalt.netlify.app)

## 65.5.0 (Aug 19, 2022)

### Minor

- Docs: Move Development Page to Markdown [#2227](https://github.com/pinterest/gestalt/pull/2227) - [PREVIEW URL](https://deploy-preview-2227--gestalt.netlify.app)

## 65.4.2 (Aug 19, 2022)

### Patch

- Heading: fix docs link to design tokens [#2303](https://github.com/pinterest/gestalt/pull/2303) - [PREVIEW URL](https://deploy-preview-2303--gestalt.netlify.app)

## 65.4.1 (Aug 18, 2022)

### Patch

- Internal: lint for array Flow type syntax [#2302](https://github.com/pinterest/gestalt/pull/2302) - [PREVIEW URL](https://deploy-preview-2302--gestalt.netlify.app)

## 65.4.0 (Aug 18, 2022)

### Minor

- IconButton: codemod for upcoming default iconColor value changes [#2299](https://github.com/pinterest/gestalt/pull/2299) - [PREVIEW URL](https://deploy-preview-2299--gestalt.netlify.app)

## 65.3.12 (Aug 18, 2022)

### Patch

- Internal: Bump @actions/core from 1.2.6 to 1.9.1 [#2301](https://github.com/pinterest/gestalt/pull/2301) - [PREVIEW URL](https://deploy-preview-2301--gestalt.netlify.app)

## 65.3.11 (Aug 18, 2022)

### Patch

- Bump undici from 5.8.0 to 5.9.1 [#2300](https://github.com/pinterest/gestalt/pull/2300) - [PREVIEW URL](https://deploy-preview-2300--gestalt.netlify.app)

## 65.3.10 (Aug 18, 2022)

### Patch

- Foundations: new Overview page [#2292](https://github.com/pinterest/gestalt/pull/2292) - [PREVIEW URL](https://deploy-preview-2292--gestalt.netlify.app)

## 65.3.9 (Aug 18, 2022)

### Patch

- Internal: run prettier on CSS files [#2298](https://github.com/pinterest/gestalt/pull/2298) - [PREVIEW URL](https://deploy-preview-2298--gestalt.netlify.app)

## 65.3.8 (Aug 18, 2022)

### Patch

- Video: fix docs link for disableRemotePlayback [#2296](https://github.com/pinterest/gestalt/pull/2296) - [PREVIEW URL](https://deploy-preview-2296--gestalt.netlify.app)

## 65.3.7 (Aug 18, 2022)

### Patch

- Docs: add Category type to catch regressions [#2294](https://github.com/pinterest/gestalt/pull/2294) - [PREVIEW URL](https://deploy-preview-2294--gestalt.netlify.app)

## 65.3.6 (Aug 18, 2022)

### Patch

- Docs: add link to web overview page [#2293](https://github.com/pinterest/gestalt/pull/2293) - [PREVIEW URL](https://deploy-preview-2293--gestalt.netlify.app)

## 65.3.5 (Aug 17, 2022)

### Patch

- Component overview: updated per redesign [#2288](https://github.com/pinterest/gestalt/pull/2288) - [PREVIEW URL](https://deploy-preview-2288--gestalt.netlify.app)

## 65.3.4 (Aug 17, 2022)

### Patch

- SideNavigation: fixes in height and mobile implementation in sm breakpoint [#2282](https://github.com/pinterest/gestalt/pull/2282) - [PREVIEW URL](https://deploy-preview-2282--gestalt.netlify.app)

## 65.3.3 (Aug 17, 2022)

### Patch

- Internal: increase Node memory to solve OOM issue on CI [#2291](https://github.com/pinterest/gestalt/pull/2291) - [PREVIEW URL](https://deploy-preview-2291--gestalt.netlify.app)

## 65.3.2 (Aug 17, 2022)

### Patch

- Docs: refactored Homepage [#2287](https://github.com/pinterest/gestalt/pull/2287) - [PREVIEW URL](https://deploy-preview-2287--gestalt.netlify.app)

## 65.3.1 (Aug 17, 2022)

### Patch

- Internal: add Node.js 18 to test matrix [#2285](https://github.com/pinterest/gestalt/pull/2285) - [PREVIEW URL](https://deploy-preview-2285--gestalt.netlify.app)

## 65.3.0 (Aug 17, 2022)

### Minor

- Video: fix hydration issue [#2284](https://github.com/pinterest/gestalt/pull/2284) - [PREVIEW URL](https://deploy-preview-2284--gestalt.netlify.app)

## 65.2.3 (Aug 16, 2022)

### Patch

- Docs: improve keyboard interactions for search bar [#2283](https://github.com/pinterest/gestalt/pull/2283) - [PREVIEW URL](https://deploy-preview-2283--gestalt.netlify.app)

## 65.2.2 (Aug 15, 2022)

### Patch

- Internal: lint shell files [#2281](https://github.com/pinterest/gestalt/pull/2281) - [PREVIEW URL](https://deploy-preview-2281--gestalt.netlify.app)

## 65.2.1 (Aug 12, 2022)

### Patch

- Docs: 8-12 update [#2278](https://github.com/pinterest/gestalt/pull/2278) - [PREVIEW URL](https://deploy-preview-2278--gestalt.netlify.app)

## 65.2.0 (Aug 12, 2022)

### Minor

- Callout: add "success", "recommendation" variants [#2277](https://github.com/pinterest/gestalt/pull/2277) - [PREVIEW URL](https://deploy-preview-2277--gestalt.netlify.app)

## 65.1.2 (Aug 12, 2022)

### Patch

- Internal: remove unused scripts [#2279](https://github.com/pinterest/gestalt/pull/2279) - [PREVIEW URL](https://deploy-preview-2279--gestalt.netlify.app)

## 65.1.1 (Aug 12, 2022)

### Patch

- Added an "Abandoned" section to our roadmap [#2280](https://github.com/pinterest/gestalt/pull/2280) - [PREVIEW URL](https://deploy-preview-2280--gestalt.netlify.app)

## 65.1.0 (Aug 12, 2022)

### Minor

- OverlayPanel (formerly Sheet): fix flicker when closing OverlayPanel (formerly Sheet) with React 18 [#2275](https://github.com/pinterest/gestalt/pull/2275) - [PREVIEW URL](https://deploy-preview-2275--gestalt.netlify.app)

## 65.0.2 (Aug 11, 2022)

### Patch

- Docs: fix incorrect code wrapping on Masonry docs [#2274](https://github.com/pinterest/gestalt/pull/2274) - [PREVIEW URL](https://deploy-preview-2274--gestalt.netlify.app)

## 65.0.1 (Aug 11, 2022)

### Patch

- Internal: remove deepCloneReplacingUndefined [#2273](https://github.com/pinterest/gestalt/pull/2273) - [PREVIEW URL](https://deploy-preview-2273--gestalt.netlify.app)

## 65.0.0 (Aug 11, 2022)

### Major

- Removing justify value prop of Heading component [#2257](https://github.com/pinterest/gestalt/pull/2257) - [PREVIEW URL](https://deploy-preview-2257--gestalt.netlify.app)

## 64.0.7 (Aug 11, 2022)

### Patch

- Docs: convert mutliple foundation pages to use Sandpack [#2259](https://github.com/pinterest/gestalt/pull/2259) - [PREVIEW URL](https://deploy-preview-2259--gestalt.netlify.app)

## 64.0.6 (Aug 10, 2022)

### Patch

- Internal: fix Flow issues with positioning utils [#2268](https://github.com/pinterest/gestalt/pull/2268) - [PREVIEW URL](https://deploy-preview-2268--gestalt.netlify.app)

## 64.0.5 (Aug 10, 2022)

### Patch

- Internal: disallow console.\* calls in tests [#2271](https://github.com/pinterest/gestalt/pull/2271) - [PREVIEW URL](https://deploy-preview-2271--gestalt.netlify.app)

## 64.0.4 (Aug 10, 2022)

### Patch

- Docs: Fixed broken link in color palette page [#2272](https://github.com/pinterest/gestalt/pull/2272) - [PREVIEW URL](https://deploy-preview-2272--gestalt.netlify.app)

## 64.0.3 (Aug 10, 2022)

### Patch

- Docs: fix Collage bug [#2270](https://github.com/pinterest/gestalt/pull/2270) - [PREVIEW URL](https://deploy-preview-2270--gestalt.netlify.app)

## 64.0.2 (Aug 9, 2022)

### Patch

- Docs: fix Flex issues [#2269](https://github.com/pinterest/gestalt/pull/2269) - [PREVIEW URL](https://deploy-preview-2269--gestalt.netlify.app)

## 64.0.1 (Aug 9, 2022)

### Patch

- Internal: upgrade caniuse [#2267](https://github.com/pinterest/gestalt/pull/2267) - [PREVIEW URL](https://deploy-preview-2267--gestalt.netlify.app)

## 64.0.0 (Aug 8, 2022)

### Major

- Flex: modify `gap` to support row/column values [#2218](https://github.com/pinterest/gestalt/pull/2218) - [PREVIEW URL](https://deploy-preview-2218--gestalt.netlify.app)

## 63.3.3 (Aug 8, 2022)

### Patch

- Flex: add link to Flexbox Froggy [#2266](https://github.com/pinterest/gestalt/pull/2266) - [PREVIEW URL](https://deploy-preview-2266--gestalt.netlify.app)

## 63.3.2 (Aug 8, 2022)

### Patch

- Internal: Upgrade React Testing Library and update flow types [#2265](https://github.com/pinterest/gestalt/pull/2265) - [PREVIEW URL](https://deploy-preview-2265--gestalt.netlify.app)

## 63.3.1 (Aug 5, 2022)

### Patch

- Docs: update all internal links to new URL structure [#2264](https://github.com/pinterest/gestalt/pull/2264) - [PREVIEW URL](https://deploy-preview-2264--gestalt.netlify.app)

## 63.3.0 (Aug 5, 2022)

### Minor

- SideNavigation: add self-opening group on active items [#2263](https://github.com/pinterest/gestalt/pull/2263) - [PREVIEW URL](https://deploy-preview-2263--gestalt.netlify.app)

## 63.2.2 (Aug 5, 2022)

### Patch

- PageHeader: improved Docs with examples and descriptions [#2262](https://github.com/pinterest/gestalt/pull/2262) - [PREVIEW URL](https://deploy-preview-2262--gestalt.netlify.app)

## 63.2.1 (Aug 4, 2022)

### Patch

- Internal: upgrade flow-bin to 0.184.0, try out new inference mode [#2261](https://github.com/pinterest/gestalt/pull/2261) - [PREVIEW URL](https://deploy-preview-2261--gestalt.netlify.app)

## 63.2.0 (Aug 4, 2022)

### Minor

- Releases: new developers/releases page [#2260](https://github.com/pinterest/gestalt/pull/2260) - [PREVIEW URL](https://deploy-preview-2260--gestalt.netlify.app)

## 63.1.1 (Aug 3, 2022)

### Patch

- Docs: adjustments to Sandpack code containers [#2255](https://github.com/pinterest/gestalt/pull/2255) - [PREVIEW URL](https://deploy-preview-2255--gestalt.netlify.app)

## 63.1.0 (Aug 3, 2022)

### Minor

- DeviceTypeProvider: Rollback to use 'phone' to identify mobile devices

## 63.0.12 (Aug 3, 2022)

### Patch

- Docs: implement Tabs into Gestalt Documentation's SideNavigation for mobile [#2254](https://github.com/pinterest/gestalt/pull/2254) - [PREVIEW URL](https://deploy-preview-2254--gestalt.netlify.app)

## 63.0.11 (Aug 3, 2022)

### Patch

- Tooling: refactor renameComponent codemod to use new helper functions [#2235](https://github.com/pinterest/gestalt/pull/2235) - [PREVIEW URL](https://deploy-preview-2235--gestalt.netlify.app)

## 63.0.10 (Aug 3, 2022)

### Patch

- Tests: Update accessibility tests [#2251](https://github.com/pinterest/gestalt/pull/2251) - [PREVIEW URL](https://deploy-preview-2251--gestalt.netlify.app)

## 63.0.9 (Aug 3, 2022)

### Patch

- Docs: convert accessibility page to Sandpack & fix useReducedMotion example [#2253](https://github.com/pinterest/gestalt/pull/2253) - [PREVIEW URL](https://deploy-preview-2253--gestalt.netlify.app)

## 63.0.8 (Aug 3, 2022)

### Patch

- Internal: add eslint-plugin-validate-jsx-nesting [#2252](https://github.com/pinterest/gestalt/pull/2252) - [PREVIEW URL](https://deploy-preview-2252--gestalt.netlify.app)

## 63.0.7 (Aug 2, 2022)

### Patch

- Docs: Fix missing pages [#2250](https://github.com/pinterest/gestalt/pull/2250) - [PREVIEW URL](https://deploy-preview-2250--gestalt.netlify.app)

## 63.0.6 (Aug 2, 2022)

### Patch

- Docs: add redirects for old paths [#2248](https://github.com/pinterest/gestalt/pull/2248) - [PREVIEW URL](https://deploy-preview-2248--gestalt.netlify.app)

## 63.0.5 (Aug 2, 2022)

### Patch

- Docs: Move development process page [#2249](https://github.com/pinterest/gestalt/pull/2249) - [PREVIEW URL](https://deploy-preview-2249--gestalt.netlify.app)

## 63.0.4 (Aug 2, 2022)

### Patch

- SideNavigation: implement Sandpack live code examples [#2240](https://github.com/pinterest/gestalt/pull/2240) - [PREVIEW URL](https://deploy-preview-2240--gestalt.netlify.app)

## 63.0.3 (Aug 2, 2022)

### Patch

- Docs: site navigation updates [#2242](https://github.com/pinterest/gestalt/pull/2242) - [PREVIEW URL](https://deploy-preview-2242--gestalt.netlify.app)

## 63.0.2 (Aug 2, 2022)

### Patch

- Docs: new SlimBanner, SideNavigation SVGs [#2247](https://github.com/pinterest/gestalt/pull/2247) - [PREVIEW URL](https://deploy-preview-2247--gestalt.netlify.app)

## 63.0.1 (Aug 2, 2022)

### Patch

- Internal: remove unused cacache dependency [#2245](https://github.com/pinterest/gestalt/pull/2245) - [PREVIEW URL](https://deploy-preview-2245--gestalt.netlify.app)

## 63.0.0 (Aug 1, 2022)

### Major

- Docs: Introduced new nested site navigation + platform sections [#2214](https://github.com/pinterest/gestalt/pull/2214) - [PREVIEW URL](https://deploy-preview-2214--gestalt.netlify.app)

## 62.5.1 (Aug 1, 2022)

### Patch

- Docs: Fix /\_error renders on collage page [#2236](https://github.com/pinterest/gestalt/pull/2236) - [PREVIEW URL](https://deploy-preview-2236--gestalt.netlify.app)

## 62.5.0 (Aug 1, 2022)

### Minor

- ESLint plugin: Avoid "workflow-status-[..]" on Icon [#2228](https://github.com/pinterest/gestalt/pull/2228) - [PREVIEW URL](https://deploy-preview-2228--gestalt.netlify.app)

## 62.4.8 (Aug 1, 2022)

### Patch

- Internal: replace flow-lint suppressions with FlowFixMe [#2241](https://github.com/pinterest/gestalt/pull/2241) - [PREVIEW URL](https://deploy-preview-2241--gestalt.netlify.app)

## 62.4.7 (Aug 1, 2022)

### Patch

- Internal: add ability to use local Gestalt CSS & JS files [#2234](https://github.com/pinterest/gestalt/pull/2234) - [PREVIEW URL](https://deploy-preview-2234--gestalt.netlify.app)

## 62.4.6 (Aug 1, 2022)

### Patch

- Internal: remove unused dependencies [#2232](https://github.com/pinterest/gestalt/pull/2232) - [PREVIEW URL](https://deploy-preview-2232--gestalt.netlify.app)

## 62.4.5 (Aug 1, 2022)

### Patch

- Docs: fix web repository link [#2233](https://github.com/pinterest/gestalt/pull/2233) - [PREVIEW URL](https://deploy-preview-2233--gestalt.netlify.app)

## 62.4.4 (Aug 1, 2022)

### Patch

- Docs: group sidebar toggles [#2238](https://github.com/pinterest/gestalt/pull/2238) - [PREVIEW URL](https://deploy-preview-2238--gestalt.netlify.app)

## 62.4.3 (Aug 1, 2022)

### Patch

- Docs: fix received 'true' for a non-boolean attribute 'wsz' [#2237](https://github.com/pinterest/gestalt/pull/2237) - [PREVIEW URL](https://deploy-preview-2237--gestalt.netlify.app)

## 62.4.2 (Aug 1, 2022)

### Patch

- Docs: sidebar border should reach bottom [#2239](https://github.com/pinterest/gestalt/pull/2239) - [PREVIEW URL](https://deploy-preview-2239--gestalt.netlify.app)

## 62.4.1 (Jul 29, 2022)

### Patch

- Docs: fix heading scroll position [#2230](https://github.com/pinterest/gestalt/pull/2230) - [PREVIEW URL](https://deploy-preview-2230--gestalt.netlify.app)

## 62.4.0 (Jul 29, 2022)

### Minor

- Docs: Introduce Sandpack for code examples [#2221](https://github.com/pinterest/gestalt/pull/2221) - [PREVIEW URL](https://deploy-preview-2221--gestalt.netlify.app)

## 62.3.0 (Jul 28, 2022)

### Minor

- SideNavigation: V3 (mobile) [#2217](https://github.com/pinterest/gestalt/pull/2217) - [PREVIEW URL](https://deploy-preview-2217--gestalt.netlify.app)

## 62.2.0 (Jul 26, 2022)

### Minor

- Docs: Add ability to write Markdown/MDX docs pages [#1981](https://github.com/pinterest/gestalt/pull/1981) - [PREVIEW URL](https://deploy-preview-1981--gestalt.netlify.app)

## 62.1.4 (Jul 26, 2022)

### Patch

- Internal: upgrade flow-bin to 0.183.0 [#2223](https://github.com/pinterest/gestalt/pull/2223) - [PREVIEW URL](https://deploy-preview-2223--gestalt.netlify.app)

## 62.1.3 (Jul 26, 2022)

### Patch

- Docs: replace instances of old domain [#2224](https://github.com/pinterest/gestalt/pull/2224) - [PREVIEW URL](https://deploy-preview-2224--gestalt.netlify.app)

## 62.1.2 (Jul 25, 2022)

### Patch

- Docs: Tweaks and fixes to Iconography guidelines [#2215](https://github.com/pinterest/gestalt/pull/2215) - [PREVIEW URL](https://deploy-preview-2215--gestalt.netlify.app)

## 62.1.1 (Jul 25, 2022)

### Patch

- Bump undici from 5.5.1 to 5.8.0 [#2212](https://github.com/pinterest/gestalt/pull/2212) - [PREVIEW URL](https://deploy-preview-2212--gestalt.netlify.app)

## 62.1.0 (Jul 25, 2022)

### Minor

- Table.Header: add 'display' prop [#2220](https://github.com/pinterest/gestalt/pull/2220) - [PREVIEW URL](https://deploy-preview-2220--gestalt.netlify.app)

## 62.0.11 (Jul 22, 2022)

### Patch

- Docs: What's new 7-22 update [#2216](https://github.com/pinterest/gestalt/pull/2216) - [PREVIEW URL](https://deploy-preview-2216--gestalt.netlify.app)

## 62.0.10 (Jul 22, 2022)

### Patch

- Docs: Iconography guidelines [#2210](https://github.com/pinterest/gestalt/pull/2210) - [PREVIEW URL](https://deploy-preview-2210--gestalt.netlify.app)

## 62.0.9 (Jul 21, 2022)

### Patch

- SideNavigation: quick fix docs [#2211](https://github.com/pinterest/gestalt/pull/2211) - [PREVIEW URL](https://deploy-preview-2211--gestalt.netlify.app)

## 62.0.8 (Jul 20, 2022)

### Patch

- SideNavigation: implement guidelines [#2209](https://github.com/pinterest/gestalt/pull/2209) - [PREVIEW URL](https://deploy-preview-2209--gestalt.netlify.app)

## 62.0.7 (Jul 20, 2022)

### Patch

- Bump terser from 5.3.4 to 5.14.2 [#2208](https://github.com/pinterest/gestalt/pull/2208) - [PREVIEW URL](https://deploy-preview-2208--gestalt.netlify.app)

## 62.0.6 (Jul 18, 2022)

### Patch

- Internal: remove unused greenkeeper files & references [#2207](https://github.com/pinterest/gestalt/pull/2207) - [PREVIEW URL](https://deploy-preview-2207--gestalt.netlify.app)

## 62.0.5 (Jul 15, 2022)

### Patch

- 7-15 update [#2206](https://github.com/pinterest/gestalt/pull/2206) - [PREVIEW URL](https://deploy-preview-2206--gestalt.netlify.app)

## 62.0.4 (Jul 15, 2022)

### Patch

- Docs: Fix typos [#2205](https://github.com/pinterest/gestalt/pull/2205) - [PREVIEW URL](https://deploy-preview-2205--gestalt.netlify.app)

## 62.0.3 (Jul 15, 2022)

### Patch

- Revert "7/15 what's new update" [#2204](https://github.com/pinterest/gestalt/pull/2204) - [PREVIEW URL](https://deploy-preview-2204--gestalt.netlify.app)

## 62.0.2 (Jul 15, 2022)

### Patch

- SideNavigation: small fixes [#2203](https://github.com/pinterest/gestalt/pull/2203) - [PREVIEW URL](https://deploy-preview-2203--gestalt.netlify.app)

## 62.0.1 (Jul 15, 2022)

### Patch

- Link: design guidance copy updates [#2202](https://github.com/pinterest/gestalt/pull/2202) - [PREVIEW URL](https://deploy-preview-2202--gestalt.netlify.app)

## 62.0.0 (Jul 15, 2022)

### Major

- SideNavigation: V2 [#2200](https://github.com/pinterest/gestalt/pull/2200) - [PREVIEW URL](https://deploy-preview-2200--gestalt.netlify.app)

## 61.3.2 (Jul 12, 2022)

### Patch

- Video: Updated support for captions [#2195](https://github.com/pinterest/gestalt/pull/2195) - [PREVIEW URL](https://deploy-preview-2195--gestalt.netlify.app)

## 61.3.1 (Jul 12, 2022)

### Patch

- Roadmap updates for July [#2201](https://github.com/pinterest/gestalt/pull/2201) - [PREVIEW URL](https://deploy-preview-2201--gestalt.netlify.app)

## 61.3.0 (Jul 12, 2022)

### Minor

- Docs: Implement SideNavigation [#2198](https://github.com/pinterest/gestalt/pull/2198) - [PREVIEW URL](https://deploy-preview-2198--gestalt.netlify.app)

## 61.2.2 (Jul 12, 2022)

### Patch

- Masonry: Fix internal only flow issues [#2197](https://github.com/pinterest/gestalt/pull/2197) - [PREVIEW URL](https://deploy-preview-2197--gestalt.netlify.app)

## 61.2.1 (Jul 12, 2022)

### Patch

- Docs: Header tweak [#2196](https://github.com/pinterest/gestalt/pull/2196) - [PREVIEW URL](https://deploy-preview-2196--gestalt.netlify.app)

## 61.2.0 (Jul 12, 2022)

### Minor

- SideNavigation: new component (V1) [#2185](https://github.com/pinterest/gestalt/pull/2185) - [PREVIEW URL](https://deploy-preview-2185--gestalt.netlify.app)

## 61.1.0 (Jul 11, 2022)

### Minor

- Docs: New header navigation [#2194](https://github.com/pinterest/gestalt/pull/2194) - [PREVIEW URL](https://deploy-preview-2194--gestalt.netlify.app)

## 61.0.1 (Jul 9, 2022)

### Patch

- Docs: Blog posts for week of 07/08 [#2193](https://github.com/pinterest/gestalt/pull/2193) - [PREVIEW URL](https://deploy-preview-2193--gestalt.netlify.app)

## 61.0.0 (Jul 8, 2022)

### Major

- Box: Remove deprecated color options [#2187](https://github.com/pinterest/gestalt/pull/2187) - [PREVIEW URL](https://deploy-preview-2187--gestalt.netlify.app)

## 60.1.0 (Jul 7, 2022)

### Minor

- SlimBanner: New Recommendation variant [#2190](https://github.com/pinterest/gestalt/pull/2190) - [PREVIEW URL](https://deploy-preview-2190--gestalt.netlify.app)

## 60.0.2 (Jul 7, 2022)

### Patch

- Internal: upgrade Next.js to 12.2.0 [#2191](https://github.com/pinterest/gestalt/pull/2191) - [PREVIEW URL](https://deploy-preview-2191--gestalt.netlify.app)

## 60.0.1 (Jul 7, 2022)

### Patch

- Docs: Show code for top example and Do's in Best Practices [#2189](https://github.com/pinterest/gestalt/pull/2189) - [PREVIEW URL](https://deploy-preview-2189--gestalt.netlify.app)

## 60.0.0 (Jul 6, 2022)

### Major

- Masonry: remove deprecated layouts [#2184](https://github.com/pinterest/gestalt/pull/2184) - [PREVIEW URL](https://deploy-preview-2184--gestalt.netlify.app)

## 59.0.0 (Jul 6, 2022)

### Major

- Masonry: remove flexible prop [#2175](https://github.com/pinterest/gestalt/pull/2175) - [PREVIEW URL](https://deploy-preview-2175--gestalt.netlify.app)

## 58.4.4 (Jul 5, 2022)

### Patch

- Toast: Update styling to ensure proper background color [#2178](https://github.com/pinterest/gestalt/pull/2178) - [PREVIEW URL](https://deploy-preview-2178--gestalt.netlify.app)

## 58.4.3 (Jul 5, 2022)

### Patch

- Table: fix sortable header cell args bug [#2188](https://github.com/pinterest/gestalt/pull/2188) - [PREVIEW URL](https://deploy-preview-2188--gestalt.netlify.app)

## 58.4.2 (Jul 2, 2022)

### Patch

- Docs: Blog update for 7/01 [#2186](https://github.com/pinterest/gestalt/pull/2186) - [PREVIEW URL](https://deploy-preview-2186--gestalt.netlify.app)

## 58.4.1 (Jul 1, 2022)

### Patch

- Table: update sortable header cell behavior [#2183](https://github.com/pinterest/gestalt/pull/2183) - [PREVIEW URL](https://deploy-preview-2183--gestalt.netlify.app)

## 58.4.0 (Jul 1, 2022)

### Minor

- Slim banner upgrades [#2179](https://github.com/pinterest/gestalt/pull/2179) - [PREVIEW URL](https://deploy-preview-2179--gestalt.netlify.app)

## 58.3.3 (Jun 30, 2022)

### Patch

- Docs: updated Gestalt Sandbox [#2182](https://github.com/pinterest/gestalt/pull/2182) - [PREVIEW URL](https://deploy-preview-2182--gestalt.netlify.app)

## 58.3.2 (Jun 30, 2022)

### Patch

- Docs: Updating Typography guidelines [#2181](https://github.com/pinterest/gestalt/pull/2181) - [PREVIEW URL](https://deploy-preview-2181--gestalt.netlify.app)

## 58.3.1 (Jun 30, 2022)

### Patch

- Component status: quick link fix [#2180](https://github.com/pinterest/gestalt/pull/2180) - [PREVIEW URL](https://deploy-preview-2180--gestalt.netlify.app)

## 58.3.0 (Jun 30, 2022)

### Minor

- Component status: new page & Quality Checklist on a per component basis [#2114](https://github.com/pinterest/gestalt/pull/2114) - [PREVIEW URL](https://deploy-preview-2114--gestalt.netlify.app)

## 58.2.0 (Jun 30, 2022)

### Minor

- Font weight: change font weight from bold to semibold [#2171](https://github.com/pinterest/gestalt/pull/2171) - [PREVIEW URL](https://deploy-preview-2171--gestalt.netlify.app)

## 58.1.22 (Jun 30, 2022)

### Patch

- Docs: Fix Resource Slack eng link [#2177](https://github.com/pinterest/gestalt/pull/2177) - [PREVIEW URL](https://deploy-preview-2177--gestalt.netlify.app)

## 58.1.21 (Jun 30, 2022)

### Patch

- PageHeader: Make onClick for helperLink optional [#2174](https://github.com/pinterest/gestalt/pull/2174) - [PREVIEW URL](https://deploy-preview-2174--gestalt.netlify.app)

## 58.1.20 (Jun 30, 2022)

### Patch

- Docs: fix some OnLinkNavigationProvider links [#2176](https://github.com/pinterest/gestalt/pull/2176) - [PREVIEW URL](https://deploy-preview-2176--gestalt.netlify.app)

## 58.1.19 (Jun 28, 2022)

### Patch

- Docs: Updates to Resources and Footer [#2172](https://github.com/pinterest/gestalt/pull/2172) - [PREVIEW URL](https://deploy-preview-2172--gestalt.netlify.app)

## 58.1.18 (Jun 28, 2022)

### Patch

- Design Tokens: Add cross-linking to various pages [#2169](https://github.com/pinterest/gestalt/pull/2169) - [PREVIEW URL](https://deploy-preview-2169--gestalt.netlify.app)

## 58.1.17 (Jun 28, 2022)

### Patch

- Internal: flow type debounce and throttle methods [#2170](https://github.com/pinterest/gestalt/pull/2170) - [PREVIEW URL](https://deploy-preview-2170--gestalt.netlify.app)

## 58.1.16 (Jun 28, 2022)

### Patch

- Dropdown: cleanup dead code [#2167](https://github.com/pinterest/gestalt/pull/2167) - [PREVIEW URL](https://deploy-preview-2167--gestalt.netlify.app)

## 58.1.15 (Jun 27, 2022)

### Patch

- ComboBox: Fix spacing with Tags [#2168](https://github.com/pinterest/gestalt/pull/2168) - [PREVIEW URL](https://deploy-preview-2168--gestalt.netlify.app)

## 58.1.14 (Jun 27, 2022)

### Patch

- Docs: Cleanup layout and shaded color examples [#2080](https://github.com/pinterest/gestalt/pull/2080) - [PREVIEW URL](https://deploy-preview-2080--gestalt.netlify.app)

## 58.1.13 (Jun 24, 2022)

### Patch

- Docs: Fix Footer in dark mode [#2166](https://github.com/pinterest/gestalt/pull/2166) - [PREVIEW URL](https://deploy-preview-2166--gestalt.netlify.app)

## 58.1.12 (Jun 23, 2022)

### Patch

- Docs: Add new Resource footers [#2163](https://github.com/pinterest/gestalt/pull/2163) - [PREVIEW URL](https://deploy-preview-2163--gestalt.netlify.app)

## 58.1.11 (Jun 23, 2022)

### Patch

- Docs: Tweaks to 6-24 update [#2165](https://github.com/pinterest/gestalt/pull/2165) - [PREVIEW URL](https://deploy-preview-2165--gestalt.netlify.app)

## 58.1.10 (Jun 23, 2022)

### Patch

- Docs: Heading improvements [#2155](https://github.com/pinterest/gestalt/pull/2155) - [PREVIEW URL](https://deploy-preview-2155--gestalt.netlify.app)

## 58.1.9 (Jun 23, 2022)

### Patch

- Docs: 6/24 weekly update [#2164](https://github.com/pinterest/gestalt/pull/2164) - [PREVIEW URL](https://deploy-preview-2164--gestalt.netlify.app)

## 58.1.8 (Jun 23, 2022)

### Patch

- Link: Update a11y examples [#2162](https://github.com/pinterest/gestalt/pull/2162) - [PREVIEW URL](https://deploy-preview-2162--gestalt.netlify.app)

## 58.1.7 (Jun 22, 2022)

### Patch

- WashAnimated: fix `active` logic to support `false` [#2161](https://github.com/pinterest/gestalt/pull/2161) - [PREVIEW URL](https://deploy-preview-2161--gestalt.netlify.app)

## 58.1.6 (Jun 17, 2022)

### Patch

- Docs: Added weekly update for June 17 [#2160](https://github.com/pinterest/gestalt/pull/2160) - [PREVIEW URL](https://deploy-preview-2160--gestalt.netlify.app)

## 58.1.5 (Jun 17, 2022)

### Patch

- Bump undici from 5.4.0 to 5.5.1 [#2159](https://github.com/pinterest/gestalt/pull/2159) - [PREVIEW URL](https://deploy-preview-2159--gestalt.netlify.app)

## 58.1.4 (Jun 17, 2022)

### Patch

- Docs: minor tweaks to Design Tokens page [#2158](https://github.com/pinterest/gestalt/pull/2158) - [PREVIEW URL](https://deploy-preview-2158--gestalt.netlify.app)

## 58.1.3 (Jun 16, 2022)

### Patch

- Internal: upgrade husky to 8.0.1 [#2157](https://github.com/pinterest/gestalt/pull/2157) - [PREVIEW URL](https://deploy-preview-2157--gestalt.netlify.app)

## 58.1.2 (Jun 14, 2022)

### Patch

- Docs: Text design guidelines [#2154](https://github.com/pinterest/gestalt/pull/2154) - [PREVIEW URL](https://deploy-preview-2154--gestalt.netlify.app)

## 58.1.1 (Jun 14, 2022)

### Patch

- Docs: Heading component design guidelines [#2153](https://github.com/pinterest/gestalt/pull/2153) - [PREVIEW URL](https://deploy-preview-2153--gestalt.netlify.app)

## 58.1.0 (Jun 8, 2022)

### Minor

- Icon: Added music-on and music-off icons [#2152](https://github.com/pinterest/gestalt/pull/2152) - [PREVIEW URL](https://deploy-preview-2152--gestalt.netlify.app)

## 58.0.6 (Jun 8, 2022)

### Patch

- Design Tokens: Update android output files [#2110](https://github.com/pinterest/gestalt/pull/2110) - [PREVIEW URL](https://deploy-preview-2110--gestalt.netlify.app)

## 58.0.5 (Jun 8, 2022)

### Patch

- Upsell: Update doc examples [#2151](https://github.com/pinterest/gestalt/pull/2151) - [PREVIEW URL](https://deploy-preview-2151--gestalt.netlify.app)

## 58.0.4 (Jun 6, 2022)

### Patch

- Data Visualization: Add usage guidelines with examples [#2148](https://github.com/pinterest/gestalt/pull/2148) - [PREVIEW URL](https://deploy-preview-2148--gestalt.netlify.app)

## 58.0.3 (Jun 4, 2022)

### Patch

- Docs: minor nits on Whats New page [#2149](https://github.com/pinterest/gestalt/pull/2149) - [PREVIEW URL](https://deploy-preview-2149--gestalt.netlify.app)

## 58.0.2 (Jun 3, 2022)

### Patch

- Internal: upgrade Next (patch) and related packages [#2143](https://github.com/pinterest/gestalt/pull/2143) - [PREVIEW URL](https://deploy-preview-2143--gestalt.netlify.app)

## 58.0.1 (Jun 3, 2022)

### Patch

- Docs: Weekly update for 6/3/2022 [#2146](https://github.com/pinterest/gestalt/pull/2146) - [PREVIEW URL](https://deploy-preview-2146--gestalt.netlify.app)

## 58.0.0 (Jun 3, 2022)

### Major

- Text, Heading: Deprecate non-token-based size options [#2138](https://github.com/pinterest/gestalt/pull/2138) - [PREVIEW URL](https://deploy-preview-2138--gestalt.netlify.app)

## 57.2.8 (Jun 2, 2022)

### Patch

- Typography: new Typography guidelines in the Docs [#2132](https://github.com/pinterest/gestalt/pull/2132) - [PREVIEW URL](https://deploy-preview-2132--gestalt.netlify.app)

## 57.2.7 (Jun 2, 2022)

### Patch

- Docs: Revamp What's New page into our blog [#2145](https://github.com/pinterest/gestalt/pull/2145) - [PREVIEW URL](https://deploy-preview-2145--gestalt.netlify.app)

## 57.2.6 (Jun 2, 2022)

### Patch

- Internal: Add Pinterest metadata tag to connect Gestalt Pinterest account w/ Gestalt site [#2139](https://github.com/pinterest/gestalt/pull/2139) - [PREVIEW URL](https://deploy-preview-2139--gestalt.netlify.app)

## 57.2.5 (Jun 2, 2022)

### Patch

- Docs: Updated roadmap for May 2022 [#2140](https://github.com/pinterest/gestalt/pull/2140) - [PREVIEW URL](https://deploy-preview-2140--gestalt.netlify.app)

## 57.2.4 (Jun 2, 2022)

### Patch

- Development, Internal: updated Development guidelines and Playwright visual comparisons [#2144](https://github.com/pinterest/gestalt/pull/2144) - [PREVIEW URL](https://deploy-preview-2144--gestalt.netlify.app)

## 57.2.3 (May 26, 2022)

### Patch

- Docs: Small tweaks [#2137](https://github.com/pinterest/gestalt/pull/2137) - [PREVIEW URL](https://deploy-preview-2137--gestalt.netlify.app)

## 57.2.2 (May 25, 2022)

### Patch

- Site: Move site settings into header dropdown menu [#2135](https://github.com/pinterest/gestalt/pull/2135) - [PREVIEW URL](https://deploy-preview-2135--gestalt.netlify.app)

## 57.2.1 (May 25, 2022)

### Patch

- Flex: fix examples in Docs [#2134](https://github.com/pinterest/gestalt/pull/2134) - [PREVIEW URL](https://deploy-preview-2134--gestalt.netlify.app)

## 57.2.0 (May 25, 2022)

### Minor

- Data Visualization: Add design tokens and color palette page [#2133](https://github.com/pinterest/gestalt/pull/2133) - [PREVIEW URL](https://deploy-preview-2133--gestalt.netlify.app)

## 57.1.0 (May 24, 2022)

### Minor

- Video: Add startTime prop to explicitly set start time on video node [#2129](https://github.com/pinterest/gestalt/pull/2129) - [PREVIEW URL](https://deploy-preview-2129--gestalt.netlify.app)

## 57.0.0 (May 24, 2022)

### Major

- AvatarPair: component deprecation [#2130](https://github.com/pinterest/gestalt/pull/2130) - [PREVIEW URL](https://deploy-preview-2130--gestalt.netlify.app)

## 56.3.1 (May 23, 2022)

### Patch

- Development, Installation: added Docker & Datepicker installation guidelines [#2131](https://github.com/pinterest/gestalt/pull/2131) - [PREVIEW URL](https://deploy-preview-2131--gestalt.netlify.app)

## 56.3.0 (May 23, 2022)

### Minor

- Internal: Use Playwright instead of Cypress [#2125](https://github.com/pinterest/gestalt/pull/2125) - [PREVIEW URL](https://deploy-preview-2125--gestalt.netlify.app)

## 56.2.2 (May 20, 2022)

### Patch

- Internal: upgrade Flow to 0.178.1 [#2127](https://github.com/pinterest/gestalt/pull/2127) - [PREVIEW URL](https://deploy-preview-2127--gestalt.netlify.app)

## 56.2.1 (May 20, 2022)

### Patch

- Docs: adding slimBanner prop into Docs' PageHeader to display information related to the component [#2126](https://github.com/pinterest/gestalt/pull/2126) - [PREVIEW URL](https://deploy-preview-2126--gestalt.netlify.app)

## 56.2.0 (May 20, 2022)

### Minor

- Dark mode: Add support for Callout, Upsell, and SlimBanner [#2128](https://github.com/pinterest/gestalt/pull/2128) - [PREVIEW URL](https://deploy-preview-2128--gestalt.netlify.app)

## 56.1.1 (May 20, 2022)

### Patch

- Docs: Unified Switch docs [#2122](https://github.com/pinterest/gestalt/pull/2122) - [PREVIEW URL](https://deploy-preview-2122--gestalt.netlify.app)

## 56.1.0 (May 20, 2022)

### Minor

- RadioGroup: New component to ensure accessible radio button groups [#2123](https://github.com/pinterest/gestalt/pull/2123) - [PREVIEW URL](https://deploy-preview-2123--gestalt.netlify.app)

## 56.0.1 (May 18, 2022)

### Patch

- DatePicker: Add note about installing as a separate package [#2124](https://github.com/pinterest/gestalt/pull/2124) - [PREVIEW URL](https://deploy-preview-2124--gestalt.netlify.app)

## 56.0.0 (May 17, 2022)

### Major

- Internal: upgrade to React 18 [#2104](https://github.com/pinterest/gestalt/pull/2104) - [PREVIEW URL](https://deploy-preview-2104--gestalt.netlify.app)

## 55.2.2 (May 16, 2022)

### Patch

- ESLint: Loosen Button iconEnd restrictions [#2121](https://github.com/pinterest/gestalt/pull/2121) - [PREVIEW URL](https://deploy-preview-2121--gestalt.netlify.app)

## 55.2.1 (May 16, 2022)

### Patch

- Module: Update for dark mode support [#2120](https://github.com/pinterest/gestalt/pull/2120) - [PREVIEW URL](https://deploy-preview-2120--gestalt.netlify.app)

## 55.2.0 (May 13, 2022)

### Minor

- SlimBanner, Callout: new SlimBanner component, fix darkMode Callout [#2108](https://github.com/pinterest/gestalt/pull/2108) - [PREVIEW URL](https://deploy-preview-2108--gestalt.netlify.app)

## 55.1.2 (May 13, 2022)

### Patch

- Icons: Update heart-outline svg [#2118](https://github.com/pinterest/gestalt/pull/2118) - [PREVIEW URL](https://deploy-preview-2118--gestalt.netlify.app)

## 55.1.1 (May 12, 2022)

### Patch

- Datapoint: add prop to set z-index on integrated tooltip [#2115](https://github.com/pinterest/gestalt/pull/2115) - [PREVIEW URL](https://deploy-preview-2115--gestalt.netlify.app)

## 55.1.0 (May 12, 2022)

### Minor

- ComboBox: add `zIndex` prop [#2117](https://github.com/pinterest/gestalt/pull/2117) - [PREVIEW URL](https://deploy-preview-2117--gestalt.netlify.app)

## 55.0.0 (May 12, 2022)

### Major

- ESLint plugin: Remove excludeTests & excludePaths [#2116](https://github.com/pinterest/gestalt/pull/2116) - [PREVIEW URL](https://deploy-preview-2116--gestalt.netlify.app)

## 54.3.0 (May 11, 2022)

### Minor

- TextField: add bday to autocomplete [#2113](https://github.com/pinterest/gestalt/pull/2113) - [PREVIEW URL](https://deploy-preview-2113--gestalt.netlify.app)

## 54.2.3 (May 10, 2022)

### Patch

- Docs: Update Open Forum details [#2112](https://github.com/pinterest/gestalt/pull/2112) - [PREVIEW URL](https://deploy-preview-2112--gestalt.netlify.app)

## 54.2.2 (May 10, 2022)

### Patch

- Badge, Link: updated snapshots [#2111](https://github.com/pinterest/gestalt/pull/2111) - [PREVIEW URL](https://deploy-preview-2111--gestalt.netlify.app)

## 54.2.1 (May 10, 2022)

### Patch

- Tooltip: minor refactor [#2105](https://github.com/pinterest/gestalt/pull/2105) - [PREVIEW URL](https://deploy-preview-2105--gestalt.netlify.app)

## 54.2.0 (May 9, 2022)

### Minor

- Icon: Add info color option [#2109](https://github.com/pinterest/gestalt/pull/2109) - [PREVIEW URL](https://deploy-preview-2109--gestalt.netlify.app)

## 54.1.0 (May 4, 2022)

### Minor

- Icon: update gmail icon design [#2103](https://github.com/pinterest/gestalt/pull/2103) - [PREVIEW URL](https://deploy-preview-2103--gestalt.netlify.app)

## 54.0.0 (May 4, 2022)

### Major

- Link: remove `role` and `accessibilitySelected` props [#2102](https://github.com/pinterest/gestalt/pull/2102) - [PREVIEW URL](https://deploy-preview-2102--gestalt.netlify.app)

## 53.4.3 (May 4, 2022)

### Patch

- Tabs: quick prop-table update [#2101](https://github.com/pinterest/gestalt/pull/2101) - [PREVIEW URL](https://deploy-preview-2101--gestalt.netlify.app)

## 53.4.2 (May 3, 2022)

### Patch

- Avatar: Add data test id for testing [#2100](https://github.com/pinterest/gestalt/pull/2100) - [PREVIEW URL](https://deploy-preview-2100--gestalt.netlify.app)

## 53.4.1 (May 2, 2022)

### Patch

- Internal: upgrade Jest to v28 [#2098](https://github.com/pinterest/gestalt/pull/2098) - [PREVIEW URL](https://deploy-preview-2098--gestalt.netlify.app)

## 53.4.0 (May 2, 2022)

### Minor

- DatePicker: add name prop [#2097](https://github.com/pinterest/gestalt/pull/2097) - [PREVIEW URL](https://deploy-preview-2097--gestalt.netlify.app)

## 53.3.0 (May 2, 2022)

### Minor

- Link: design changes (part II externalLinkIcon) [#2092](https://github.com/pinterest/gestalt/pull/2092) - [PREVIEW URL](https://deploy-preview-2092--gestalt.netlify.app)

## 53.2.0 (May 2, 2022)

### Minor

- Box, Column, Container, Flex, Table: add visual diff testing and screenshot to description in VSCode (Flow extension) [#2096](https://github.com/pinterest/gestalt/pull/2096) - [PREVIEW URL](https://deploy-preview-2096--gestalt.netlify.app)

## 53.1.1 (Apr 28, 2022)

### Patch

- Tooling: url fix [#2095](https://github.com/pinterest/gestalt/pull/2095) - [PREVIEW URL](https://deploy-preview-2095--gestalt.netlify.app)

## 53.1.0 (Apr 28, 2022)

### Minor

- Checkbox: Added labelDisplay prop [#2090](https://github.com/pinterest/gestalt/pull/2090) - [PREVIEW URL](https://deploy-preview-2090--gestalt.netlify.app)

## 53.0.0 (Apr 28, 2022)

### Major

- Icon: Deprecate old literal colors [#2087](https://github.com/pinterest/gestalt/pull/2087) - [PREVIEW URL](https://deploy-preview-2087--gestalt.netlify.app)

## 52.2.2 (Apr 28, 2022)

### Patch

- Updated roadmap for April [#2093](https://github.com/pinterest/gestalt/pull/2093) - [PREVIEW URL](https://deploy-preview-2093--gestalt.netlify.app)

## 52.2.1 (Apr 28, 2022)

### Patch

- Docs: Typo fixes and link shortening [#2094](https://github.com/pinterest/gestalt/pull/2094) - [PREVIEW URL](https://deploy-preview-2094--gestalt.netlify.app)

## 52.2.0 (Apr 27, 2022)

### Minor

- Masonry: Fix hydration for server rendered flexible grids [#2084](https://github.com/pinterest/gestalt/pull/2084) - [PREVIEW URL](https://deploy-preview-2084--gestalt.netlify.app)

## 52.1.2 (Apr 27, 2022)

### Patch

- TextArea: design guidelines [#2088](https://github.com/pinterest/gestalt/pull/2088) - [PREVIEW URL](https://deploy-preview-2088--gestalt.netlify.app)

## 52.1.1 (Apr 27, 2022)

### Patch

- Added default value to labelDisplay prop in TextArea component [#2089](https://github.com/pinterest/gestalt/pull/2089) - [PREVIEW URL](https://deploy-preview-2089--gestalt.netlify.app)

## 52.1.0 (Apr 26, 2022)

### Minor

- TextField & TextArea: Added labelDisplay prop [#2083](https://github.com/pinterest/gestalt/pull/2083) - [PREVIEW URL](https://deploy-preview-2083--gestalt.netlify.app)

## 52.0.1 (Apr 26, 2022)

### Patch

- Video: fix on Flow type [#2086](https://github.com/pinterest/gestalt/pull/2086) - [PREVIEW URL](https://deploy-preview-2086--gestalt.netlify.app)

## 52.0.0 (Apr 25, 2022)

### Major

- Video: handle HTMLMediaElement.play() Promise rejection and autoplay blocking, and API improvements [#2063](https://github.com/pinterest/gestalt/pull/2063) - [PREVIEW URL](https://deploy-preview-2063--gestalt.netlify.app)

## 51.0.0 (Apr 25, 2022)

### Major

- Link: design changes (part I inline/underline) [#2073](https://github.com/pinterest/gestalt/pull/2073) - [PREVIEW URL](https://deploy-preview-2073--gestalt.netlify.app)

## 50.3.0 (Apr 22, 2022)

### Minor

- Icon: Add brandPrimary color option [#2081](https://github.com/pinterest/gestalt/pull/2081) - [PREVIEW URL](https://deploy-preview-2081--gestalt.netlify.app)

## 50.2.1 (Apr 22, 2022)

### Patch

- ActivationCard: Apply new elevation token for dark mode [#2077](https://github.com/pinterest/gestalt/pull/2077) - [PREVIEW URL](https://deploy-preview-2077--gestalt.netlify.app)

## 50.2.0 (Apr 22, 2022)

### Minor

- Font weight: implement experiment to change font weight from bold to semibold [#2047](https://github.com/pinterest/gestalt/pull/2047) - [PREVIEW URL](https://deploy-preview-2047--gestalt.netlify.app)

## 50.1.4 (Apr 20, 2022)

### Patch

- Docs: Update palette info [#2079](https://github.com/pinterest/gestalt/pull/2079) - [PREVIEW URL](https://deploy-preview-2079--gestalt.netlify.app)

## 50.1.3 (Apr 20, 2022)

### Patch

- Docs: Tooltip / IconButton usage guidance [#2074](https://github.com/pinterest/gestalt/pull/2074) - [PREVIEW URL](https://deploy-preview-2074--gestalt.netlify.app)

## 50.1.2 (Apr 20, 2022)

### Patch

- Datepicker: fix useEffect side effect [#2076](https://github.com/pinterest/gestalt/pull/2076) - [PREVIEW URL](https://deploy-preview-2076--gestalt.netlify.app)

## 50.1.1 (Apr 20, 2022)

### Patch

- Internal: upgrade testing-library/hooks to 8.0.0 [#2078](https://github.com/pinterest/gestalt/pull/2078) - [PREVIEW URL](https://deploy-preview-2078--gestalt.netlify.app)

## 50.1.0 (Apr 18, 2022)

### Minor

- Icon: Add support for new semantic colors [#2072](https://github.com/pinterest/gestalt/pull/2072) - [PREVIEW URL](https://deploy-preview-2072--gestalt.netlify.app)

## 50.0.9 (Apr 15, 2022)

### Patch

- Checkbox: Updated Docs (v.1) [#2067](https://github.com/pinterest/gestalt/pull/2067) - [PREVIEW URL](https://deploy-preview-2067--gestalt.netlify.app)

## 50.0.8 (Apr 14, 2022)

### Patch

- Docs: Add color examples page [#2068](https://github.com/pinterest/gestalt/pull/2068) - [PREVIEW URL](https://deploy-preview-2068--gestalt.netlify.app)

## 50.0.7 (Apr 14, 2022)

### Patch

- Button: prop table fixes [#2070](https://github.com/pinterest/gestalt/pull/2070) - [PREVIEW URL](https://deploy-preview-2070--gestalt.netlify.app)

## 50.0.6 (Apr 14, 2022)

### Patch

- Internal: Bump peer dependencies to support React 18 [#2069](https://github.com/pinterest/gestalt/pull/2069) - [PREVIEW URL](https://deploy-preview-2069--gestalt.netlify.app)

## 50.0.5 (Apr 13, 2022)

### Patch

- PageHeader: Best practice update [#2066](https://github.com/pinterest/gestalt/pull/2066) - [PREVIEW URL](https://deploy-preview-2066--gestalt.netlify.app)

## 50.0.4 (Apr 13, 2022)

### Patch

- Bump async from 3.2.0 to 3.2.3 [#2065](https://github.com/pinterest/gestalt/pull/2065) - [PREVIEW URL](https://deploy-preview-2065--gestalt.netlify.app)

## 50.0.3 (Apr 13, 2022)

### Patch

- Datepicker: fix controlled state [bug] [#2064](https://github.com/pinterest/gestalt/pull/2064) - [PREVIEW URL](https://deploy-preview-2064--gestalt.netlify.app)

## 50.0.2 (Apr 12, 2022)

### Patch

- PageHeader: New Docs [#2048](https://github.com/pinterest/gestalt/pull/2048) - [PREVIEW URL](https://deploy-preview-2048--gestalt.netlify.app)

## 50.0.1 (Apr 11, 2022)

### Patch

- Internal: add eslint-plugin-testing-library [#2062](https://github.com/pinterest/gestalt/pull/2062) - [PREVIEW URL](https://deploy-preview-2062--gestalt.netlify.app)

## 50.0.0 (Apr 11, 2022)

### Major

- Heading: Deprecate old color options, add new semantic colors [#2058](https://github.com/pinterest/gestalt/pull/2058) - [PREVIEW URL](https://deploy-preview-2058--gestalt.netlify.app)

## 49.0.1 (Apr 11, 2022)

### Patch

- Bump moment from 2.28.0 to 2.29.2 [#2061](https://github.com/pinterest/gestalt/pull/2061) - [PREVIEW URL](https://deploy-preview-2061--gestalt.netlify.app)

## 49.0.0 (Apr 8, 2022)

### Major

- PageHeader: PageHeader redesign v.2 (Part I: core changes) [#1996](https://github.com/pinterest/gestalt/pull/1996) - [PREVIEW URL](https://deploy-preview-1996--gestalt.netlify.app)

## 48.0.12 (Apr 8, 2022)

### Patch

- Button: Fix layout in docs [#2060](https://github.com/pinterest/gestalt/pull/2060) - [PREVIEW URL](https://deploy-preview-2060--gestalt.netlify.app)

## 48.0.11 (Apr 8, 2022)

### Patch

- Pog, Toast, Tooltip, Upsell, Video: add visual diff testing and screenshot to description in VSCode (Flow extension) [#2057](https://github.com/pinterest/gestalt/pull/2057) - [PREVIEW URL](https://deploy-preview-2057--gestalt.netlify.app)

## 48.0.10 (Apr 7, 2022)

### Patch

- Image: update Docs to fix heading issues and other visual improvements (a11y bug) [#2056](https://github.com/pinterest/gestalt/pull/2056) - [PREVIEW URL](https://deploy-preview-2056--gestalt.netlify.app)

## 48.0.9 (Apr 7, 2022)

### Patch

- ScrollBoundaryContainer: rename ScrollBoundaryContainer files to correctly autogenerate docs (bug) [#2055](https://github.com/pinterest/gestalt/pull/2055) - [PREVIEW URL](https://deploy-preview-2055--gestalt.netlify.app)

## 48.0.8 (Apr 7, 2022)

### Patch

- Avatar: adjustments in Avatar docs [#2054](https://github.com/pinterest/gestalt/pull/2054) - [PREVIEW URL](https://deploy-preview-2054--gestalt.netlify.app)

## 48.0.7 (Apr 7, 2022)

### Patch

- Popover: remove unused caret stroke style [#2052](https://github.com/pinterest/gestalt/pull/2052) - [PREVIEW URL](https://deploy-preview-2052--gestalt.netlify.app)

## 48.0.6 (Apr 7, 2022)

### Patch

- Updated README's language to reflect Gestalt's shift towards a designs system [#2053](https://github.com/pinterest/gestalt/pull/2053) - [PREVIEW URL](https://deploy-preview-2053--gestalt.netlify.app)

## 48.0.5 (Apr 6, 2022)

### Patch

- Roadmap: updates for March [#2035](https://github.com/pinterest/gestalt/pull/2035) - [PREVIEW URL](https://deploy-preview-2035--gestalt.netlify.app)

## 48.0.4 (Apr 6, 2022)

### Patch

- Internal: Fix flow issue without .map() in Iconography and SVGs docs [#2046](https://github.com/pinterest/gestalt/pull/2046) - [PREVIEW URL](https://deploy-preview-2046--gestalt.netlify.app)

## 48.0.3 (Apr 6, 2022)

### Patch

- Internal: upgrade Flow to 0.175.1 [#2051](https://github.com/pinterest/gestalt/pull/2051) - [PREVIEW URL](https://deploy-preview-2051--gestalt.netlify.app)

## 48.0.2 (Apr 6, 2022)

### Patch

- TextField: use device type in exp checks [#2050](https://github.com/pinterest/gestalt/pull/2050) - [PREVIEW URL](https://deploy-preview-2050--gestalt.netlify.app)

## 48.0.1 (Apr 6, 2022)

### Patch

- Text: Fix type issue [#2049](https://github.com/pinterest/gestalt/pull/2049) - [PREVIEW URL](https://deploy-preview-2049--gestalt.netlify.app)

## 48.0.0 (Apr 6, 2022)

### Major

- Text: Deprecate old colors [#2028](https://github.com/pinterest/gestalt/pull/2028) - [PREVIEW URL](https://deploy-preview-2028--gestalt.netlify.app)

## 47.2.0 (Apr 6, 2022)

### Minor

- Box: Add new raised shadow options to borderStyle [#2044](https://github.com/pinterest/gestalt/pull/2044) - [PREVIEW URL](https://deploy-preview-2044--gestalt.netlify.app)

## 47.1.8 (Apr 5, 2022)

### Patch

- Box: Create elevation section [#2037](https://github.com/pinterest/gestalt/pull/2037) - [PREVIEW URL](https://deploy-preview-2037--gestalt.netlify.app)

## 47.1.7 (Apr 4, 2022)

### Patch

- Internal: increase Cypress timeout threshold [#2041](https://github.com/pinterest/gestalt/pull/2041) - [PREVIEW URL](https://deploy-preview-2041--gestalt.netlify.app)

## 47.1.6 (Apr 4, 2022)

### Patch

- TextField: fix stale type value when passed dynamically [#2039](https://github.com/pinterest/gestalt/pull/2039) - [PREVIEW URL](https://deploy-preview-2039--gestalt.netlify.app)
- TextArea, TextField: Add support for readOnly fields [#2031](https://github.com/pinterest/gestalt/pull/2031) - [PREVIEW URL](https://deploy-preview-2031--gestalt.netlify.app)
- Borders: Update border color for multiple components [#2023](https://github.com/pinterest/gestalt/pull/2023) - [PREVIEW URL](https://deploy-preview-2023--gestalt.netlify.app)

## 47.1.5 (Apr 2, 2022)

### Patch

- Icon: add back to sidebar index [#2038](https://github.com/pinterest/gestalt/pull/2038) - [PREVIEW URL](https://deploy-preview-2038--gestalt.netlify.app)

## 47.1.4 (Apr 1, 2022)

### Patch

- I18nProvider: provide default strings, downgrade throwing errors to console [#2036](https://github.com/pinterest/gestalt/pull/2036) - [PREVIEW URL](https://deploy-preview-2036--gestalt.netlify.app)

## 47.1.3 (Mar 31, 2022)

### Patch

- Internal: upgrade Prettier to 2.6.1 [#2033](https://github.com/pinterest/gestalt/pull/2033) - [PREVIEW URL](https://deploy-preview-2033--gestalt.netlify.app)

## 47.1.2 (Mar 31, 2022)

### Patch

- Internal: remove deprecated Prettier option [#2032](https://github.com/pinterest/gestalt/pull/2032) - [PREVIEW URL](https://deploy-preview-2032--gestalt.netlify.app)

## 47.1.1 (Mar 31, 2022)

### Patch

- ComboBox: Update ComboBox tag variant example in Docs [#2029](https://github.com/pinterest/gestalt/pull/2029) - [PREVIEW URL](https://deploy-preview-2029--gestalt.netlify.app)

## 47.1.0 (Mar 31, 2022)

### Minor

- TextField: Add experimental show/hide password button [#1995](https://github.com/pinterest/gestalt/pull/1995) - [PREVIEW URL](https://deploy-preview-1995--gestalt.netlify.app)

## 47.0.0 (Mar 30, 2022)

### Major

- Internal: add "gestalt" as external dependency for "gestalt-datepicker" [#2030](https://github.com/pinterest/gestalt/pull/2030) - [PREVIEW URL](https://deploy-preview-2030--gestalt.netlify.app)

## 46.7.15 (Mar 30, 2022)

### Patch

- Internal: fix flow issue in Iconography and SVGs docs [#2025](https://github.com/pinterest/gestalt/pull/2025) - [PREVIEW URL](https://deploy-preview-2025--gestalt.netlify.app)

## 46.7.14 (Mar 30, 2022)

### Patch

- TapArea: add inline example [#2027](https://github.com/pinterest/gestalt/pull/2027) - [PREVIEW URL](https://deploy-preview-2027--gestalt.netlify.app)

## 46.7.13 (Mar 30, 2022)

### Patch

- TextField: remove stray reference to type="number" [#2026](https://github.com/pinterest/gestalt/pull/2026) - [PREVIEW URL](https://deploy-preview-2026--gestalt.netlify.app)

## 46.7.12 (Mar 29, 2022)

### Patch

- Internal: update RFC template [#2024](https://github.com/pinterest/gestalt/pull/2024) - [PREVIEW URL](https://deploy-preview-2024--gestalt.netlify.app)

## 46.7.11 (Mar 29, 2022)

### Patch

- Development: Added RFCs (request for comments) section and /RFCS folder with process [#2018](https://github.com/pinterest/gestalt/pull/2018) - [PREVIEW URL](https://deploy-preview-2018--gestalt.netlify.app)

## 46.7.10 (Mar 28, 2022)

### Patch

- Color usage: Add dark mode examples [#2019](https://github.com/pinterest/gestalt/pull/2019) - [PREVIEW URL](https://deploy-preview-2019--gestalt.netlify.app)

## 46.7.9 (Mar 28, 2022)

### Patch

- NumberField, TextField: update docs on usage [#2022](https://github.com/pinterest/gestalt/pull/2022) - [PREVIEW URL](https://deploy-preview-2022--gestalt.netlify.app)

## 46.7.8 (Mar 28, 2022)

### Patch

- Component overview: reclass Fieldset cmp [#2021](https://github.com/pinterest/gestalt/pull/2021) - [PREVIEW URL](https://deploy-preview-2021--gestalt.netlify.app)

## 46.7.7 (Mar 28, 2022)

### Patch

- Component Overview: new page for visual component browsing [#2008](https://github.com/pinterest/gestalt/pull/2008) - [PREVIEW URL](https://deploy-preview-2008--gestalt.netlify.app)

## 46.7.6 (Mar 26, 2022)

### Patch

- Docs: add legal disclaimer re: brand icons [#2020](https://github.com/pinterest/gestalt/pull/2020) - [PREVIEW URL](https://deploy-preview-2020--gestalt.netlify.app)

## 46.7.5 (Mar 24, 2022)

### Patch

- ButtonGroup, Label, Fieldset, Image, Collage: add visual diff testing and screenshot to description in VSCode (Flow extension) [#2017](https://github.com/pinterest/gestalt/pull/2017) - [PREVIEW URL](https://deploy-preview-2017--gestalt.netlify.app)

## 46.7.4 (Mar 23, 2022)

### Patch

- Switch: Clean up docs [#2016](https://github.com/pinterest/gestalt/pull/2016) - [PREVIEW URL](https://deploy-preview-2016--gestalt.netlify.app)

## 46.7.3 (Mar 23, 2022)

### Patch

- Docs: implemented OnLinkNavigationProvider in Docs to extend next/router to all Gestalt components used in Docs [#2011](https://github.com/pinterest/gestalt/pull/2011) - [PREVIEW URL](https://deploy-preview-2011--gestalt.netlify.app)

## 46.7.2 (Mar 23, 2022)

### Patch

- I18nProvider: s/Text/TextField/ [#2014](https://github.com/pinterest/gestalt/pull/2014) - [PREVIEW URL](https://deploy-preview-2014--gestalt.netlify.app)

## 46.7.1 (Mar 22, 2022)

### Patch

- Bump node-forge from 1.2.1 to 1.3.0 [#2013](https://github.com/pinterest/gestalt/pull/2013) - [PREVIEW URL](https://deploy-preview-2013--gestalt.netlify.app)

## 46.7.0 (Mar 22, 2022)

### Minor

- Image: add decoding prop [#2005](https://github.com/pinterest/gestalt/pull/2005) - [PREVIEW URL](https://deploy-preview-2005--gestalt.netlify.app)

## 46.6.0 (Mar 22, 2022)

### Minor

- I18nProvider: create new Context [#2001](https://github.com/pinterest/gestalt/pull/2001) - [PREVIEW URL](https://deploy-preview-2001--gestalt.netlify.app)

## 46.5.1 (Mar 22, 2022)

### Patch

- Internal: add resolution for `minimist` to address vulnerability [#2010](https://github.com/pinterest/gestalt/pull/2010) - [PREVIEW URL](https://deploy-preview-2010--gestalt.netlify.app)

## 46.5.0 (Mar 22, 2022)

### Minor

- SelectList: Add option for hidden label [#2004](https://github.com/pinterest/gestalt/pull/2004) - [PREVIEW URL](https://deploy-preview-2004--gestalt.netlify.app)

## 46.4.3 (Mar 22, 2022)

### Patch

- Internal: upgrade prettier to 2.6.0 [#2002](https://github.com/pinterest/gestalt/pull/2002) - [PREVIEW URL](https://deploy-preview-2002--gestalt.netlify.app)

## 46.4.2 (Mar 22, 2022)

### Patch

- Docs: Roadmap [#1946](https://github.com/pinterest/gestalt/pull/1946) - [PREVIEW URL](https://deploy-preview-1946--gestalt.netlify.app)

## 46.4.1 (Mar 21, 2022)

### Patch

- Internal: Fix flaky flow issue on Text [#2007](https://github.com/pinterest/gestalt/pull/2007) - [PREVIEW URL](https://deploy-preview-2007--gestalt.netlify.app)

## 46.4.0 (Mar 18, 2022)

### Minor

- ExperimentProvider: create new Context [#2000](https://github.com/pinterest/gestalt/pull/2000) - [PREVIEW URL](https://deploy-preview-2000--gestalt.netlify.app)

## 46.3.0 (Mar 18, 2022)

### Minor

- Datapoint: Add option for Badge [#1999](https://github.com/pinterest/gestalt/pull/1999) - [PREVIEW URL](https://deploy-preview-1999--gestalt.netlify.app)

## 46.2.1 (Mar 18, 2022)

### Patch

- Docs: Add Elevation dark mode examples to guidelines [#1997](https://github.com/pinterest/gestalt/pull/1997) - [PREVIEW URL](https://deploy-preview-1997--gestalt.netlify.app)

## 46.2.0 (Mar 17, 2022)

### Minor

- IconButton: add type prop [#1998](https://github.com/pinterest/gestalt/pull/1998) - [PREVIEW URL](https://deploy-preview-1998--gestalt.netlify.app)

## 46.1.4 (Mar 17, 2022)

### Patch

- InternalTextFieldIconButton: create component from InternalTextField [#1993](https://github.com/pinterest/gestalt/pull/1993) - [PREVIEW URL](https://deploy-preview-1993--gestalt.netlify.app)

## 46.1.3 (Mar 17, 2022)

### Patch

- PageHeader: add visual diff testing and screenshot to description in VSCode (Flow extension) [#1994](https://github.com/pinterest/gestalt/pull/1994) - [PREVIEW URL](https://deploy-preview-1994--gestalt.netlify.app)

## 46.1.2 (Mar 17, 2022)

### Patch

- Internal: modified Cypress visual diff testing threshold to catch dark mode changes [#1990](https://github.com/pinterest/gestalt/pull/1990) - [PREVIEW URL](https://deploy-preview-1990--gestalt.netlify.app)

## 46.1.1 (Mar 16, 2022)

### Patch

- Text: rework color class logic to appease Flow [#1992](https://github.com/pinterest/gestalt/pull/1992) - [PREVIEW URL](https://deploy-preview-1992--gestalt.netlify.app)

## 46.1.0 (Mar 16, 2022)

### Minor

- Text: Add title prop [#1989](https://github.com/pinterest/gestalt/pull/1989) - [PREVIEW URL](https://deploy-preview-1989--gestalt.netlify.app)

## 46.0.1 (Mar 16, 2022)

### Patch

- Prevent errors [#1988](https://github.com/pinterest/gestalt/pull/1988) - [PREVIEW URL](https://deploy-preview-1988--gestalt.netlify.app)

## 46.0.0 (Mar 15, 2022)

### Major

- Dropdown, Module: Change badge prop to allow type [#1982](https://github.com/pinterest/gestalt/pull/1982) - [PREVIEW URL](https://deploy-preview-1982--gestalt.netlify.app)

## 45.11.3 (Mar 15, 2022)

### Patch

- Tooling: fix in generic codemods to handle nested children components [#1983](https://github.com/pinterest/gestalt/pull/1983) - [PREVIEW URL](https://deploy-preview-1983--gestalt.netlify.app)

## 45.11.2 (Mar 15, 2022)

### Patch

- ActivationCard: Use Text instead of Heading for UncompletedCard [#1986](https://github.com/pinterest/gestalt/pull/1986) - [PREVIEW URL](https://deploy-preview-1986--gestalt.netlify.app)

## 45.11.1 (Mar 15, 2022)

### Patch

- Docs: Update navigation and badge colors [#1984](https://github.com/pinterest/gestalt/pull/1984) - [PREVIEW URL](https://deploy-preview-1984--gestalt.netlify.app)

## 45.11.0 (Mar 11, 2022)

### Minor

- Text: Add new semantic colors [#1973](https://github.com/pinterest/gestalt/pull/1973) - [PREVIEW URL](https://deploy-preview-1973--gestalt.netlify.app)

## 45.10.7 (Mar 10, 2022)

### Patch

- ActivationCard: Use Text instead of Heading [#1980](https://github.com/pinterest/gestalt/pull/1980) - [PREVIEW URL](https://deploy-preview-1980--gestalt.netlify.app)

## 45.10.6 (Mar 10, 2022)

### Patch

- Docs: Add Elevation guidelines page [#1979](https://github.com/pinterest/gestalt/pull/1979) - [PREVIEW URL](https://deploy-preview-1979--gestalt.netlify.app)

## 45.10.5 (Mar 9, 2022)

### Patch

- Development: updated info re updating Cypress visual diff snapshots tests [#1978](https://github.com/pinterest/gestalt/pull/1978) - [PREVIEW URL](https://deploy-preview-1978--gestalt.netlify.app)

## 45.10.4 (Mar 9, 2022)

### Patch

- Tooling: new `modifyPropValue` & `detectManualReplacement` codemods [#1969](https://github.com/pinterest/gestalt/pull/1969) - [PREVIEW URL](https://deploy-preview-1969--gestalt.netlify.app)

## 45.10.3 (Mar 9, 2022)

### Patch

- Docs: Sentence casing updates [#1977](https://github.com/pinterest/gestalt/pull/1977) - [PREVIEW URL](https://deploy-preview-1977--gestalt.netlify.app)

## 45.10.2 (Mar 9, 2022)

### Patch

- Link, Module, NumberField, RadioButton, SearchField, SelectList, Status, Switch , TextArea, TextField: add visual diff testing and screenshot to description in VSCode (Flow extension) [#1972](https://github.com/pinterest/gestalt/pull/1972) - [PREVIEW URL](https://deploy-preview-1972--gestalt.netlify.app)

## 45.10.1 (Mar 9, 2022)

### Patch

- Datapoint: docs nits [#1976](https://github.com/pinterest/gestalt/pull/1976) - [PREVIEW URL](https://deploy-preview-1976--gestalt.netlify.app)

## 45.10.0 (Mar 9, 2022)

### Minor

- Badge: Add new 'type' variations and Best practices, A11Y, Related documentation [#1971](https://github.com/pinterest/gestalt/pull/1971) - [PREVIEW URL](https://deploy-preview-1971--gestalt.netlify.app)

## 45.9.2 (Mar 8, 2022)

### Patch

- Docs: Added design guidelines to Datapoint docs [#1974](https://github.com/pinterest/gestalt/pull/1974) - [PREVIEW URL](https://deploy-preview-1974--gestalt.netlify.app)

## 45.9.1 (Mar 8, 2022)

### Patch

- Docs: Add About us page [#1975](https://github.com/pinterest/gestalt/pull/1975) - [PREVIEW URL](https://deploy-preview-1975--gestalt.netlify.app)

## 45.9.0 (Mar 7, 2022)

### Minor

- Box: add elevation accent color option [#1970](https://github.com/pinterest/gestalt/pull/1970) - [PREVIEW URL](https://deploy-preview-1970--gestalt.netlify.app)

## 45.8.7 (Mar 4, 2022)

### Patch

- Docs: Sentence case titles/navigation [#1965](https://github.com/pinterest/gestalt/pull/1965) - [PREVIEW URL](https://deploy-preview-1965--gestalt.netlify.app)

## 45.8.6 (Mar 4, 2022)

### Patch

- Toast: revert `text` type change [#1966](https://github.com/pinterest/gestalt/pull/1966) - [PREVIEW URL](https://deploy-preview-1966--gestalt.netlify.app)

## 45.8.5 (Mar 4, 2022)

### Patch

- Toast: fix layout bug with long text + button text [#1961](https://github.com/pinterest/gestalt/pull/1961) - [PREVIEW URL](https://deploy-preview-1961--gestalt.netlify.app)

## 45.8.4 (Mar 4, 2022)

### Patch

- Docs: How to work with us design content update [#1959](https://github.com/pinterest/gestalt/pull/1959) - [PREVIEW URL](https://deploy-preview-1959--gestalt.netlify.app)

## 45.8.3 (Mar 3, 2022)

### Patch

- Docs: fix npm badges wrapping [#1963](https://github.com/pinterest/gestalt/pull/1963) - [PREVIEW URL](https://deploy-preview-1963--gestalt.netlify.app)

## 45.8.2 (Mar 3, 2022)

### Patch

- Docs: Add new Home page! [#1859](https://github.com/pinterest/gestalt/pull/1859) - [PREVIEW URL](https://deploy-preview-1859--gestalt.netlify.app)

## 45.8.1 (Mar 2, 2022)

### Patch

- TrapFocusBehavior: add notes as comments [#1962](https://github.com/pinterest/gestalt/pull/1962) - [PREVIEW URL](https://deploy-preview-1962--gestalt.netlify.app)

## 45.8.0 (Mar 2, 2022)

### Minor

- Modal: Fix infinite focus loop [#649](https://github.com/pinterest/gestalt/pull/649) - [PREVIEW URL](https://deploy-preview-649--gestalt.netlify.app) [#1442](https://github.com/pinterest/gestalt/pull/1442) - [PREVIEW URL](https://deploy-preview-1442--gestalt.netlify.app)

## 45.7.2 (Mar 2, 2022)

### Patch

- Docs: add npm badges for design token and eslint plugin packages [#1960](https://github.com/pinterest/gestalt/pull/1960) - [PREVIEW URL](https://deploy-preview-1960--gestalt.netlify.app)

## 45.7.1 (Mar 2, 2022)

### Patch

- Masonry: add a11y roles [#1958](https://github.com/pinterest/gestalt/pull/1958) - [PREVIEW URL](https://deploy-preview-1958--gestalt.netlify.app)

## 45.7.0 (Feb 24, 2022)

### Minor

- Tooling: generic codemods to rename components & modify props [#1943](https://github.com/pinterest/gestalt/pull/1943) - [PREVIEW URL](https://deploy-preview-1943--gestalt.netlify.app)

## 45.6.2 (Feb 24, 2022)

### Patch

- ActivationCard, Avatar, Badge, Callout, Checkbox, ComboBox, Datapoint, Dropdown, Heading, IconButton: add visual diff testing and screenshot to description in VSCode (Flow extension) [#1954](https://github.com/pinterest/gestalt/pull/1954) - [PREVIEW URL](https://deploy-preview-1954--gestalt.netlify.app)

## 45.6.1 (Feb 24, 2022)

### Patch

- Internal: fix import style to unblock master [#1957](https://github.com/pinterest/gestalt/pull/1957) - [PREVIEW URL](https://deploy-preview-1957--gestalt.netlify.app)

## 45.6.0 (Feb 24, 2022)

### Minor

- DeviceTypeProvider: add new component [#1939](https://github.com/pinterest/gestalt/pull/1939) - [PREVIEW URL](https://deploy-preview-1939--gestalt.netlify.app)

## 45.5.10 (Feb 23, 2022)

### Patch

- IconButton: Clarify color documentation [#1955](https://github.com/pinterest/gestalt/pull/1955) - [PREVIEW URL](https://deploy-preview-1955--gestalt.netlify.app)

## 45.5.9 (Feb 23, 2022)

### Patch

- Upsell: use autogen props for subcomponent [#1953](https://github.com/pinterest/gestalt/pull/1953) - [PREVIEW URL](https://deploy-preview-1953--gestalt.netlify.app)

## 45.5.8 (Feb 22, 2022)

### Patch

- Dropdown, Module, Table: use autogen descriptions for subcomponents [#1950](https://github.com/pinterest/gestalt/pull/1950) - [PREVIEW URL](https://deploy-preview-1950--gestalt.netlify.app)

## 45.5.7 (Feb 22, 2022)

### Patch

- Internal: Add explanatory comment to autogenerated metadata.json file [#1951](https://github.com/pinterest/gestalt/pull/1951) - [PREVIEW URL](https://deploy-preview-1951--gestalt.netlify.app)

## 45.5.6 (Feb 22, 2022)

### Patch

- Docs: Fix page jumping bug [#1952](https://github.com/pinterest/gestalt/pull/1952) - [PREVIEW URL](https://deploy-preview-1952--gestalt.netlify.app)

## 45.5.5 (Feb 18, 2022)

### Patch

- Color Palette: Update terminology [#1949](https://github.com/pinterest/gestalt/pull/1949) - [PREVIEW URL](https://deploy-preview-1949--gestalt.netlify.app)

## 45.5.4 (Feb 18, 2022)

### Patch

- Table: Ensure tables are keyboard accessible [#1942](https://github.com/pinterest/gestalt/pull/1942) - [PREVIEW URL](https://deploy-preview-1942--gestalt.netlify.app)

## 45.5.3 (Feb 18, 2022)

### Patch

- Bump next from 12.0.9 to 12.1.0 [#1948](https://github.com/pinterest/gestalt/pull/1948) - [PREVIEW URL](https://deploy-preview-1948--gestalt.netlify.app)

## 45.5.2 (Feb 18, 2022)

### Patch

- Flex: use autogenerated props/description [#1947](https://github.com/pinterest/gestalt/pull/1947) - [PREVIEW URL](https://deploy-preview-1947--gestalt.netlify.app)

## 45.5.1 (Feb 17, 2022)

### Patch

- Color: Add guidelines for color usage [#1941](https://github.com/pinterest/gestalt/pull/1941) - [PREVIEW URL](https://deploy-preview-1941--gestalt.netlify.app)

## 45.5.0 (Feb 17, 2022)

### Minor

- Tokens: Add elevation tokens [#1932](https://github.com/pinterest/gestalt/pull/1932) - [PREVIEW URL](https://deploy-preview-1932--gestalt.netlify.app)

## 45.4.8 (Feb 17, 2022)

### Patch

- Internal: enable flowtype/type-import-style [#1945](https://github.com/pinterest/gestalt/pull/1945) - [PREVIEW URL](https://deploy-preview-1945--gestalt.netlify.app)

## 45.4.7 (Feb 17, 2022)

### Patch

- Internal: add note about Jira on bug template [#1944](https://github.com/pinterest/gestalt/pull/1944) - [PREVIEW URL](https://deploy-preview-1944--gestalt.netlify.app)

## 45.4.6 (Feb 17, 2022)

### Patch

- Docs: Updated Status docs to include design guidelines [#1940](https://github.com/pinterest/gestalt/pull/1940) - [PREVIEW URL](https://deploy-preview-1940--gestalt.netlify.app)

## 45.4.5 (Feb 15, 2022)

### Patch

- Button: refactor to fix Dropdown positioning shift on rerender #1911

## 45.4.4 (Feb 15, 2022)

### Patch

- Heading, Text: Update internal usages to use new size values [#1936](https://github.com/pinterest/gestalt/pull/1936) - [PREVIEW URL](https://deploy-preview-1936--gestalt.netlify.app)

## 45.4.3 (Feb 14, 2022)

### Patch

- Eslint_Plugin: eslint fix to prevent autoconverting divs that contain attributes not allowed in Box into Box. [#1934](https://github.com/pinterest/gestalt/pull/1934) - [PREVIEW URL](https://deploy-preview-1934--gestalt.netlify.app)

## 45.4.2 (Feb 14, 2022)

### Patch

- Bump follow-redirects from 1.14.7 to 1.14.8 [#1937](https://github.com/pinterest/gestalt/pull/1937) - [PREVIEW URL](https://deploy-preview-1937--gestalt.netlify.app)

## 45.4.1 (Feb 11, 2022)

### Patch

- Bump ajv from 6.12.0 to 6.12.6 [#1935](https://github.com/pinterest/gestalt/pull/1935) - [PREVIEW URL](https://deploy-preview-1935--gestalt.netlify.app)

## 45.4.0 (Feb 11, 2022)

### Minor

- Docs: Change components pages to use ssr [#1910](https://github.com/pinterest/gestalt/pull/1910) - [PREVIEW URL](https://deploy-preview-1910--gestalt.netlify.app)

## 45.3.2 (Feb 11, 2022)

### Patch

- Docs: Added Getting Started for Design page [#1933](https://github.com/pinterest/gestalt/pull/1933) - [PREVIEW URL](https://deploy-preview-1933--gestalt.netlify.app)

## 45.3.1 (Feb 10, 2022)

### Patch

- Internal: update eslint-config-airbnb to 19.0.4, fix/suppress new errors [#1931](https://github.com/pinterest/gestalt/pull/1931) - [PREVIEW URL](https://deploy-preview-1931--gestalt.netlify.app)

## 45.3.0 (Feb 10, 2022)

### Minor

- Heading, Text: Make all 6 font sizes available + codemod [#1908](https://github.com/pinterest/gestalt/pull/1908) - [PREVIEW URL](https://deploy-preview-1908--gestalt.netlify.app)

## 45.2.5 (Feb 10, 2022)

### Patch

- IconButton: refactor to fix Dropdown positioning shift on rerender + small fix [#1930](https://github.com/pinterest/gestalt/pull/1930) - [PREVIEW URL](https://deploy-preview-1930--gestalt.netlify.app)

## 45.2.4 (Feb 9, 2022)

### Patch

- Link: deprecate private "disabled" prop + codemod [#1928](https://github.com/pinterest/gestalt/pull/1928) - [PREVIEW URL](https://deploy-preview-1928--gestalt.netlify.app)

## 45.2.3 (Feb 9, 2022)

### Patch

- Table: updated Docs to use autogenerated prop table [#1919](https://github.com/pinterest/gestalt/pull/1919) - [PREVIEW URL](https://deploy-preview-1919--gestalt.netlify.app)

## 45.2.2 (Feb 8, 2022)

### Patch

- ComboBox: add reference to Typeahead [#1929](https://github.com/pinterest/gestalt/pull/1929) - [PREVIEW URL](https://deploy-preview-1929--gestalt.netlify.app)

## 45.2.1 (Feb 8, 2022)

### Patch

- Revert "Revert "Dropdown: prefixed private props (index) with underscore [#1900](https://github.com/pinterest/gestalt/pull/1900) - [PREVIEW URL](https://deploy-preview-1900--gestalt.netlify.app)" [#1923](https://github.com/pinterest/gestalt/pull/1923) - [PREVIEW URL](https://deploy-preview-1923--gestalt.netlify.app)" [#1925](https://github.com/pinterest/gestalt/pull/1925) - [PREVIEW URL](https://deploy-preview-1925--gestalt.netlify.app)

## 45.2.0 (Feb 8, 2022)

### Minor

- Masonry: revert scroll state optimization [#1774](https://github.com/pinterest/gestalt/pull/1774) - [PREVIEW URL](https://deploy-preview-1774--gestalt.netlify.app) [#1917](https://github.com/pinterest/gestalt/pull/1917) - [PREVIEW URL](https://deploy-preview-1917--gestalt.netlify.app)

## 45.1.4 (Feb 8, 2022)

### Patch

- Link: updated Docs to use autogenerated prop table [#1915](https://github.com/pinterest/gestalt/pull/1915) - [PREVIEW URL](https://deploy-preview-1915--gestalt.netlify.app)

## 45.1.3 (Feb 8, 2022)

### Patch

- Revert "IconButton: refactor to fix Dropdown positioning shift on rerender #1914" [#1924](https://github.com/pinterest/gestalt/pull/1924) - [PREVIEW URL](https://deploy-preview-1924--gestalt.netlify.app)

## 45.1.2 (Feb 8, 2022)

### Patch

- Revert "Dropdown: prefixed private props (index) with underscore [#1900](https://github.com/pinterest/gestalt/pull/1900) - [PREVIEW URL](https://deploy-preview-1900--gestalt.netlify.app)" [#1923](https://github.com/pinterest/gestalt/pull/1923) - [PREVIEW URL](https://deploy-preview-1923--gestalt.netlify.app)

## 45.1.1 (Feb 7, 2022)

### Patch

- Docs: Remove disabled accessibility tests [#1920](https://github.com/pinterest/gestalt/pull/1920) - [PREVIEW URL](https://deploy-preview-1920--gestalt.netlify.app)

## 45.1.0 (Feb 7, 2022)

### Minor

- Badge: fix layout issues [#1899](https://github.com/pinterest/gestalt/pull/1899) - [PREVIEW URL](https://deploy-preview-1899--gestalt.netlify.app)

## 45.0.5 (Feb 7, 2022)

### Patch

- IconButton: refactor to fix Dropdown positioning shift on rerender #1914

## 45.0.4 (Feb 7, 2022)

### Patch

- Module: updated Docs to use autogenerated prop table [Module.Expandable] #1916

## 45.0.3 (Feb 4, 2022)

### Patch

- Video: use autogen props table [#1912](https://github.com/pinterest/gestalt/pull/1912) - [PREVIEW URL](https://deploy-preview-1912--gestalt.netlify.app)

## 45.0.2 (Feb 4, 2022)

### Patch

- Dropdown: replace old URL in docs [#1918](https://github.com/pinterest/gestalt/pull/1918) - [PREVIEW URL](https://deploy-preview-1918--gestalt.netlify.app)

## 45.0.1 (Feb 3, 2022)

### Patch

- Dropdown: prefixed private props (index) with underscore [#1900](https://github.com/pinterest/gestalt/pull/1900) - [PREVIEW URL](https://deploy-preview-1900--gestalt.netlify.app)

## 45.0.0 (Feb 3, 2022)

### Major

- Popover: rename handleOnKeyDown to onKeyDown and standardize event type [#1909](https://github.com/pinterest/gestalt/pull/1909) - [PREVIEW URL](https://deploy-preview-1909--gestalt.netlify.app)

## 44.0.5 (Feb 3, 2022)

### Patch

- Internal: upgrade eslint react plugins [#1902](https://github.com/pinterest/gestalt/pull/1902) - [PREVIEW URL](https://deploy-preview-1902--gestalt.netlify.app)

## 44.0.4 (Feb 3, 2022)

### Patch

- Internal: upgrade eslint to 8.8.0 [#1905](https://github.com/pinterest/gestalt/pull/1905) - [PREVIEW URL](https://deploy-preview-1905--gestalt.netlify.app)

## 44.0.3 (Feb 3, 2022)

### Patch

- Internal: upgrade flow-bin to 0.171.0 [#1901](https://github.com/pinterest/gestalt/pull/1901) - [PREVIEW URL](https://deploy-preview-1901--gestalt.netlify.app)

## 44.0.2 (Feb 3, 2022)

### Patch

- Docs: fix right sidenav overlap bug [#1898](https://github.com/pinterest/gestalt/pull/1898) - [PREVIEW URL](https://deploy-preview-1898--gestalt.netlify.app)

## 44.0.1 (Feb 2, 2022)

### Patch

- Dropdown: updated Docs to use autogenerated prop table [#1892](https://github.com/pinterest/gestalt/pull/1892) - [PREVIEW URL](https://deploy-preview-1892--gestalt.netlify.app)

## 44.0.0 (Feb 2, 2022)

### Major

- SegmentedControl: remove size prop [#1894](https://github.com/pinterest/gestalt/pull/1894) - [PREVIEW URL](https://deploy-preview-1894--gestalt.netlify.app)

## 43.1.3 (Feb 2, 2022)

### Patch

- DatePicker: add description for id prop [#1897](https://github.com/pinterest/gestalt/pull/1897) - [PREVIEW URL](https://deploy-preview-1897--gestalt.netlify.app)

## 43.1.2 (Feb 2, 2022)

### Patch

- DatePicker: updated Docs to use autogenerated prop table [#1891](https://github.com/pinterest/gestalt/pull/1891) - [PREVIEW URL](https://deploy-preview-1891--gestalt.netlify.app)

## 43.1.1 (Feb 1, 2022)

### Patch

- ComboBox: updated Docs to use autogenerated prop table [#1885](https://github.com/pinterest/gestalt/pull/1885) - [PREVIEW URL](https://deploy-preview-1885--gestalt.netlify.app)

## 43.1.0 (Feb 1, 2022)

### Minor

- Box: Add new background colors [#1867](https://github.com/pinterest/gestalt/pull/1867) - [PREVIEW URL](https://deploy-preview-1867--gestalt.netlify.app)

## 43.0.2 (Feb 1, 2022)

### Patch

- Popover: updated Docs to use autogenerated prop table [#1895](https://github.com/pinterest/gestalt/pull/1895) - [PREVIEW URL](https://deploy-preview-1895--gestalt.netlify.app)

## 43.0.1 (Feb 1, 2022)

### Patch

- Internal: Fix broken master due to prettier error on CHANGELOG.md [#1896](https://github.com/pinterest/gestalt/pull/1896) - [PREVIEW URL](https://deploy-preview-1896--gestalt.netlify.app)

## 43.0.0 (Jan 31, 2022)

### Major

- TextField: Remove type="number" and create codemod [#1890](https://github.com/pinterest/gestalt/pull/1890) - [PREVIEW URL](https://deploy-preview-1890--gestalt.netlify.app)

## 42.3.6 (Jan 31, 2022)

### Patch

- Internal: upgrade @netlify/plugin-nextjs to address vulnerability [#1893](https://github.com/pinterest/gestalt/pull/1893) - [PREVIEW URL](https://deploy-preview-1893--gestalt.netlify.app)

## 42.3.5 (Jan 29, 2022)

### Patch

- Tabs, TextArea: use generated props tables [#1889](https://github.com/pinterest/gestalt/pull/1889) - [PREVIEW URL](https://deploy-preview-1889--gestalt.netlify.app)

## 42.3.4 (Jan 28, 2022)

### Patch

- Bump next from 12.0.5 to 12.0.9 [#1888](https://github.com/pinterest/gestalt/pull/1888) - [PREVIEW URL](https://deploy-preview-1888--gestalt.netlify.app)

## 42.3.3 (Jan 28, 2022)

### Patch

- Masonry: use generated props table [#1887](https://github.com/pinterest/gestalt/pull/1887) - [PREVIEW URL](https://deploy-preview-1887--gestalt.netlify.app)

## 42.3.2 (Jan 28, 2022)

### Patch

- Docs: automatically filter out "\_fooProp" internal-only props [#1886](https://github.com/pinterest/gestalt/pull/1886) - [PREVIEW URL](https://deploy-preview-1886--gestalt.netlify.app)

## 42.3.1 (Jan 27, 2022)

### Patch

- Docs: update Visual Studio Code extension for Gestalt extension information [#1884](https://github.com/pinterest/gestalt/pull/1884) - [PREVIEW URL](https://deploy-preview-1884--gestalt.netlify.app)

## 42.3.0 (Jan 27, 2022)

### Minor

- IconButton, Tooltip: Update accessibility guidance [#1882](https://github.com/pinterest/gestalt/pull/1882) - [PREVIEW URL](https://deploy-preview-1882--gestalt.netlify.app)

## 42.2.6 (Jan 27, 2022)

### Patch

- Toast: show examples directly in docs [#1883](https://github.com/pinterest/gestalt/pull/1883) - [PREVIEW URL](https://deploy-preview-1883--gestalt.netlify.app)

## 42.2.5 (Jan 26, 2022)

### Patch

- Internal: add resolution for `node-fetch` to fix vulnerability [#1881](https://github.com/pinterest/gestalt/pull/1881) - [PREVIEW URL](https://deploy-preview-1881--gestalt.netlify.app)

## 42.2.4 (Jan 26, 2022)

### Patch

- Typography: update components to use new design tokens [#1877](https://github.com/pinterest/gestalt/pull/1877) - [PREVIEW URL](https://deploy-preview-1877--gestalt.netlify.app)

## 42.2.3 (Jan 26, 2022)

### Patch

- Pog: use autogenerated props table [#1879](https://github.com/pinterest/gestalt/pull/1879) - [PREVIEW URL](https://deploy-preview-1879--gestalt.netlify.app)

## 42.2.2 (Jan 26, 2022)

### Patch

- ColorSchemeProvider: use autogenerated props table [#1878](https://github.com/pinterest/gestalt/pull/1878) - [PREVIEW URL](https://deploy-preview-1878--gestalt.netlify.app)

## 42.2.1 (Jan 25, 2022)

### Patch

- Docs: fix Gestalt Visualizer script [#1875](https://github.com/pinterest/gestalt/pull/1875) - [PREVIEW URL](https://deploy-preview-1875--gestalt.netlify.app)

## 42.2.0 (Jan 25, 2022)

### Minor

- IconButton: Add Tooltip prop [#1871](https://github.com/pinterest/gestalt/pull/1871) - [PREVIEW URL](https://deploy-preview-1871--gestalt.netlify.app)

## 42.1.2 (Jan 25, 2022)

### Patch

- Internal: upgrade eslint to 8.7.0 [#1876](https://github.com/pinterest/gestalt/pull/1876) - [PREVIEW URL](https://deploy-preview-1876--gestalt.netlify.app)

## 42.1.1 (Jan 24, 2022)

### Patch

- Bump nanoid from 3.1.25 to 3.2.0 [#1874](https://github.com/pinterest/gestalt/pull/1874) - [PREVIEW URL](https://deploy-preview-1874--gestalt.netlify.app)

## 42.1.0 (Jan 21, 2022)

### Minor

- Tooltip: add optional accessibilityLabel prop & fix Datapoint a11y integration test [#1873](https://github.com/pinterest/gestalt/pull/1873) - [PREVIEW URL](https://deploy-preview-1873--gestalt.netlify.app)

## 42.0.2 (Jan 20, 2022)

### Patch

- Upsell: Fix layout bug at small sizes [#1872](https://github.com/pinterest/gestalt/pull/1872) - [PREVIEW URL](https://deploy-preview-1872--gestalt.netlify.app)

## 42.0.1 (Jan 20, 2022)

### Patch

- OnLinkNavigationProvider, SegmentedControl: use autogenerated props tables [#1869](https://github.com/pinterest/gestalt/pull/1869) - [PREVIEW URL](https://deploy-preview-1869--gestalt.netlify.app)

## 42.0.0 (Jan 19, 2022)

### Major

- Video: Add required accessibilityProgressbarLabel prop [#1870](https://github.com/pinterest/gestalt/pull/1870) - [PREVIEW URL](https://deploy-preview-1870--gestalt.netlify.app)

## 41.3.2 (Jan 18, 2022)

### Patch

- Internal: Bump marked from 2.0.0 to 4.0.10 [#1868](https://github.com/pinterest/gestalt/pull/1868) - [PREVIEW URL](https://deploy-preview-1868--gestalt.netlify.app)

## 41.3.1 (Jan 18, 2022)

### Patch

- Bump shelljs from 0.8.4 to 0.8.5 [#1865](https://github.com/pinterest/gestalt/pull/1865) - [PREVIEW URL](https://deploy-preview-1865--gestalt.netlify.app)

## 41.3.0 (Jan 13, 2022)

### Minor

- Icon: updated shopping-bag icon

## 41.2.4 (Jan 13, 2022)

### Patch

- Internal: enable a11y test, remove test id [#1861](https://github.com/pinterest/gestalt/pull/1861) - [PREVIEW URL](https://deploy-preview-1861--gestalt.netlify.app)

## 41.2.3 (Jan 13, 2022)

### Patch

- Pulsar, RadioButton, Spinner, Switch, Tooltip: use autogenerated props tables [#1858](https://github.com/pinterest/gestalt/pull/1858) - [PREVIEW URL](https://deploy-preview-1858--gestalt.netlify.app)

## 41.2.2 (Jan 12, 2022)

### Patch

- Bump follow-redirects from 1.14.1 to 1.14.7 [#1860](https://github.com/pinterest/gestalt/pull/1860) - [PREVIEW URL](https://deploy-preview-1860--gestalt.netlify.app)

## 41.2.1 (Jan 12, 2022)

### Patch

- Docs: add "How to Hack Gestalt" page [#1856](https://github.com/pinterest/gestalt/pull/1856) - [PREVIEW URL](https://deploy-preview-1856--gestalt.netlify.app)

## 41.2.0 (Jan 12, 2022)

### Minor

- Design Tokens: Add dark mode values for alias tokens [#1852](https://github.com/pinterest/gestalt/pull/1852) - [PREVIEW URL](https://deploy-preview-1852--gestalt.netlify.app)

## 41.1.20 (Jan 11, 2022)

### Patch

- Table: fix docs link [#1857](https://github.com/pinterest/gestalt/pull/1857) - [PREVIEW URL](https://deploy-preview-1857--gestalt.netlify.app)

## 41.1.19 (Jan 10, 2022)

### Patch

- Table: Added Related section [#1848](https://github.com/pinterest/gestalt/pull/1848) - [PREVIEW URL](https://deploy-preview-1848--gestalt.netlify.app)

## 41.1.18 (Jan 10, 2022)

### Patch

- Internal: add resolution for `node-forge` to fix vulnerability [#1855](https://github.com/pinterest/gestalt/pull/1855) - [PREVIEW URL](https://deploy-preview-1855--gestalt.netlify.app)

## 41.1.17 (Jan 10, 2022)

### Patch

- Internal: upgrade postcss to 8.4.5 [#1854](https://github.com/pinterest/gestalt/pull/1854) - [PREVIEW URL](https://deploy-preview-1854--gestalt.netlify.app)

## 41.1.16 (Jan 10, 2022)

### Patch

- Docs: make FAQ uppercase in sidebar index [#1853](https://github.com/pinterest/gestalt/pull/1853) - [PREVIEW URL](https://deploy-preview-1853--gestalt.netlify.app)

## 41.1.15 (Jan 7, 2022)

### Patch

- Image, Label, Layer, Letterbox, Mask: use generated props tables [#1849](https://github.com/pinterest/gestalt/pull/1849) - [PREVIEW URL](https://deploy-preview-1849--gestalt.netlify.app)

## 41.1.14 (Jan 7, 2022)

### Patch

- Internal: upgrade eslint to 8.6.0 [#1851](https://github.com/pinterest/gestalt/pull/1851) - [PREVIEW URL](https://deploy-preview-1851--gestalt.netlify.app)

## 41.1.13 (Jan 7, 2022)

### Patch

- Internal: fix workflow id for VSCode Gestalt release step [#1850](https://github.com/pinterest/gestalt/pull/1850) - [PREVIEW URL](https://deploy-preview-1850--gestalt.netlify.app)

## 41.1.12 (Jan 7, 2022)

### Patch

- Collage, Container, Datapoint, Fieldset, Heading: use generated props tables [#1843](https://github.com/pinterest/gestalt/pull/1843) - [PREVIEW URL](https://deploy-preview-1843--gestalt.netlify.app)

## 41.1.11 (Jan 6, 2022)

### Patch

- Docs: update How to Work With Us page [#1842](https://github.com/pinterest/gestalt/pull/1842) - [PREVIEW URL](https://deploy-preview-1842--gestalt.netlify.app)

## 41.1.10 (Jan 6, 2022)

### Patch

- Internal: upgrade actions/checkout in integration test workflow [#1846](https://github.com/pinterest/gestalt/pull/1846) - [PREVIEW URL](https://deploy-preview-1846--gestalt.netlify.app)

## 41.1.9 (Jan 6, 2022)

### Patch

- Docs: fix cookie issues [#1840](https://github.com/pinterest/gestalt/pull/1840) - [PREVIEW URL](https://deploy-preview-1840--gestalt.netlify.app)

## 41.1.8 (Jan 6, 2022)

### Patch

- Docs: fix SSR on what's new page [#1845](https://github.com/pinterest/gestalt/pull/1845) - [PREVIEW URL](https://deploy-preview-1845--gestalt.netlify.app)

## 41.1.7 (Jan 6, 2022)

### Patch

- Internal: fix steps is not defined exception on VSCode Gestalt release step [#1847](https://github.com/pinterest/gestalt/pull/1847) - [PREVIEW URL](https://deploy-preview-1847--gestalt.netlify.app)

## 41.1.6 (Jan 6, 2022)

### Patch

- Internal: disallow any ESLint warnings [#1841](https://github.com/pinterest/gestalt/pull/1841) - [PREVIEW URL](https://deploy-preview-1841--gestalt.netlify.app)

## 41.1.5 (Jan 5, 2022)

### Patch

- Docs: fix links to zIndex page [#1839](https://github.com/pinterest/gestalt/pull/1839) - [PREVIEW URL](https://deploy-preview-1839--gestalt.netlify.app)

## 41.1.4 (Jan 5, 2022)

### Patch

- Docs: Update Algolia keys [#1835](https://github.com/pinterest/gestalt/pull/1835) - [PREVIEW URL](https://deploy-preview-1835--gestalt.netlify.app)

## 41.1.3 (Jan 4, 2022)

### Patch

- Docs: use inline SVG for header logo [#1826](https://github.com/pinterest/gestalt/pull/1826) - [PREVIEW URL](https://deploy-preview-1826--gestalt.netlify.app)

## 41.1.2 (Jan 4, 2022)

### Patch

- Dropdown: Remove aria selected from menutiems [#1837](https://github.com/pinterest/gestalt/pull/1837) - [PREVIEW URL](https://deploy-preview-1837--gestalt.netlify.app)

## 41.1.1 (Jan 4, 2022)

### Patch

- Internal: avoid TabWithForwardRef export to fix generated types [#1836](https://github.com/pinterest/gestalt/pull/1836) - [PREVIEW URL](https://deploy-preview-1836--gestalt.netlify.app)

## 41.1.0 (Jan 4, 2022)

### Minor

- Internal: publish a new version of VSCode Gestalt for every Gestalt change [#1833](https://github.com/pinterest/gestalt/pull/1833) - [PREVIEW URL](https://deploy-preview-1833--gestalt.netlify.app)

## 41.0.10 (Jan 4, 2022)

### Patch

- Docs: move all user preferences to cookies [#1831](https://github.com/pinterest/gestalt/pull/1831) - [PREVIEW URL](https://deploy-preview-1831--gestalt.netlify.app)

## 41.0.9 (Jan 4, 2022)

### Patch

- Internal: Update GitHub actions to latest version [#1832](https://github.com/pinterest/gestalt/pull/1832) - [PREVIEW URL](https://deploy-preview-1832--gestalt.netlify.app)

## 41.0.8 (Jan 4, 2022)

### Patch

- Internal: remove unused danger [#1829](https://github.com/pinterest/gestalt/pull/1829) - [PREVIEW URL](https://deploy-preview-1829--gestalt.netlify.app)

## 41.0.7 (Jan 4, 2022)

### Patch

- Internal: optimize Gestalt logos [#1828](https://github.com/pinterest/gestalt/pull/1828) - [PREVIEW URL](https://deploy-preview-1828--gestalt.netlify.app)

## 41.0.6 (Dec 17, 2021)

### Patch

- Box, Column: add comments for responsive props [#1825](https://github.com/pinterest/gestalt/pull/1825) - [PREVIEW URL](https://deploy-preview-1825--gestalt.netlify.app)

## 41.0.5 (Dec 17, 2021)

### Patch

- Module: use generated proptable [#1809](https://github.com/pinterest/gestalt/pull/1809) - [PREVIEW URL](https://deploy-preview-1809--gestalt.netlify.app)

## 41.0.4 (Dec 17, 2021)

### Patch

- WashAnimated, Checkbox, Column: refactor to use generated props tables [#1821](https://github.com/pinterest/gestalt/pull/1821) - [PREVIEW URL](https://deploy-preview-1821--gestalt.netlify.app)

## 41.0.3 (Dec 17, 2021)

### Patch

- Docs: avoid spinner on What's new page [#1824](https://github.com/pinterest/gestalt/pull/1824) - [PREVIEW URL](https://deploy-preview-1824--gestalt.netlify.app)

## 41.0.2 (Dec 17, 2021)

### Patch

- fixes [#1820](https://github.com/pinterest/gestalt/pull/1820) - [PREVIEW URL](https://deploy-preview-1820--gestalt.netlify.app)

## 41.0.1 (Dec 16, 2021)

### Patch

- Docs: Fixed broken Popover link on Accessibility page [#1822](https://github.com/pinterest/gestalt/pull/1822) - [PREVIEW URL](https://deploy-preview-1822--gestalt.netlify.app)

## 41.0.0 (Dec 15, 2021)

### Major

- Dropdown: fix position inside fixed container bug [#1819](https://github.com/pinterest/gestalt/pull/1819) - [PREVIEW URL](https://deploy-preview-1819--gestalt.netlify.app)

## 40.4.9 (Dec 15, 2021)

### Patch

- Upsell: convert to use generated props table [#1817](https://github.com/pinterest/gestalt/pull/1817) - [PREVIEW URL](https://deploy-preview-1817--gestalt.netlify.app)

## 40.4.8 (Dec 15, 2021)

### Patch

- Docs: Fixed broken links on Accessibility page [#1818](https://github.com/pinterest/gestalt/pull/1818) - [PREVIEW URL](https://deploy-preview-1818--gestalt.netlify.app)

## 40.4.7 (Dec 15, 2021)

### Patch

- ComboBox: performance optimization [#1810](https://github.com/pinterest/gestalt/pull/1810) - [PREVIEW URL](https://deploy-preview-1810--gestalt.netlify.app)

## 40.4.6 (Dec 14, 2021)

### Patch

- Docs: Fixed links under Labels on the Accessibiity page [#1815](https://github.com/pinterest/gestalt/pull/1815) - [PREVIEW URL](https://deploy-preview-1815--gestalt.netlify.app)

## 40.4.5 (Dec 14, 2021)

### Patch

- Docs: add logo!! [#1813](https://github.com/pinterest/gestalt/pull/1813) - [PREVIEW URL](https://deploy-preview-1813--gestalt.netlify.app)

## 40.4.4 (Dec 14, 2021)

### Patch

- Internal: CardPage.js deprecation in all Docs pages in favor of Page.js [#1814](https://github.com/pinterest/gestalt/pull/1814) - [PREVIEW URL](https://deploy-preview-1814--gestalt.netlify.app)

## 40.4.3 (Dec 13, 2021)

### Patch

- Internal: Upgrade Flow to 0.167.1 [#1811](https://github.com/pinterest/gestalt/pull/1811) - [PREVIEW URL](https://deploy-preview-1811--gestalt.netlify.app)

## 40.4.2 (Dec 10, 2021)

### Patch

- Docs: Center main content for large screens [#1800](https://github.com/pinterest/gestalt/pull/1800) - [PREVIEW URL](https://deploy-preview-1800--gestalt.netlify.app)

## 40.4.1 (Dec 10, 2021)

### Patch

- Tooltip: Add example alongside Label and TextField [#1808](https://github.com/pinterest/gestalt/pull/1808) - [PREVIEW URL](https://deploy-preview-1808--gestalt.netlify.app)

## 40.4.0 (Dec 10, 2021)

### Minor

- Design tokens: Add font tokens for size, weight, and family [#1799](https://github.com/pinterest/gestalt/pull/1799) - [PREVIEW URL](https://deploy-preview-1799--gestalt.netlify.app)

## 40.3.2 (Dec 8, 2021)

### Patch

- Docs: Updated the design section of the page "How to work with us" [#1807](https://github.com/pinterest/gestalt/pull/1807) - [PREVIEW URL](https://deploy-preview-1807--gestalt.netlify.app)

## 40.3.1 (Dec 8, 2021)

### Patch

- Bump next from 12.0.1 to 12.0.5 [#1806](https://github.com/pinterest/gestalt/pull/1806) - [PREVIEW URL](https://deploy-preview-1806--gestalt.netlify.app)

## 40.3.0 (Dec 8, 2021)

### Minor

- ESLint plugin: `prefer-heading` + autofix/suggestions [#1802](https://github.com/pinterest/gestalt/pull/1802) - [PREVIEW URL](https://deploy-preview-1802--gestalt.netlify.app)

## 40.2.4 (Dec 7, 2021)

### Patch

- Internal: update straggling references to the old docs domain [#1804](https://github.com/pinterest/gestalt/pull/1804) - [PREVIEW URL](https://deploy-preview-1804--gestalt.netlify.app)

## 40.2.3 (Dec 6, 2021)

### Patch

- Internal: enable `no-access-state-in-setstate` lint rule [#1801](https://github.com/pinterest/gestalt/pull/1801) - [PREVIEW URL](https://deploy-preview-1801--gestalt.netlify.app)

## 40.2.2 (Dec 2, 2021)

### Patch

- Docs: Adding a section for making design contributions to Gestalt [#1786](https://github.com/pinterest/gestalt/pull/1786) - [PREVIEW URL](https://deploy-preview-1786--gestalt.netlify.app)

## 40.2.1 (Dec 2, 2021)

### Patch

- Divider: updated design guidelines [#1791](https://github.com/pinterest/gestalt/pull/1791) - [PREVIEW URL](https://deploy-preview-1791--gestalt.netlify.app)

## 40.2.0 (Dec 2, 2021)

### Minor

- Design tokens: Add Color alias tokens for text and background [#1784](https://github.com/pinterest/gestalt/pull/1784) - [PREVIEW URL](https://deploy-preview-1784--gestalt.netlify.app)

## 40.1.9 (Dec 2, 2021)

### Patch

- Internal: upgrade Flow to 0.165.1 [#1797](https://github.com/pinterest/gestalt/pull/1797) - [PREVIEW URL](https://deploy-preview-1797--gestalt.netlify.app)

## 40.1.8 (Dec 1, 2021)

### Patch

- NumberField: add Usage guidelines, Best practices, A11y+L10n [#1792](https://github.com/pinterest/gestalt/pull/1792) - [PREVIEW URL](https://deploy-preview-1792--gestalt.netlify.app)

## 40.1.7 (Dec 1, 2021)

### Patch

- Docs: add a couple of tooltips to header elements [#1795](https://github.com/pinterest/gestalt/pull/1795) - [PREVIEW URL](https://deploy-preview-1795--gestalt.netlify.app)

## 40.1.6 (Nov 30, 2021)

### Patch

- fix: upgrade react-datepicker from 2.15.0 to 2.16.0 [#1787](https://github.com/pinterest/gestalt/pull/1787) - [PREVIEW URL](https://deploy-preview-1787--gestalt.netlify.app)

## 40.1.5 (Nov 30, 2021)

### Patch

- TextField: Update docs with Best Practices, Accessibility, Localization [#1785](https://github.com/pinterest/gestalt/pull/1785) - [PREVIEW URL](https://deploy-preview-1785--gestalt.netlify.app)

## 40.1.4 (Nov 30, 2021)

### Patch

- Table: Update design guidelines in Docs [#1779](https://github.com/pinterest/gestalt/pull/1779) - [PREVIEW URL](https://deploy-preview-1779--gestalt.netlify.app)

## 40.1.3 (Nov 29, 2021)

### Patch

- TextField: add "tel" option for `type` prop [#1790](https://github.com/pinterest/gestalt/pull/1790) - [PREVIEW URL](https://deploy-preview-1790--gestalt.netlify.app)

## 40.1.2 (Nov 17, 2021)

### Patch

- Bump aws-sdk from 2.726.0 to 2.1030.0 [#1782](https://github.com/pinterest/gestalt/pull/1782) - [PREVIEW URL](https://deploy-preview-1782--gestalt.netlify.app)

## 40.1.1 (Nov 17, 2021)

### Patch

- Masonry: fix error in downstream consumers [#1783](https://github.com/pinterest/gestalt/pull/1783) - [PREVIEW URL](https://deploy-preview-1783--gestalt.netlify.app)

## 40.1.0 (Nov 17, 2021)

### Minor

- Masonry: delay updating React scroll state until scroll events stop coming in [#1774](https://github.com/pinterest/gestalt/pull/1774) - [PREVIEW URL](https://deploy-preview-1774--gestalt.netlify.app)

## 40.0.7 (Nov 16, 2021)

### Patch

- Avatar: Update docs and add Best Practices [#1781](https://github.com/pinterest/gestalt/pull/1781) - [PREVIEW URL](https://deploy-preview-1781--gestalt.netlify.app)

## 40.0.6 (Nov 11, 2021)

### Patch

- Internal: upgrade stylelint to 14.0.1 [#1777](https://github.com/pinterest/gestalt/pull/1777) - [PREVIEW URL](https://deploy-preview-1777--gestalt.netlify.app)

## 40.0.5 (Nov 10, 2021)

### Patch

- Divider: Add vertical example to docs [#1778](https://github.com/pinterest/gestalt/pull/1778) - [PREVIEW URL](https://deploy-preview-1778--gestalt.netlify.app)

## 40.0.4 (Nov 10, 2021)

### Patch

- Toast: fix layout issues [#1775](https://github.com/pinterest/gestalt/pull/1775) - [PREVIEW URL](https://deploy-preview-1775--gestalt.netlify.app)

## 40.0.3 (Nov 9, 2021)

### Patch

- Docs: fix broken links 🔗 #1770

## 40.0.2 (Nov 8, 2021)

### Patch

- Docs: update Development page [#1772](https://github.com/pinterest/gestalt/pull/1772) - [PREVIEW URL](https://deploy-preview-1772--gestalt.netlify.app)

## 40.0.1 (Nov 8, 2021)

### Patch

- Codemods: add README [#1771](https://github.com/pinterest/gestalt/pull/1771) - [PREVIEW URL](https://deploy-preview-1771--gestalt.netlify.app)

## 40.0.0 (Nov 5, 2021)

### Major

- Icons: rename story-pin icon to idea-pin + codemod #1768

## 39.2.9 (Nov 5, 2021)

### Patch

- Internal: Upgrade to Node.js 16 [#1769](https://github.com/pinterest/gestalt/pull/1769) - [PREVIEW URL](https://deploy-preview-1769--gestalt.netlify.app)

## 39.2.8 (Nov 5, 2021)

### Patch

- ComboBox: added lineClamp to ComboBoxOptionItem #1766

## 39.2.7 (Nov 5, 2021)

### Patch

- Internal: standardize the forwardRef implementation in preparation for inline documentation

## 39.2.6 (Nov 4, 2021)

### Patch

- Internal: Changes test id prop to 'data-test-id' #1767

## 39.2.5 (Nov 4, 2021)

### Patch

- Internal: update generateComponent script with visual testing, autogenerated tables, inline documentation #1764

## 39.2.4 (Nov 4, 2021)

### Patch

- Tabs: Add Best Practices and Accessibility guidelines [#1761](https://github.com/pinterest/gestalt/pull/1761) - [PREVIEW URL](https://deploy-preview-1761--gestalt.netlify.app)

## 39.2.3 (Nov 4, 2021)

### Patch

- Internal: upgrade ESLint to 8.1.0, + configs+plugins [#1762](https://github.com/pinterest/gestalt/pull/1762) - [PREVIEW URL](https://deploy-preview-1762--gestalt.netlify.app)

## 39.2.2 (Nov 3, 2021)

### Patch

- ESLint plugin: prefer-link fixes and added suggestions [#1759](https://github.com/pinterest/gestalt/pull/1759) - [PREVIEW URL](https://deploy-preview-1759--gestalt.netlify.app)

## 39.2.1 (Nov 3, 2021)

### Patch

- TextField: re-add "number" type for now [#1763](https://github.com/pinterest/gestalt/pull/1763) - [PREVIEW URL](https://deploy-preview-1763--gestalt.netlify.app)

## 39.2.0 (Nov 3, 2021)

### Minor

- NumberField: add new component [#1760](https://github.com/pinterest/gestalt/pull/1760) - [PREVIEW URL](https://deploy-preview-1760--gestalt.netlify.app)

## 39.1.0 (Oct 28, 2021)

### Minor

- Internal: Upgrade to Next.js 12 [#1758](https://github.com/pinterest/gestalt/pull/1758) - [PREVIEW URL](https://deploy-preview-1758--gestalt.netlify.app)

## 39.0.0 (Oct 26, 2021)

### Major

- Typeahead: Remove component and references from Gestalt + codemod [#1755](https://github.com/pinterest/gestalt/pull/1755) - [PREVIEW URL](https://deploy-preview-1755--gestalt.netlify.app)

## 38.2.0 (Oct 25, 2021)

### Minor

- Datapoint: text sizing adjustments [#1746](https://github.com/pinterest/gestalt/pull/1746) - [PREVIEW URL](https://deploy-preview-1746--gestalt.netlify.app)

## 38.1.3 (Oct 22, 2021)

### Patch

- Docs: use generated description for many components [#1753](https://github.com/pinterest/gestalt/pull/1753) - [PREVIEW URL](https://deploy-preview-1753--gestalt.netlify.app)

## 38.1.2 (Oct 22, 2021)

### Patch

- ActivationCard, Avatar, AvatarPair, Badge: convert to generated props tables [#1751](https://github.com/pinterest/gestalt/pull/1751) - [PREVIEW URL](https://deploy-preview-1751--gestalt.netlify.app)

## 38.1.1 (Oct 22, 2021)

### Patch

- Dropdown: adds data-test-id prop to Dropdown.Item component [#1742](https://github.com/pinterest/gestalt/pull/1742) - [PREVIEW URL](https://deploy-preview-1742--gestalt.netlify.app)

## 38.1.0 (Oct 21, 2021)

### Minor

- ESLint plugin: prefer-link, convert anchor tag to Gestalt Link [#1741](https://github.com/pinterest/gestalt/pull/1741) - [PREVIEW URL](https://deploy-preview-1741--gestalt.netlify.app)

## 38.0.11 (Oct 20, 2021)

### Patch

- PageHeader: generated docs, add note about padding [#1749](https://github.com/pinterest/gestalt/pull/1749) - [PREVIEW URL](https://deploy-preview-1749--gestalt.netlify.app)

## 38.0.10 (Oct 20, 2021)

### Patch

- Docs: fix home link styling in header [#1748](https://github.com/pinterest/gestalt/pull/1748) - [PREVIEW URL](https://deploy-preview-1748--gestalt.netlify.app)

## 38.0.9 (Oct 20, 2021)

### Patch

- Tag: add visual diff testing [#1747](https://github.com/pinterest/gestalt/pull/1747) - [PREVIEW URL](https://deploy-preview-1747--gestalt.netlify.app)

## 38.0.8 (Oct 20, 2021)

### Patch

- Docs: fix header height on SSR [#1745](https://github.com/pinterest/gestalt/pull/1745) - [PREVIEW URL](https://deploy-preview-1745--gestalt.netlify.app)

## 38.0.7 (Oct 15, 2021)

### Patch

- Iconography: fix source link [#1740](https://github.com/pinterest/gestalt/pull/1740) - [PREVIEW URL](https://deploy-preview-1740--gestalt.netlify.app)

## 38.0.6 (Oct 14, 2021)

### Patch

- Avatar: fix to bug (White bgcolor on Avatar component looks bad on dark backgrounds) [#1736](https://github.com/pinterest/gestalt/pull/1736) - [PREVIEW URL](https://deploy-preview-1736--gestalt.netlify.app)

## 38.0.5 (Oct 14, 2021)

### Patch

- Internal: Upgrade Flow to 0.162.0 [#1738](https://github.com/pinterest/gestalt/pull/1738) - [PREVIEW URL](https://deploy-preview-1738--gestalt.netlify.app)

## 38.0.4 (Oct 14, 2021)

### Patch

- Tooling: new Tooling page [#1725](https://github.com/pinterest/gestalt/pull/1725) - [PREVIEW URL](https://deploy-preview-1725--gestalt.netlify.app)

## 38.0.3 (Oct 14, 2021)

### Patch

- Docs: add Careers page link in footer [#1734](https://github.com/pinterest/gestalt/pull/1734) - [PREVIEW URL](https://deploy-preview-1734--gestalt.netlify.app)

## 38.0.2 (Oct 8, 2021)

### Patch

- Table: add a11yLabel to prop table [#1735](https://github.com/pinterest/gestalt/pull/1735) - [PREVIEW URL](https://deploy-preview-1735--gestalt.netlify.app)

## 38.0.1 (Oct 7, 2021)

### Patch

- Docs: fix search [#1733](https://github.com/pinterest/gestalt/pull/1733) - [PREVIEW URL](https://deploy-preview-1733--gestalt.netlify.app)

## 38.0.0 (Oct 6, 2021)

### Major

- Table: add required accessibilityLabel to fix a11y [#1730](https://github.com/pinterest/gestalt/pull/1730) - [PREVIEW URL](https://deploy-preview-1730--gestalt.netlify.app)

## 37.1.2 (Oct 6, 2021)

### Patch

- Docs: fixes navigation a11y issues [#1729](https://github.com/pinterest/gestalt/pull/1729) - [PREVIEW URL](https://deploy-preview-1729--gestalt.netlify.app)

## 37.1.1 (Oct 6, 2021)

### Patch

- ColorSchemeProvider, OnLinkNavigation: fix source links [#1731](https://github.com/pinterest/gestalt/pull/1731) - [PREVIEW URL](https://deploy-preview-1731--gestalt.netlify.app)

## 37.1.0 (Oct 4, 2021)

### Minor

- Internal: enable Next.js ESLint linter [#1727](https://github.com/pinterest/gestalt/pull/1727) - [PREVIEW URL](https://deploy-preview-1727--gestalt.netlify.app)

## 37.0.2 (Oct 4, 2021)

### Patch

- Status: make `title` optional, add `accessibilityLabel` [#1724](https://github.com/pinterest/gestalt/pull/1724) - [PREVIEW URL](https://deploy-preview-1724--gestalt.netlify.app)

## 37.0.1 (Oct 4, 2021)

### Patch

- Internal: run prettier directly [#1728](https://github.com/pinterest/gestalt/pull/1728) - [PREVIEW URL](https://deploy-preview-1728--gestalt.netlify.app)

## 37.0.0 (Oct 4, 2021)

### Major

- Internal: remove prop-types [#1726](https://github.com/pinterest/gestalt/pull/1726) - [PREVIEW URL](https://deploy-preview-1726--gestalt.netlify.app)

## 36.0.7 (Oct 1, 2021)

### Patch

- Status: use generated props table, general cleanup, add test for subtext [#1723](https://github.com/pinterest/gestalt/pull/1723) - [PREVIEW URL](https://deploy-preview-1723--gestalt.netlify.app)

## 36.0.6 (Oct 1, 2021)

### Patch

- Prevent iconButton firing collapse/expand events on Module.Expandable [#1722](https://github.com/pinterest/gestalt/pull/1722) - [PREVIEW URL](https://deploy-preview-1722--gestalt.netlify.app)

## 36.0.5 (Oct 1, 2021)

### Patch

- Icon: optimize SVG with svgo [#1716](https://github.com/pinterest/gestalt/pull/1716) - [PREVIEW URL](https://deploy-preview-1716--gestalt.netlify.app)

## 36.0.4 (Oct 1, 2021)

### Patch

- Icon: visual testing implementation [#1720](https://github.com/pinterest/gestalt/pull/1720) - [PREVIEW URL](https://deploy-preview-1720--gestalt.netlify.app)

## 36.0.3 (Oct 1, 2021)

### Patch

- DatePicker: visual testing implementation [#1719](https://github.com/pinterest/gestalt/pull/1719) - [PREVIEW URL](https://deploy-preview-1719--gestalt.netlify.app)

## 36.0.2 (Oct 1, 2021)

### Patch

- Box: use generated props table [#1702](https://github.com/pinterest/gestalt/pull/1702) - [PREVIEW URL](https://deploy-preview-1702--gestalt.netlify.app)

## 36.0.1 (Sep 30, 2021)

### Patch

- Internal: Upgrade Flow to 0.161.0 [#1718](https://github.com/pinterest/gestalt/pull/1718) - [PREVIEW URL](https://deploy-preview-1718--gestalt.netlify.app)

## 36.0.0 (Sep 30, 2021)

### Major

- Link/Button/IconButton/TapArea +composed components: rename disableOnNavigation to dangerouslyDisableOnNavigation [#1717](https://github.com/pinterest/gestalt/pull/1717) - [PREVIEW URL](https://deploy-preview-1717--gestalt.netlify.app)

## 35.5.2 (Sep 29, 2021)

### Patch

- Bump ansi-regex [#1715](https://github.com/pinterest/gestalt/pull/1715) - [PREVIEW URL](https://deploy-preview-1715--gestalt.netlify.app)

## 35.5.1 (Sep 28, 2021)

### Patch

- Upsell: don't render empty div if no actions and no children [#1714](https://github.com/pinterest/gestalt/pull/1714) - [PREVIEW URL](https://deploy-preview-1714--gestalt.netlify.app)

## 35.5.0 (Sep 28, 2021)

### Minor

- ESLint plugin: add zIndex props coverage to gestalt/no-box-dangerous-style-duplicates [#1713](https://github.com/pinterest/gestalt/pull/1713) - [PREVIEW URL](https://deploy-preview-1713--gestalt.netlify.app)

## 35.4.0 (Sep 27, 2021)

### Minor

- Module: iconButton prop [#1707](https://github.com/pinterest/gestalt/pull/1707) - [PREVIEW URL](https://deploy-preview-1707--gestalt.netlify.app)

## 35.3.1 (Sep 27, 2021)

### Patch

- Tooltip: fix "disabled elements" link in docs [#1712](https://github.com/pinterest/gestalt/pull/1712) - [PREVIEW URL](https://deploy-preview-1712--gestalt.netlify.app)

## 35.3.0 (Sep 23, 2021)

### Minor

- ESLint plugin: add full Box props coverage to gestalt/no-box-dangerous-style-duplicates [#1711](https://github.com/pinterest/gestalt/pull/1711) - [PREVIEW URL](https://deploy-preview-1711--gestalt.netlify.app)

## 35.2.14 (Sep 23, 2021)

### Patch

- ESLint plugin: gestalt/no-box-dangerous-style-duplicates fixes and refactor [#1709](https://github.com/pinterest/gestalt/pull/1709) - [PREVIEW URL](https://deploy-preview-1709--gestalt.netlify.app)

## 35.2.13 (Sep 23, 2021)

### Patch

- Internal: Upgrade Flow to 0.160.2 [#1710](https://github.com/pinterest/gestalt/pull/1710) - [PREVIEW URL](https://deploy-preview-1710--gestalt.netlify.app)

## 35.2.12 (Sep 23, 2021)

### Patch

- Icon: new docs [#1698](https://github.com/pinterest/gestalt/pull/1698) - [PREVIEW URL](https://deploy-preview-1698--gestalt.netlify.app)

## 35.2.11 (Sep 23, 2021)

### Patch

- Internal: add ability to override default value and type in generated docs [#1708](https://github.com/pinterest/gestalt/pull/1708) - [PREVIEW URL](https://deploy-preview-1708--gestalt.netlify.app)

## 35.2.10 (Sep 22, 2021)

### Patch

- SelectList: Tweaks to generated props [#1706](https://github.com/pinterest/gestalt/pull/1706) - [PREVIEW URL](https://deploy-preview-1706--gestalt.netlify.app)

## 35.2.9 (Sep 22, 2021)

### Patch

- Callout: use generated props table in docs [#1705](https://github.com/pinterest/gestalt/pull/1705) - [PREVIEW URL](https://deploy-preview-1705--gestalt.netlify.app)

## 35.2.8 (Sep 22, 2021)

### Patch

- SelectList: use generated props table in docs [#1704](https://github.com/pinterest/gestalt/pull/1704) - [PREVIEW URL](https://deploy-preview-1704--gestalt.netlify.app)

## 35.2.7 (Sep 21, 2021)

### Patch

- Color: copyediting [#1703](https://github.com/pinterest/gestalt/pull/1703) - [PREVIEW URL](https://deploy-preview-1703--gestalt.netlify.app)

## 35.2.6 (Sep 21, 2021)

### Patch

- Color: Add Brand color palette [#1693](https://github.com/pinterest/gestalt/pull/1693) - [PREVIEW URL](https://deploy-preview-1693--gestalt.netlify.app)

## 35.2.5 (Sep 21, 2021)

### Patch

- Bump tmpl from 1.0.4 to 1.0.5 [#1700](https://github.com/pinterest/gestalt/pull/1700) - [PREVIEW URL](https://deploy-preview-1700--gestalt.netlify.app)

## 35.2.4 (Sep 21, 2021)

### Patch

- Bump nth-check from 2.0.0 to 2.0.1 [#1701](https://github.com/pinterest/gestalt/pull/1701) - [PREVIEW URL](https://deploy-preview-1701--gestalt.netlify.app)

## 35.2.3 (Sep 21, 2021)

### Patch

- SearchField: Update docs to autogenerated props, design guidelines [#1696](https://github.com/pinterest/gestalt/pull/1696) - [PREVIEW URL](https://deploy-preview-1696--gestalt.netlify.app)

## 35.2.2 (Sep 20, 2021)

### Patch

- Internal: Upgrade Flow to 0.160.1 [#1699](https://github.com/pinterest/gestalt/pull/1699) - [PREVIEW URL](https://deploy-preview-1699--gestalt.netlify.app)

## 35.2.1 (Sep 17, 2021)

### Patch

- Button: fix style bug on selected state and role link [#1685](https://github.com/pinterest/gestalt/pull/1685) - [PREVIEW URL](https://deploy-preview-1685--gestalt.netlify.app)

## 35.2.0 (Sep 17, 2021)

### Minor

- Dropdown: add dangerouslyRemoveLayer prop [#1697](https://github.com/pinterest/gestalt/pull/1697) - [PREVIEW URL](https://deploy-preview-1697--gestalt.netlify.app)

## 35.1.1 (Sep 17, 2021)

### Patch

- Toast: Add experimental prop for dark gray color [#1690](https://github.com/pinterest/gestalt/pull/1690) - [PREVIEW URL](https://deploy-preview-1690--gestalt.netlify.app)

## 35.1.0 (Sep 16, 2021)

### Minor

- Internal: use visual regression image & description in generated docs [#1694](https://github.com/pinterest/gestalt/pull/1694) - [PREVIEW URL](https://deploy-preview-1694--gestalt.netlify.app)

## 35.0.2 (Sep 16, 2021)

### Patch

- ComboBox: removed minWidth [#1695](https://github.com/pinterest/gestalt/pull/1695) - [PREVIEW URL](https://deploy-preview-1695--gestalt.netlify.app)

## 35.0.1 (Sep 15, 2021)

### Patch

- Docs: Usage guidelines for SearchField, SegmentedControl and Tabs [#1692](https://github.com/pinterest/gestalt/pull/1692) - [PREVIEW URL](https://deploy-preview-1692--gestalt.netlify.app)

## 35.0.0 (Sep 15, 2021)

### Major

- Design Tokens: Update format for Android [#1679](https://github.com/pinterest/gestalt/pull/1679) - [PREVIEW URL](https://deploy-preview-1679--gestalt.netlify.app)

## 34.3.4 (Sep 14, 2021)

### Patch

- Updated Button docs [#1654](https://github.com/pinterest/gestalt/pull/1654) - [PREVIEW URL](https://deploy-preview-1654--gestalt.netlify.app)

## 34.3.3 (Sep 14, 2021)

### Patch

- IconButton: Fix `rel` docs typo [#1691](https://github.com/pinterest/gestalt/pull/1691) - [PREVIEW URL](https://deploy-preview-1691--gestalt.netlify.app)

## 34.3.2 (Sep 10, 2021)

### Patch

- Video: add backgroundColor prop [#1610](https://github.com/pinterest/gestalt/pull/1610) - [PREVIEW URL](https://deploy-preview-1610--gestalt.netlify.app)

## 34.3.1 (Sep 10, 2021)

### Patch

- Layouts: Refactor form layout to use Flex [#1687](https://github.com/pinterest/gestalt/pull/1687) - [PREVIEW URL](https://deploy-preview-1687--gestalt.netlify.app)

## 34.3.0 (Sep 10, 2021)

### Minor

- Docs: add autogenerated docs for AvatarGroup (forwardRef), automatically get default value & add ability to link to specific prop in docs [#1688](https://github.com/pinterest/gestalt/pull/1688) - [PREVIEW URL](https://deploy-preview-1688--gestalt.netlify.app)

## 34.2.0 (Sep 10, 2021)

### Minor

- ScrollBoundaryContainer: use generated docs (multiple exports) [#1689](https://github.com/pinterest/gestalt/pull/1689) - [PREVIEW URL](https://deploy-preview-1689--gestalt.netlify.app)

## 34.1.1 (Sep 9, 2021)

### Patch

- Internal: Keep URLs in flow docs [#1684](https://github.com/pinterest/gestalt/pull/1684) - [PREVIEW URL](https://deploy-preview-1684--gestalt.netlify.app)

## 34.1.0 (Sep 9, 2021)

### Minor

- Internal: add visual regression tests [#1682](https://github.com/pinterest/gestalt/pull/1682) - [PREVIEW URL](https://deploy-preview-1682--gestalt.netlify.app)

## 34.0.2 (Sep 9, 2021)

### Patch

- Internal: add license badge to Readme [#1683](https://github.com/pinterest/gestalt/pull/1683) - [PREVIEW URL](https://deploy-preview-1683--gestalt.netlify.app)

## 34.0.1 (Sep 8, 2021)

### Patch

- Codemods: s/'next'/'34.0.0'/ [#1681](https://github.com/pinterest/gestalt/pull/1681) - [PREVIEW URL](https://deploy-preview-1681--gestalt.netlify.app)

## 34.0.0 (Sep 8, 2021)

### Major

- Toast: Replace `color` with `variant` [#1677](https://github.com/pinterest/gestalt/pull/1677) - [PREVIEW URL](https://deploy-preview-1677--gestalt.netlify.app)

## 33.10.3 (Sep 8, 2021)

### Patch

- Docs: Update link to accessible design deck [#1678](https://github.com/pinterest/gestalt/pull/1678) - [PREVIEW URL](https://deploy-preview-1678--gestalt.netlify.app)

## 33.10.2 (Sep 8, 2021)

### Patch

- Bump next from 11.1.0 to 11.1.1 [#1675](https://github.com/pinterest/gestalt/pull/1675) - [PREVIEW URL](https://deploy-preview-1675--gestalt.netlify.app)

## 33.10.1 (Sep 2, 2021)

### Patch

- Docs: Add more usage guidelines [#1676](https://github.com/pinterest/gestalt/pull/1676) - [PREVIEW URL](https://deploy-preview-1676--gestalt.netlify.app)

## 33.10.0 (Sep 1, 2021)

### Minor

- Video: add disableRemotePlayback prop [#1670](https://github.com/pinterest/gestalt/pull/1670) - [PREVIEW URL](https://deploy-preview-1670--gestalt.netlify.app)

## 33.9.4 (Sep 1, 2021)

### Patch

- Internal: Upgrade Jest to 27.1.0 [#1674](https://github.com/pinterest/gestalt/pull/1674) - [PREVIEW URL](https://deploy-preview-1674--gestalt.netlify.app)

## 33.9.3 (Aug 31, 2021)

### Patch

- Docs: Remove broken source links [#1673](https://github.com/pinterest/gestalt/pull/1673) - [PREVIEW URL](https://deploy-preview-1673--gestalt.netlify.app)

## 33.9.2 (Aug 31, 2021)

### Patch

- Bump tar from 6.1.3 to 6.1.11 [#1672](https://github.com/pinterest/gestalt/pull/1672) - [PREVIEW URL](https://deploy-preview-1672--gestalt.netlify.app)

## 33.9.1 (Aug 31, 2021)

### Patch

- Docs: use generated flow types for Text [#1671](https://github.com/pinterest/gestalt/pull/1671) - [PREVIEW URL](https://deploy-preview-1671--gestalt.netlify.app)

## 33.9.0 (Aug 31, 2021)

### Minor

- Docs: auto generate prop table from component [#1669](https://github.com/pinterest/gestalt/pull/1669) - [PREVIEW URL](https://deploy-preview-1669--gestalt.netlify.app)

## 33.8.3 (Aug 30, 2021)

### Patch

- Internal: fix Element type is invalid [#1666](https://github.com/pinterest/gestalt/pull/1666) - [PREVIEW URL](https://deploy-preview-1666--gestalt.netlify.app)

## 33.8.2 (Aug 30, 2021)

### Patch

- ESLint plugin: fix on 'prefer-box-no-disallowed' rule [#1668](https://github.com/pinterest/gestalt/pull/1668) - [PREVIEW URL](https://deploy-preview-1668--gestalt.netlify.app)

## 33.8.1 (Aug 30, 2021)

### Patch

- Toast: Add role of status for accessibility [#1665](https://github.com/pinterest/gestalt/pull/1665) - [PREVIEW URL](https://deploy-preview-1665--gestalt.netlify.app)

## 33.8.0 (Aug 30, 2021)

### Minor

- ESLint plugin: added schema options to `prefer-box-no-disallowed` rule [#1667](https://github.com/pinterest/gestalt/pull/1667) - [PREVIEW URL](https://deploy-preview-1667--gestalt.netlify.app)

## 33.7.10 (Aug 27, 2021)

### Patch

- Design Tokens: Switch to using new spacing tokens [#1664](https://github.com/pinterest/gestalt/pull/1664) - [PREVIEW URL](https://deploy-preview-1664--gestalt.netlify.app)

## 33.7.9 (Aug 27, 2021)

### Patch

- Collage: Fix collage bug in Docs [#1662](https://github.com/pinterest/gestalt/pull/1662) - [PREVIEW URL](https://deploy-preview-1662--gestalt.netlify.app)

## 33.7.8 (Aug 27, 2021)

### Patch

- Docs: cleanup link navigation [#1656](https://github.com/pinterest/gestalt/pull/1656) - [PREVIEW URL](https://deploy-preview-1656--gestalt.netlify.app)

## 33.7.7 (Aug 27, 2021)

### Patch

- Lint rules: Another attempt at fixing `prefer-flex` import count bug [#1663](https://github.com/pinterest/gestalt/pull/1663) - [PREVIEW URL](https://deploy-preview-1663--gestalt.netlify.app)

## 33.7.6 (Aug 26, 2021)

### Patch

- Docs: persist scrollbar position across pages [#1661](https://github.com/pinterest/gestalt/pull/1661) - [PREVIEW URL](https://deploy-preview-1661--gestalt.netlify.app)

## 33.7.5 (Aug 26, 2021)

### Patch

- Lint rules: Fix `prefer-flex` import statement Box detection [#1660](https://github.com/pinterest/gestalt/pull/1660) - [PREVIEW URL](https://deploy-preview-1660--gestalt.netlify.app)

## 33.7.4 (Aug 26, 2021)

### Patch

- Docs: fix color page export for Next [#1657](https://github.com/pinterest/gestalt/pull/1657) - [PREVIEW URL](https://deploy-preview-1657--gestalt.netlify.app)

## 33.7.3 (Aug 25, 2021)

### Patch

- Lint rules: Fix closing element bug in helper [#1655](https://github.com/pinterest/gestalt/pull/1655) - [PREVIEW URL](https://deploy-preview-1655--gestalt.netlify.app)

## 33.7.2 (Aug 25, 2021)

### Patch

- Internal: Update build process for new package [#1653](https://github.com/pinterest/gestalt/pull/1653) - [PREVIEW URL](https://deploy-preview-1653--gestalt.netlify.app)

## 33.7.1 (Aug 25, 2021)

### Patch

- Internal: Upgrade Flow to 0.158.0 [#1644](https://github.com/pinterest/gestalt/pull/1644) - [PREVIEW URL](https://deploy-preview-1644--gestalt.netlify.app)

## 33.7.0 (Aug 25, 2021)

### Minor

- ESLint plugin: updated `gestalt/no-dangerous-style-duplicates` w/ autofix [#1641](https://github.com/pinterest/gestalt/pull/1641) - [PREVIEW URL](https://deploy-preview-1641--gestalt.netlify.app)

## 33.6.0 (Aug 24, 2021)

### Minor

- Image: Add crossorigin property [#1640](https://github.com/pinterest/gestalt/pull/1640) - [PREVIEW URL](https://deploy-preview-1640--gestalt.netlify.app)

## 33.5.0 (Aug 24, 2021)

### Minor

- Flex: Add `flexBasis` prop to Flex.Item [#1648](https://github.com/pinterest/gestalt/pull/1648) - [PREVIEW URL](https://deploy-preview-1648--gestalt.netlify.app)

## 33.4.4 (Aug 24, 2021)

### Patch

- Docs: fix local redirects [#1651](https://github.com/pinterest/gestalt/pull/1651) - [PREVIEW URL](https://deploy-preview-1651--gestalt.netlify.app)

## 33.4.3 (Aug 23, 2021)

### Patch

- Docs: fix favicon [#1650](https://github.com/pinterest/gestalt/pull/1650) - [PREVIEW URL](https://deploy-preview-1650--gestalt.netlify.app)

## 33.4.2 (Aug 23, 2021)

### Patch

- Lint rules: Add prefer-flex to the index [#1649](https://github.com/pinterest/gestalt/pull/1649) - [PREVIEW URL](https://deploy-preview-1649--gestalt.netlify.app)

## 33.4.1 (Aug 23, 2021)

### Patch

- Docs: fix active link in sidebar [#1647](https://github.com/pinterest/gestalt/pull/1647) - [PREVIEW URL](https://deploy-preview-1647--gestalt.netlify.app)

## 33.4.0 (Aug 23, 2021)

### Minor

- Lint rules: Add `prefer-flex` rule w/autofix [#1628](https://github.com/pinterest/gestalt/pull/1628) - [PREVIEW URL](https://deploy-preview-1628--gestalt.netlify.app)

## 33.3.0 (Aug 23, 2021)

### Minor

- Interal: Convert docs to Next.js [#1642](https://github.com/pinterest/gestalt/pull/1642) - [PREVIEW URL](https://deploy-preview-1642--gestalt.netlify.app)

## 33.2.2 (Aug 23, 2021)

### Patch

- Docs: Remove tokens import temporarily [#1646](https://github.com/pinterest/gestalt/pull/1646) - [PREVIEW URL](https://deploy-preview-1646--gestalt.netlify.app)

## 33.2.1 (Aug 20, 2021)

### Patch

- Internal: fix gestalt-design-tokens variables import [#1643](https://github.com/pinterest/gestalt/pull/1643) - [PREVIEW URL](https://deploy-preview-1643--gestalt.netlify.app)

## 33.2.0 (Aug 20, 2021)

### Minor

- Color: Add design tokens package and color page [#1636](https://github.com/pinterest/gestalt/pull/1636) - [PREVIEW URL](https://deploy-preview-1636--gestalt.netlify.app)

## 33.1.0 (Aug 19, 2021)

### Minor

- ESLint plugin: `prefer-box-no-classname` rule w/ autofix + merged into `prefer-box-lonely-ref` [#1629](https://github.com/pinterest/gestalt/pull/1629) - [PREVIEW URL](https://deploy-preview-1629--gestalt.netlify.app)

## 33.0.1 (Aug 19, 2021)

### Patch

- Modal: Add flow docs [#1635](https://github.com/pinterest/gestalt/pull/1635) - [PREVIEW URL](https://deploy-preview-1635--gestalt.netlify.app)

## 33.0.0 (Aug 18, 2021)

### Major

- Heading: Replace `truncate` with `lineClamp` [#1637](https://github.com/pinterest/gestalt/pull/1637) - [PREVIEW URL](https://deploy-preview-1637--gestalt.netlify.app)

## 32.1.6 (Aug 18, 2021)

### Patch

- Revert "Button: Add key to fix Safari bug, take two" [#1638](https://github.com/pinterest/gestalt/pull/1638) - [PREVIEW URL](https://deploy-preview-1638--gestalt.netlify.app)

## 32.1.5 (Aug 18, 2021)

### Patch

- ZIndex Classes: Docs fixes [#1626](https://github.com/pinterest/gestalt/pull/1626) - [PREVIEW URL](https://deploy-preview-1626--gestalt.netlify.app)

## 32.1.4 (Aug 18, 2021)

### Patch

- Docs: Add more usage guidelines [#1634](https://github.com/pinterest/gestalt/pull/1634) - [PREVIEW URL](https://deploy-preview-1634--gestalt.netlify.app)

## 32.1.3 (Aug 18, 2021)

### Patch

- Lint rules: Fix name bug in no-box-useless-props [#1633](https://github.com/pinterest/gestalt/pull/1633) - [PREVIEW URL](https://deploy-preview-1633--gestalt.netlify.app)

## 32.1.2 (Aug 17, 2021)

### Patch

- Lint rules: Fix find bug in no-box-useless-props [#1632](https://github.com/pinterest/gestalt/pull/1632) - [PREVIEW URL](https://deploy-preview-1632--gestalt.netlify.app)

## 32.1.1 (Aug 17, 2021)

### Patch

- Lint rules: Fix reduce bug in no-box-useless-props [#1631](https://github.com/pinterest/gestalt/pull/1631) - [PREVIEW URL](https://deploy-preview-1631--gestalt.netlify.app)

## 32.1.0 (Aug 16, 2021)

### Minor

- Lint rules: Add support for dynamic/dangerous styles in `no-box-useless-props` [#1623](https://github.com/pinterest/gestalt/pull/1623) - [PREVIEW URL](https://deploy-preview-1623--gestalt.netlify.app)

## 32.0.0 (Aug 16, 2021)

### Major

- Revert Color: Add design tokens package and color page [#1616](https://github.com/pinterest/gestalt/pull/1616) - [PREVIEW URL](https://deploy-preview-1616--gestalt.netlify.app) [#1627](https://github.com/pinterest/gestalt/pull/1627) - [PREVIEW URL](https://deploy-preview-1627--gestalt.netlify.app)

## 31.5.0 (Aug 16, 2021)

### Minor

- OverlayPanel (formerly Sheet): new onAnimationEnd prop + fix for bug [#1625](https://github.com/pinterest/gestalt/pull/1625) - [PREVIEW URL](https://deploy-preview-1625--gestalt.netlify.app)

## 31.4.0 (Aug 14, 2021)

### Minor

- Color: Add design tokens package and color page [#1616](https://github.com/pinterest/gestalt/pull/1616) - [PREVIEW URL](https://deploy-preview-1616--gestalt.netlify.app)

## 31.3.2 (Aug 12, 2021)

### Patch

- Avatar, AvatarGroup, AvatarPair: Add usage guidelines [#1624](https://github.com/pinterest/gestalt/pull/1624) - [PREVIEW URL](https://deploy-preview-1624--gestalt.netlify.app)

## 31.3.1 (Aug 12, 2021)

### Patch

- ESLint plugin: fix prefer-box-as-tag

## 31.3.0 (Aug 11, 2021)

### Minor

- ESLint plugin: prefer-box-as-tag rule w/ autofix

## 31.2.1 (Aug 11, 2021)

### Patch

- Checkbox, RadioButton, Switch: Add usage guidelines [#1612](https://github.com/pinterest/gestalt/pull/1612) - [PREVIEW URL](https://deploy-preview-1612--gestalt.netlify.app)

## 31.2.0 (Aug 11, 2021)

### Minor

- [Internal] Automatically launch docs & watcher when you open VSCode [#1620](https://github.com/pinterest/gestalt/pull/1620) - [PREVIEW URL](https://deploy-preview-1620--gestalt.netlify.app)

## 31.1.5 (Aug 11, 2021)

### Patch

- Bump path-parse from 1.0.6 to 1.0.7 [#1617](https://github.com/pinterest/gestalt/pull/1617) - [PREVIEW URL](https://deploy-preview-1617--gestalt.netlify.app)

## 31.1.4 (Aug 11, 2021)

### Patch

- Bump url-parse from 1.5.1 to 1.5.3 [#1621](https://github.com/pinterest/gestalt/pull/1621) - [PREVIEW URL](https://deploy-preview-1621--gestalt.netlify.app)

## 31.1.3 (Aug 11, 2021)

### Patch

- [Internal] Remove deprecated prettier VSCode setting [#1618](https://github.com/pinterest/gestalt/pull/1618) - [PREVIEW URL](https://deploy-preview-1618--gestalt.netlify.app)

## 31.1.2 (Aug 11, 2021)

### Patch

- [Internal] Fix property of undefined exceptions [#1619](https://github.com/pinterest/gestalt/pull/1619) - [PREVIEW URL](https://deploy-preview-1619--gestalt.netlify.app)

## 31.1.1 (Aug 11, 2021)

### Patch

- ESLint plugin: fixes to `prefer-box`, `no-spread-props` [#1615](https://github.com/pinterest/gestalt/pull/1615) - [PREVIEW URL](https://deploy-preview-1615--gestalt.netlify.app)

## 31.1.0 (Aug 9, 2021)

### Minor

- ESLint plugin: prefer-box-lonely-ref rule w/ autofix + no-spread-props rule w/ autofix [#1608](https://github.com/pinterest/gestalt/pull/1608) - [PREVIEW URL](https://deploy-preview-1608--gestalt.netlify.app)

## 31.0.1 (Aug 9, 2021)

### Patch

- Internal: s/'next'/'31.0.0' [#1614](https://github.com/pinterest/gestalt/pull/1614) - [PREVIEW URL](https://deploy-preview-1614--gestalt.netlify.app)

## 31.0.0 (Aug 9, 2021)

### Major

- Text: Remove `truncate`, document `lineClamp` [#1611](https://github.com/pinterest/gestalt/pull/1611) - [PREVIEW URL](https://deploy-preview-1611--gestalt.netlify.app)

## 30.1.0 (Aug 6, 2021)

### Minor

- Fieldset: Add errorMessage prop [#1605](https://github.com/pinterest/gestalt/pull/1605) - [PREVIEW URL](https://deploy-preview-1605--gestalt.netlify.app)

## 30.0.1 (Aug 5, 2021)

### Patch

- ESLint Plugin: Add missing ComboBox to "no-medium-formfields"

## 30.0.0 (Aug 4, 2021)

### Major

- Upsell: Fix Upsell.Form onSubmit API to match convention [#1606](https://github.com/pinterest/gestalt/pull/1606) - [PREVIEW URL](https://deploy-preview-1606--gestalt.netlify.app)

## 29.6.5 (Aug 3, 2021)

### Patch

- Bump tar from 6.0.5 to 6.1.3 [#1607](https://github.com/pinterest/gestalt/pull/1607) - [PREVIEW URL](https://deploy-preview-1607--gestalt.netlify.app)

## 29.6.4 (Aug 3, 2021)

### Patch

- Callout, Upsell, Datapoint: Add note about dark mode support [#1603](https://github.com/pinterest/gestalt/pull/1603) - [PREVIEW URL](https://deploy-preview-1603--gestalt.netlify.app)

## 29.6.3 (Aug 3, 2021)

### Patch

- Docs: Update design crit information [#1604](https://github.com/pinterest/gestalt/pull/1604) - [PREVIEW URL](https://deploy-preview-1604--gestalt.netlify.app)

## 29.6.2 (Jul 29, 2021)

### Patch

- IconButton: New documentation and best practices [#1598](https://github.com/pinterest/gestalt/pull/1598) - [PREVIEW URL](https://deploy-preview-1598--gestalt.netlify.app)

## 29.6.1 (Jul 29, 2021)

### Patch

- ESLint Plugin: Add missing rules to Docs, categorize, and standardize rule config [#1601](https://github.com/pinterest/gestalt/pull/1601) - [PREVIEW URL](https://deploy-preview-1601--gestalt.netlify.app)

## 29.6.0 (Jul 27, 2021)

### Minor

- Callout, Upsell: Allow actions to be disabled [#1600](https://github.com/pinterest/gestalt/pull/1600) - [PREVIEW URL](https://deploy-preview-1600--gestalt.netlify.app)

## 29.5.6 (Jul 26, 2021)

### Patch

- Docs: Add usage guidelines for multiple components [#1599](https://github.com/pinterest/gestalt/pull/1599) - [PREVIEW URL](https://deploy-preview-1599--gestalt.netlify.app)

## 29.5.5 (Jul 22, 2021)

### Patch

- Docs: Clarify useFocusVisible Hook [#1597](https://github.com/pinterest/gestalt/pull/1597) - [PREVIEW URL](https://deploy-preview-1597--gestalt.netlify.app)

## 29.5.4 (Jul 21, 2021)

### Patch

- Modal: Add usage guidelines [#1595](https://github.com/pinterest/gestalt/pull/1595) - [PREVIEW URL](https://deploy-preview-1595--gestalt.netlify.app)

## 29.5.3 (Jul 20, 2021)

### Patch

- Updated Report icon [#1594](https://github.com/pinterest/gestalt/pull/1594) - [PREVIEW URL](https://deploy-preview-1594--gestalt.netlify.app)

## 29.5.2 (Jul 20, 2021)

### Patch

- OverlayPanel (formerly Sheet): Added new Usage Guidelines [#1592](https://github.com/pinterest/gestalt/pull/1592) - [PREVIEW URL](https://deploy-preview-1592--gestalt.netlify.app)

## 29.5.1 (Jul 20, 2021)

### Patch

- Lint Rules: Better error message for grid props [#1593](https://github.com/pinterest/gestalt/pull/1593) - [PREVIEW URL](https://deploy-preview-1593--gestalt.netlify.app)

## 29.5.0 (Jul 20, 2021)

### Minor

- Lint Rules: Add support for responsive props in no-box-useless-props [#1591](https://github.com/pinterest/gestalt/pull/1591) - [PREVIEW URL](https://deploy-preview-1591--gestalt.netlify.app)

## 29.4.1 (Jul 19, 2021)

### Patch

- Docs: Add Accessibility guidelines page [#1588](https://github.com/pinterest/gestalt/pull/1588) - [PREVIEW URL](https://deploy-preview-1588--gestalt.netlify.app)

## 29.4.0 (Jul 19, 2021)

### Minor

- Lint Rules: Fix no-box-useless-props rule [#1590](https://github.com/pinterest/gestalt/pull/1590) - [PREVIEW URL](https://deploy-preview-1590--gestalt.netlify.app)

## 29.3.2 (Jul 16, 2021)

### Patch

- Lint Rules: Add `no-box-useless-props` to index [#1589](https://github.com/pinterest/gestalt/pull/1589) - [PREVIEW URL](https://deploy-preview-1589--gestalt.netlify.app)

## 29.3.1 (Jul 15, 2021)

### Patch

- Revert "Image: Refactor to function component [#1576](https://github.com/pinterest/gestalt/pull/1576) - [PREVIEW URL](https://deploy-preview-1576--gestalt.netlify.app)" [#1586](https://github.com/pinterest/gestalt/pull/1586) - [PREVIEW URL](https://deploy-preview-1586--gestalt.netlify.app)

## 29.3.0 (Jul 15, 2021)

### Minor

- Lint rules: Add `no-box-useless-props` rule [#1585](https://github.com/pinterest/gestalt/pull/1585) - [PREVIEW URL](https://deploy-preview-1585--gestalt.netlify.app)

## 29.2.2 (Jul 14, 2021)

### Patch

- Button: Add key to fix Safari bug [#1584](https://github.com/pinterest/gestalt/pull/1584) - [PREVIEW URL](https://deploy-preview-1584--gestalt.netlify.app)

## 29.2.1 (Jul 13, 2021)

### Patch

- Codemods: Move 29.0.0 codemod to correct directory [#1583](https://github.com/pinterest/gestalt/pull/1583) - [PREVIEW URL](https://deploy-preview-1583--gestalt.netlify.app)

## 29.2.0 (Jul 12, 2021)

### Minor

- Tabs: Add `bgColor` prop, tweak padding/states [#1582](https://github.com/pinterest/gestalt/pull/1582) - [PREVIEW URL](https://deploy-preview-1582--gestalt.netlify.app)

## 29.1.1 (Jul 8, 2021)

### Patch

- Upsell: docs cleanup [#1581](https://github.com/pinterest/gestalt/pull/1581) - [PREVIEW URL](https://deploy-preview-1581--gestalt.netlify.app)

## 29.1.0 (Jul 2, 2021)

### Minor

- ComboBox: new component [#1563](https://github.com/pinterest/gestalt/pull/1563) - [PREVIEW URL](https://deploy-preview-1563--gestalt.netlify.app)

## 29.0.0 (Jul 1, 2021)

### Major

- Button: rename inline prop to fullWidth + codemod [#1564](https://github.com/pinterest/gestalt/pull/1564) - [PREVIEW URL](https://deploy-preview-1564--gestalt.netlify.app)

## 28.0.1 (Jul 1, 2021)

### Patch

- Image: Refactor to function component [#1576](https://github.com/pinterest/gestalt/pull/1576) - [PREVIEW URL](https://deploy-preview-1576--gestalt.netlify.app)

## 28.0.0 (Jul 1, 2021)

### Major

- Modal, OverlayPanel (formerly Sheet): deprecate ref (forwardRef removal) + codemod [#1578](https://github.com/pinterest/gestalt/pull/1578) - [PREVIEW URL](https://deploy-preview-1578--gestalt.netlify.app)

## 27.3.5 (Jun 30, 2021)

### Patch

- Text: Update `word-break` style [#1577](https://github.com/pinterest/gestalt/pull/1577) - [PREVIEW URL](https://deploy-preview-1577--gestalt.netlify.app)

## 27.3.4 (Jun 28, 2021)

### Patch

- TextField: new InternalTextField for reusability [#1573](https://github.com/pinterest/gestalt/pull/1573) - [PREVIEW URL](https://deploy-preview-1573--gestalt.netlify.app)

## 27.3.3 (Jun 24, 2021)

### Patch

- Collection: Refactor to function component [#1574](https://github.com/pinterest/gestalt/pull/1574) - [PREVIEW URL](https://deploy-preview-1574--gestalt.netlify.app)

## 27.3.2 (Jun 24, 2021)

### Patch

- FetchItems: Refactor to function component [#1575](https://github.com/pinterest/gestalt/pull/1575) - [PREVIEW URL](https://deploy-preview-1575--gestalt.netlify.app)

## 27.3.1 (Jun 24, 2021)

### Patch

- Tabs, TapArea, InternalLink: Add support for aria-current [#1571](https://github.com/pinterest/gestalt/pull/1571) - [PREVIEW URL](https://deploy-preview-1571--gestalt.netlify.app)

## 27.3.0 (Jun 24, 2021)

### Minor

- Table: Add sticky column support to sortable header [#1567](https://github.com/pinterest/gestalt/pull/1567) - [PREVIEW URL](https://deploy-preview-1567--gestalt.netlify.app)

## 27.2.1 (Jun 23, 2021)

### Patch

- SearchField: Add accessibilityClearButtonLabel to props table in docs [#1572](https://github.com/pinterest/gestalt/pull/1572) - [PREVIEW URL](https://deploy-preview-1572--gestalt.netlify.app)

## 27.2.0 (Jun 23, 2021)

### Minor

- Image: Add option for presentation role [#1570](https://github.com/pinterest/gestalt/pull/1570) - [PREVIEW URL](https://deploy-preview-1570--gestalt.netlify.app)

## 27.1.0 (Jun 22, 2021)

### Minor

- Lint Rules: Remove Tabs from `no-medium-formfields` rule [#1569](https://github.com/pinterest/gestalt/pull/1569) - [PREVIEW URL](https://deploy-preview-1569--gestalt.netlify.app)

## 27.0.0 (Jun 22, 2021)

### Major

- Tabs: Ship V2 tab treatment [#1566](https://github.com/pinterest/gestalt/pull/1566) - [PREVIEW URL](https://deploy-preview-1566--gestalt.netlify.app)

## 26.0.2 (Jun 22, 2021)

### Patch

- Bump color-string from 1.5.3 to 1.5.5 [#1568](https://github.com/pinterest/gestalt/pull/1568) - [PREVIEW URL](https://deploy-preview-1568--gestalt.netlify.app)

## 26.0.1 (Jun 22, 2021)

### Patch

- Text: Add `lineClamp` prop [#1565](https://github.com/pinterest/gestalt/pull/1565) - [PREVIEW URL](https://deploy-preview-1565--gestalt.netlify.app)

## 26.0.0 (Jun 17, 2021)

### Major

- ActivationCard, Upsell, Callout: Make accessibilityLabel required for actions [#1555](https://github.com/pinterest/gestalt/pull/1555) - [PREVIEW URL](https://deploy-preview-1555--gestalt.netlify.app)

## 25.0.1 (Jun 17, 2021)

### Patch

- Dropdown: s/'next'/'25.0.0'/ for recent codemod [#1562](https://github.com/pinterest/gestalt/pull/1562) - [PREVIEW URL](https://deploy-preview-1562--gestalt.netlify.app)

## 25.0.0 (Jun 17, 2021)

### Major

- Dropdown: Remove parent onSelect, split Dropdown.Item to add Dropdown.Link [#1554](https://github.com/pinterest/gestalt/pull/1554) - [PREVIEW URL](https://deploy-preview-1554--gestalt.netlify.app)

## 24.2.1 (Jun 17, 2021)

### Patch

- Internal: fix stripping URLs from code [#1561](https://github.com/pinterest/gestalt/pull/1561) - [PREVIEW URL](https://deploy-preview-1561--gestalt.netlify.app)

## 24.2.0 (Jun 17, 2021)

### Minor

- Internal: Add links in code to docs [#1558](https://github.com/pinterest/gestalt/pull/1558) - [PREVIEW URL](https://deploy-preview-1558--gestalt.netlify.app)

## 24.1.2 (Jun 16, 2021)

### Patch

- Image: fit children [#1559](https://github.com/pinterest/gestalt/pull/1559) - [PREVIEW URL](https://deploy-preview-1559--gestalt.netlify.app)

## 24.1.1 (Jun 16, 2021)

### Patch

- Box: Add documentation about new 'as' prop [#1552](https://github.com/pinterest/gestalt/pull/1552) - [PREVIEW URL](https://deploy-preview-1552--gestalt.netlify.app)

## 24.1.0 (Jun 10, 2021)

### Minor

- Video: Use objectFit instead of object-fit [#1553](https://github.com/pinterest/gestalt/pull/1553) - [PREVIEW URL](https://deploy-preview-1553--gestalt.netlify.app)

## 24.0.5 (Jun 9, 2021)

### Patch

- Internal: add resolution for `glob-parent` to fix vulnerability [#1551](https://github.com/pinterest/gestalt/pull/1551) - [PREVIEW URL](https://deploy-preview-1551--gestalt.netlify.app)

## 24.0.4 (Jun 9, 2021)

### Patch

- Link: fix indentation in Docs code examples [#1549](https://github.com/pinterest/gestalt/pull/1549) - [PREVIEW URL](https://deploy-preview-1549--gestalt.netlify.app)

## 24.0.3 (Jun 9, 2021)

### Patch

- Internal: add resolution for `css-select` to fix `css-what` vulnerability [#1543](https://github.com/pinterest/gestalt/pull/1543) - [PREVIEW URL](https://deploy-preview-1543--gestalt.netlify.app)

## 24.0.2 (Jun 9, 2021)

### Patch

- Internal: add resolution for `trim-newlines` to fix vulnerability [#1546](https://github.com/pinterest/gestalt/pull/1546) - [PREVIEW URL](https://deploy-preview-1546--gestalt.netlify.app)

## 24.0.1 (Jun 9, 2021)

### Patch

- Internal: add resolution for `normalize-url` to fix vulnerability [#1545](https://github.com/pinterest/gestalt/pull/1545) - [PREVIEW URL](https://deploy-preview-1545--gestalt.netlify.app)

## 24.0.0 (Jun 9, 2021)

### Major

- GroupAvatar: cmp deprecation from Gestalt library [#1542](https://github.com/pinterest/gestalt/pull/1542) - [PREVIEW URL](https://deploy-preview-1542--gestalt.netlify.app)

## 23.2.0 (Jun 8, 2021)

### Minor

- Popover: new id and role props for accessibility [#1536](https://github.com/pinterest/gestalt/pull/1536) - [PREVIEW URL](https://deploy-preview-1536--gestalt.netlify.app)

## 23.1.0 (Jun 8, 2021)

### Minor

- Tabs: pass disableOnNavigation arg in onChange for link behavior management [#1540](https://github.com/pinterest/gestalt/pull/1540) - [PREVIEW URL](https://deploy-preview-1540--gestalt.netlify.app)

## 23.0.4 (Jun 7, 2021)

### Patch

- Internal: add resolution for vulnerable `ws` package [#1539](https://github.com/pinterest/gestalt/pull/1539) - [PREVIEW URL](https://deploy-preview-1539--gestalt.netlify.app)

## 23.0.3 (Jun 7, 2021)

### Patch

- Internal: replace deprecated `postcss-cssnext` with `postcss-preset-env` [#1538](https://github.com/pinterest/gestalt/pull/1538) - [PREVIEW URL](https://deploy-preview-1538--gestalt.netlify.app)

## 23.0.2 (Jun 7, 2021)

### Patch

- Docs: Remove feedback callout [#1537](https://github.com/pinterest/gestalt/pull/1537) - [PREVIEW URL](https://deploy-preview-1537--gestalt.netlify.app)

## 23.0.1 (Jun 3, 2021)

### Patch

- Bump ws from 6.2.1 to 6.2.2 [#1535](https://github.com/pinterest/gestalt/pull/1535) - [PREVIEW URL](https://deploy-preview-1535--gestalt.netlify.app)

## 23.0.0 (Jun 3, 2021)

### Major

- ColorSchemeProvider, OnLinkNavigationProvider: split Provider into individual providers [#1534](https://github.com/pinterest/gestalt/pull/1534) - [PREVIEW URL](https://deploy-preview-1534--gestalt.netlify.app)

## 22.6.1 (May 27, 2021)

### Patch

- Internal: update links to new docs domain [#1531](https://github.com/pinterest/gestalt/pull/1531) - [PREVIEW URL](https://deploy-preview-1531--gestalt.netlify.app)

## 22.6.0 (May 27, 2021)

### Minor

- TextField: Add email option for autocomplete [#1530](https://github.com/pinterest/gestalt/pull/1530) - [PREVIEW URL](https://deploy-preview-1530--gestalt.netlify.app)

## 22.5.0 (May 27, 2021)

### Minor

- Internal: src/ directories: remove test files & only publish .js.flow (second try) [#1529](https://github.com/pinterest/gestalt/pull/1529) - [PREVIEW URL](https://deploy-preview-1529--gestalt.netlify.app)

## 22.4.0 (May 27, 2021)

### Minor

- Revert "Internal: src/ directories: remove test files & only publish .js.flow [#1525](https://github.com/pinterest/gestalt/pull/1525) - [PREVIEW URL](https://deploy-preview-1525--gestalt.netlify.app)" [#1528](https://github.com/pinterest/gestalt/pull/1528) - [PREVIEW URL](https://deploy-preview-1528--gestalt.netlify.app)

## 22.3.0 (May 27, 2021)

### Minor

- SearchField: Add label option and improve keyboard accessibility [#1527](https://github.com/pinterest/gestalt/pull/1527) - [PREVIEW URL](https://deploy-preview-1527--gestalt.netlify.app)

## 22.2.1 (May 27, 2021)

### Patch

- Modal: New docs and Best Practices [#1521](https://github.com/pinterest/gestalt/pull/1521) - [PREVIEW URL](https://deploy-preview-1521--gestalt.netlify.app)

## 22.2.0 (May 27, 2021)

### Minor

- Internal: src/ directories: remove test files & only publish .js.flow [#1525](https://github.com/pinterest/gestalt/pull/1525) - [PREVIEW URL](https://deploy-preview-1525--gestalt.netlify.app)

## 22.1.0 (May 26, 2021)

### Minor

- Internal: upgrade to Node.js 14 & add 16 to our CI test matrix [#1526](https://github.com/pinterest/gestalt/pull/1526) - [PREVIEW URL](https://deploy-preview-1526--gestalt.netlify.app)

## 22.0.0 (May 26, 2021)

### Major

- Text/Heading: update align values [#1522](https://github.com/pinterest/gestalt/pull/1522) - [PREVIEW URL](https://deploy-preview-1522--gestalt.netlify.app)

## 21.17.13 (May 26, 2021)

### Patch

- Internal: Update browserslist dependency resolution [#1524](https://github.com/pinterest/gestalt/pull/1524) - [PREVIEW URL](https://deploy-preview-1524--gestalt.netlify.app)

## 21.17.12 (May 25, 2021)

### Patch

- Internal: bump resolved version of multicast-dns due to security concern for dns-packet [#1523](https://github.com/pinterest/gestalt/pull/1523) - [PREVIEW URL](https://deploy-preview-1523--gestalt.netlify.app)

## 21.17.11 (May 25, 2021)

### Patch

- Box: update links in API table [#1519](https://github.com/pinterest/gestalt/pull/1519) - [PREVIEW URL](https://deploy-preview-1519--gestalt.netlify.app)

## 21.17.10 (May 21, 2021)

### Patch

- Dropdown: fixes and cleanup [#1517](https://github.com/pinterest/gestalt/pull/1517) - [PREVIEW URL](https://deploy-preview-1517--gestalt.netlify.app)

## 21.17.9 (May 20, 2021)

### Patch

- OverlayPanel (formerly Sheet): New docs and best practices [#1495](https://github.com/pinterest/gestalt/pull/1495) - [PREVIEW URL](https://deploy-preview-1495--gestalt.netlify.app)

## 21.17.8 (May 19, 2021)

### Patch

- Tabs: Add ref to tab items [#1516](https://github.com/pinterest/gestalt/pull/1516) - [PREVIEW URL](https://deploy-preview-1516--gestalt.netlify.app)

## 21.17.7 (May 17, 2021)

### Patch

- Docs: Link to zIndex documentation in relevant components [#1514](https://github.com/pinterest/gestalt/pull/1514) - [PREVIEW URL](https://deploy-preview-1514--gestalt.netlify.app)

## 21.17.6 (May 17, 2021)

### Patch

- TextField, TextArea: Open errorMessage type to accept Node [#1513](https://github.com/pinterest/gestalt/pull/1513) - [PREVIEW URL](https://deploy-preview-1513--gestalt.netlify.app)

## 21.17.5 (May 17, 2021)

### Patch

- Video: Add missing video event handlers [#1515](https://github.com/pinterest/gestalt/pull/1515) - [PREVIEW URL](https://deploy-preview-1515--gestalt.netlify.app)

## 21.17.4 (May 17, 2021)

### Patch

- Updated trendSentiment docs to explicitly call out color treatments. [#1512](https://github.com/pinterest/gestalt/pull/1512) - [PREVIEW URL](https://deploy-preview-1512--gestalt.netlify.app)

## 21.17.3 (May 17, 2021)

### Patch

- ESLint: add native React props to no-box-disallowed-props [#1511](https://github.com/pinterest/gestalt/pull/1511) - [PREVIEW URL](https://deploy-preview-1511--gestalt.netlify.app)

## 21.17.2 (May 17, 2021)

### Patch

- Datapoint: remove compression on click [#1508](https://github.com/pinterest/gestalt/pull/1508) - [PREVIEW URL](https://deploy-preview-1508--gestalt.netlify.app)

## 21.17.1 (May 17, 2021)

### Patch

- ESLint: improve performance & bug fix for box-no-disallowed-props [#1510](https://github.com/pinterest/gestalt/pull/1510) - [PREVIEW URL](https://deploy-preview-1510--gestalt.netlify.app)

## 21.17.0 (May 14, 2021)

### Minor

- Button: add new transparentWhite color [#1507](https://github.com/pinterest/gestalt/pull/1507) - [PREVIEW URL](https://deploy-preview-1507--gestalt.netlify.app)

## 21.16.0 (May 12, 2021)

### Minor

- ESLint: add rule to disallow non-standard Box props [#1501](https://github.com/pinterest/gestalt/pull/1501) - [PREVIEW URL](https://deploy-preview-1501--gestalt.netlify.app)

## 21.15.5 (May 11, 2021)

### Patch

- Internal: Add resolution to latest version of `lodash` [#1505](https://github.com/pinterest/gestalt/pull/1505) - [PREVIEW URL](https://deploy-preview-1505--gestalt.netlify.app)

## 21.15.4 (May 11, 2021)

### Patch

- Bugfix: Add units to `border-radius` values [#1506](https://github.com/pinterest/gestalt/pull/1506) - [PREVIEW URL](https://deploy-preview-1506--gestalt.netlify.app)

## 21.15.3 (May 10, 2021)

### Patch

- Internal: Upgrade `stylelint` dependency to obviate `trim` security vulnerability [#1504](https://github.com/pinterest/gestalt/pull/1504) - [PREVIEW URL](https://deploy-preview-1504--gestalt.netlify.app)

## 21.15.2 (May 10, 2021)

### Patch

- Docs: Add page about screen size support [#1494](https://github.com/pinterest/gestalt/pull/1494) - [PREVIEW URL](https://deploy-preview-1494--gestalt.netlify.app)

## 21.15.1 (May 10, 2021)

### Patch

- Bump hosted-git-info from 2.8.8 to 2.8.9 [#1502](https://github.com/pinterest/gestalt/pull/1502) - [PREVIEW URL](https://deploy-preview-1502--gestalt.netlify.app)

## 21.15.0 (May 10, 2021)

### Minor

- Internal: reduce CSS bundle size by 31% [#1499](https://github.com/pinterest/gestalt/pull/1499) - [PREVIEW URL](https://deploy-preview-1499--gestalt.netlify.app)

## 21.14.1 (May 9, 2021)

### Patch

- Bump ua-parser-js from 0.7.21 to 0.7.28 [#1496](https://github.com/pinterest/gestalt/pull/1496) - [PREVIEW URL](https://deploy-preview-1496--gestalt.netlify.app)

## 21.14.0 (May 5, 2021)

### Minor

- Fieldset: New component for form accessibility [#1493](https://github.com/pinterest/gestalt/pull/1493) - [PREVIEW URL](https://deploy-preview-1493--gestalt.netlify.app)

## 21.13.0 (May 3, 2021)

### Minor

- Datapoint: New component for data display [#1483](https://github.com/pinterest/gestalt/pull/1483) - [PREVIEW URL](https://deploy-preview-1483--gestalt.netlify.app)

## 21.12.0 (Apr 30, 2021)

### Minor

- Internal: Fix setExtraStackFrame exception [#1492](https://github.com/pinterest/gestalt/pull/1492) - [PREVIEW URL](https://deploy-preview-1492--gestalt.netlify.app)

## 21.11.2 (Apr 30, 2021)

### Patch

- AvatarGroup: remove unnecessary attr in svg [#1490](https://github.com/pinterest/gestalt/pull/1490) - [PREVIEW URL](https://deploy-preview-1490--gestalt.netlify.app)

## 21.11.1 (Apr 30, 2021)

### Patch

- Internal: Update PR template [#1489](https://github.com/pinterest/gestalt/pull/1489) - [PREVIEW URL](https://deploy-preview-1489--gestalt.netlify.app)

## 21.11.0 (Apr 29, 2021)

### Minor

- AvatarGroup: new component [#1466](https://github.com/pinterest/gestalt/pull/1466) - [PREVIEW URL](https://deploy-preview-1466--gestalt.netlify.app)

## 21.10.1 (Apr 29, 2021)

### Patch

- Internal: Add .DS_Store to .gitignore [#1488](https://github.com/pinterest/gestalt/pull/1488) - [PREVIEW URL](https://deploy-preview-1488--gestalt.netlify.app)

## 21.10.0 (Apr 29, 2021)

### Minor

- Module: Add badgeText prop [#1486](https://github.com/pinterest/gestalt/pull/1486) - [PREVIEW URL](https://deploy-preview-1486--gestalt.netlify.app)

## 21.9.0 (Apr 28, 2021)

### Minor

- Flex: add `minWidth` prop to Flex.Item [#1487](https://github.com/pinterest/gestalt/pull/1487) - [PREVIEW URL](https://deploy-preview-1487--gestalt.netlify.app)

## 21.8.4 (Apr 28, 2021)

### Patch

- Button: fix inline in role="link" [#1485](https://github.com/pinterest/gestalt/pull/1485) - [PREVIEW URL](https://deploy-preview-1485--gestalt.netlify.app)

## 21.8.3 (Apr 28, 2021)

### Patch

- Docs: Make unexpanded code example more obviously interactive [#1484](https://github.com/pinterest/gestalt/pull/1484) - [PREVIEW URL](https://deploy-preview-1484--gestalt.netlify.app)

## 21.8.2 (Apr 26, 2021)

### Patch

- SegmentedControl: Update text color for accessibility [#1482](https://github.com/pinterest/gestalt/pull/1482) - [PREVIEW URL](https://deploy-preview-1482--gestalt.netlify.app)

## 21.8.1 (Apr 23, 2021)

### Patch

- Modal: added comment on temporal prop to prevent confusion

## 21.8.0 (Apr 22, 2021)

### Minor

- Heading: add accessibilityLevel='none' option [#1480](https://github.com/pinterest/gestalt/pull/1480) - [PREVIEW URL](https://deploy-preview-1480--gestalt.netlify.app)

## 21.7.7 (Apr 21, 2021)

### Patch

- Internal: Upgrade ssri and is-svg dependencies for security alerts [#1477](https://github.com/pinterest/gestalt/pull/1477) - [PREVIEW URL](https://deploy-preview-1477--gestalt.netlify.app)

## 21.7.6 (Apr 21, 2021)

### Patch

- Docs: Fix responsiveness on PageHeader [#1476](https://github.com/pinterest/gestalt/pull/1476) - [PREVIEW URL](https://deploy-preview-1476--gestalt.netlify.app)

## 21.7.5 (Apr 20, 2021)

### Patch

- Docs: Fix Tooltip typos [#1475](https://github.com/pinterest/gestalt/pull/1475) - [PREVIEW URL](https://deploy-preview-1475--gestalt.netlify.app)

## 21.7.4 (Apr 20, 2021)

### Patch

- WashAnimated: fix rtl hover bug [#1474](https://github.com/pinterest/gestalt/pull/1474) - [PREVIEW URL](https://deploy-preview-1474--gestalt.netlify.app)

## 21.7.3 (Apr 20, 2021)

### Patch

- TapArea: Allow right clicks [#1473](https://github.com/pinterest/gestalt/pull/1473) - [PREVIEW URL](https://deploy-preview-1473--gestalt.netlify.app)

## 21.7.2 (Apr 19, 2021)

### Patch

- Bump ssri from 6.0.1 to 6.0.2 [#1472](https://github.com/pinterest/gestalt/pull/1472) - [PREVIEW URL](https://deploy-preview-1472--gestalt.netlify.app)

## 21.7.1 (Apr 14, 2021)

### Patch

- Docs: Remove popover example in Checkbox doc

## 21.7.0 (Apr 14, 2021)

### Minor

- Internal: use new JSX transform & remove unnecessary react imports [#1471](https://github.com/pinterest/gestalt/pull/1471) - [PREVIEW URL](https://deploy-preview-1471--gestalt.netlify.app)

## 21.6.5 (Apr 13, 2021)

### Patch

- Z-Index: copyediting new docs page [#1470](https://github.com/pinterest/gestalt/pull/1470) - [PREVIEW URL](https://deploy-preview-1470--gestalt.netlify.app)

## 21.6.4 (Apr 12, 2021)

### Patch

- Docs: Add unique page titles [#1468](https://github.com/pinterest/gestalt/pull/1468) - [PREVIEW URL](https://deploy-preview-1468--gestalt.netlify.app)

## 21.6.3 (Apr 9, 2021)

### Patch

- Docs: Update Meetings on How to Work with Us [#1467](https://github.com/pinterest/gestalt/pull/1467) - [PREVIEW URL](https://deploy-preview-1467--gestalt.netlify.app)

## 21.6.2 (Apr 8, 2021)

### Patch

- Typeahead: Fix static `value` bug [#1458](https://github.com/pinterest/gestalt/pull/1458) - [PREVIEW URL](https://deploy-preview-1458--gestalt.netlify.app)

## 21.6.1 (Apr 8, 2021)

### Patch

- Callout, Upsell: Convert title to text instead of heading [#1462](https://github.com/pinterest/gestalt/pull/1462) - [PREVIEW URL](https://deploy-preview-1462--gestalt.netlify.app)

## 21.6.0 (Apr 8, 2021)

### Minor

- Internal: upgrade flow to 0.145.0 & fix 21 flow suppressions [#1463](https://github.com/pinterest/gestalt/pull/1463) - [PREVIEW URL](https://deploy-preview-1463--gestalt.netlify.app)

## 21.5.2 (Apr 8, 2021)

### Patch

- Docs: convert ESLint docs to new format [#1465](https://github.com/pinterest/gestalt/pull/1465) - [PREVIEW URL](https://deploy-preview-1465--gestalt.netlify.app)

## 21.5.1 (Apr 7, 2021)

### Patch

- Modal: temp \_dangerouslyDisableScrollBoundaryContainer prop to disable ScrollBoundaryContainer in Modals [#1461](https://github.com/pinterest/gestalt/pull/1461) - [PREVIEW URL](https://deploy-preview-1461--gestalt.netlify.app)

## 21.5.0 (Apr 7, 2021)

### Minor

- Table: Add ability to specify sticky columns [#1395](https://github.com/pinterest/gestalt/pull/1395) - [PREVIEW URL](https://deploy-preview-1395--gestalt.netlify.app)

## 21.4.8 (Apr 6, 2021)

### Patch

- Docs: remove deprecated props from examples [#1460](https://github.com/pinterest/gestalt/pull/1460) - [PREVIEW URL](https://deploy-preview-1460--gestalt.netlify.app)

## 21.4.7 (Apr 6, 2021)

### Patch

- Docs: updated Docs for ZIndex Classes [#1457](https://github.com/pinterest/gestalt/pull/1457) - [PREVIEW URL](https://deploy-preview-1457--gestalt.netlify.app)

## 21.4.6 (Apr 6, 2021)

### Patch

- Modal/OverlayPanel (formerly Sheet): Remove experimental \_dangerousScrollableExperimentEnabled to implement ScrollBoundaryContainer [#1456](https://github.com/pinterest/gestalt/pull/1456) - [PREVIEW URL](https://deploy-preview-1456--gestalt.netlify.app)

## 21.4.5 (Apr 6, 2021)

### Patch

- Link/Button/IconButton/TapArea +composed components: refactored disableOnNavigation logic inside Link/InternalLink [#1455](https://github.com/pinterest/gestalt/pull/1455) - [PREVIEW URL](https://deploy-preview-1455--gestalt.netlify.app)

## 21.4.4 (Apr 2, 2021)

### Patch

- Dropdown: Fix link access through keyboard [#1453](https://github.com/pinterest/gestalt/pull/1453) - [PREVIEW URL](https://deploy-preview-1453--gestalt.netlify.app)

## 21.4.3 (Apr 1, 2021)

### Patch

- Docs: Fix layout for two columns [#1452](https://github.com/pinterest/gestalt/pull/1452) - [PREVIEW URL](https://deploy-preview-1452--gestalt.netlify.app)

## 21.4.2 (Apr 1, 2021)

### Patch

- Docs: Fix outdated What's New Page [#1451](https://github.com/pinterest/gestalt/pull/1451) - [PREVIEW URL](https://deploy-preview-1451--gestalt.netlify.app)

## 21.4.1 (Apr 1, 2021)

### Patch

- Link/Button/IconButton/TapArea +composed components: always pass disableOnNavigation to onClick [#1450](https://github.com/pinterest/gestalt/pull/1450) - [PREVIEW URL](https://deploy-preview-1450--gestalt.netlify.app)

## 21.4.0 (Mar 31, 2021)

### Minor

- Status: new Status component [#1417](https://github.com/pinterest/gestalt/pull/1417) - [PREVIEW URL](https://deploy-preview-1417--gestalt.netlify.app)

## 21.3.2 (Mar 31, 2021)

### Patch

- Docs: fix Flow type in Docs for Tabs [#1448](https://github.com/pinterest/gestalt/pull/1448) - [PREVIEW URL](https://deploy-preview-1448--gestalt.netlify.app)

## 21.3.1 (Mar 31, 2021)

### Patch

- Docs: Bump up maxWidth [#1441](https://github.com/pinterest/gestalt/pull/1441) - [PREVIEW URL](https://deploy-preview-1441--gestalt.netlify.app)

## 21.3.0 (Mar 31, 2021)

### Minor

- Box: add `as` prop to use semantic tags [#1444](https://github.com/pinterest/gestalt/pull/1444) - [PREVIEW URL](https://deploy-preview-1444--gestalt.netlify.app)

## 21.2.1 (Mar 30, 2021)

### Patch

- Docs: fix Provider types and on navigation descriptions [#1446](https://github.com/pinterest/gestalt/pull/1446) - [PREVIEW URL](https://deploy-preview-1446--gestalt.netlify.app)

## 21.2.0 (Mar 29, 2021)

### Minor

- Tabs: Add experimental redesign [#1440](https://github.com/pinterest/gestalt/pull/1440) - [PREVIEW URL](https://deploy-preview-1440--gestalt.netlify.app)

## 21.1.2 (Mar 29, 2021)

### Patch

- Bump y18n from 4.0.0 to 4.0.1 [#1445](https://github.com/pinterest/gestalt/pull/1445) - [PREVIEW URL](https://deploy-preview-1445--gestalt.netlify.app)

## 21.1.1 (Mar 29, 2021)

### Patch

- Internal: renamed InternalLink disoplayName [#1443](https://github.com/pinterest/gestalt/pull/1443) - [PREVIEW URL](https://deploy-preview-1443--gestalt.netlify.app)

## 21.1.0 (Mar 25, 2021)

### Minor

- TapArea: Add onMouseDown and onMouseUp handlers [#1439](https://github.com/pinterest/gestalt/pull/1439) - [PREVIEW URL](https://deploy-preview-1439--gestalt.netlify.app)

## 21.0.6 (Mar 24, 2021)

### Patch

- Icon: Update `shopping-bag` icon [#1437](https://github.com/pinterest/gestalt/pull/1437) - [PREVIEW URL](https://deploy-preview-1437--gestalt.netlify.app)

## 21.0.5 (Mar 23, 2021)

### Patch

- Dropdown: Update documentation and add Best Practices [#1433](https://github.com/pinterest/gestalt/pull/1433) - [PREVIEW URL](https://deploy-preview-1433--gestalt.netlify.app)

## 21.0.4 (Mar 23, 2021)

### Patch

- Docs: Fix display style of titles [#1438](https://github.com/pinterest/gestalt/pull/1438) - [PREVIEW URL](https://deploy-preview-1438--gestalt.netlify.app)
- Docs: Added "How to Work with Us" page to docs [#1425](https://github.com/pinterest/gestalt/pull/1425) - [PREVIEW URL](https://deploy-preview-1425--gestalt.netlify.app)

## 21.0.3 (Mar 23, 2021)

### Patch

- Typeahead: Close container on outside click, focus input [#1436](https://github.com/pinterest/gestalt/pull/1436) - [PREVIEW URL](https://deploy-preview-1436--gestalt.netlify.app)
- ScrollBoundaryContainer: fix positioning within when no available space condition is met [#1435](https://github.com/pinterest/gestalt/pull/1435) - [PREVIEW URL](https://deploy-preview-1435--gestalt.netlify.app)

## 21.0.2 (Mar 22, 2021)

### Patch

- Docs: fix example in Popover docs page [#1434](https://github.com/pinterest/gestalt/pull/1434) - [PREVIEW URL](https://deploy-preview-1434--gestalt.netlify.app)

## 21.0.1 (Mar 18, 2021)

### Patch

- Popover: Updated Docs and added Best Practices

## 21.0.0 (Mar 18, 2021)

### Major

- Provider/Link/Button/IconButton/TapArea/+composed components: refactor link logic to support custom navigation within onClick prop in consumers + Codemode [#1398](https://github.com/pinterest/gestalt/pull/1398) - [PREVIEW URL](https://deploy-preview-1398--gestalt.netlify.app)

## 20.3.5 (Mar 17, 2021)

### Patch

- ScrollBoundaryContainer: fix positioning within when no available space condition is met [#1428](https://github.com/pinterest/gestalt/pull/1428) - [PREVIEW URL](https://deploy-preview-1428--gestalt.netlify.app)

## 20.3.4 (Mar 17, 2021)

### Patch

- SelectList: Update docs and add Best Practices [#1409](https://github.com/pinterest/gestalt/pull/1409) - [PREVIEW URL](https://deploy-preview-1409--gestalt.netlify.app)

## 20.3.3 (Mar 16, 2021)

### Patch

- PageHeader: Add feedback Callout to docs [#1431](https://github.com/pinterest/gestalt/pull/1431) - [PREVIEW URL](https://deploy-preview-1431--gestalt.netlify.app)

## 20.3.2 (Mar 16, 2021)

### Patch

- SearchField: Add onKeyDown prop [#1400](https://github.com/pinterest/gestalt/pull/1400) - [PREVIEW URL](https://deploy-preview-1400--gestalt.netlify.app)

## 20.3.1 (Mar 16, 2021)

### Patch

- Tooltip: Only delay visibility on interaction if `link` present [#1430](https://github.com/pinterest/gestalt/pull/1430) - [PREVIEW URL](https://deploy-preview-1430--gestalt.netlify.app)

## 20.3.0 (Mar 16, 2021)

### Minor

- PageHeader: New component and documentation [#1423](https://github.com/pinterest/gestalt/pull/1423) - [PREVIEW URL](https://deploy-preview-1423--gestalt.netlify.app)

## 20.2.1 (Mar 15, 2021)

### Patch

- Docs: Add event tracking for buttons [#1419](https://github.com/pinterest/gestalt/pull/1419) - [PREVIEW URL](https://deploy-preview-1419--gestalt.netlify.app)

## 20.2.0 (Mar 15, 2021)

### Minor

- Icon: add workflow-status-canceled icon [#1427](https://github.com/pinterest/gestalt/pull/1427) - [PREVIEW URL](https://deploy-preview-1427--gestalt.netlify.app)

## 20.1.3 (Mar 13, 2021)

### Patch

- Bump react-dev-utils from 11.0.0 to 11.0.4 [#1426](https://github.com/pinterest/gestalt/pull/1426) - [PREVIEW URL](https://deploy-preview-1426--gestalt.netlify.app)

## 20.1.2 (Mar 11, 2021)

### Patch

- Internal: Upgrade JSX transform so React no longer needs to be in scope [#1420](https://github.com/pinterest/gestalt/pull/1420) - [PREVIEW URL](https://deploy-preview-1420--gestalt.netlify.app)

## 20.1.1 (Mar 9, 2021)

### Patch

- Upsell: Update docs and add Best Practices [#1404](https://github.com/pinterest/gestalt/pull/1404) - [PREVIEW URL](https://deploy-preview-1404--gestalt.netlify.app)

## 20.1.0 (Mar 9, 2021)

### Minor

- Image: add elementtiming attribute for profiling [#1418](https://github.com/pinterest/gestalt/pull/1418) - [PREVIEW URL](https://deploy-preview-1418--gestalt.netlify.app)

## 20.0.2 (Mar 8, 2021)

### Patch

- Popover: fix codemod [#1415](https://github.com/pinterest/gestalt/pull/1415) - [PREVIEW URL](https://deploy-preview-1415--gestalt.netlify.app)

## 20.0.1 (Mar 8, 2021)

### Patch

- Internal: Bump elliptic from 6.5.3 to 6.5.4 [#1414](https://github.com/pinterest/gestalt/pull/1414) - [PREVIEW URL](https://deploy-preview-1414--gestalt.netlify.app)

## 20.0.0 (Mar 8, 2021)

### Major

- Popover: Rename Flyout to Popover + Codemod [#1411](https://github.com/pinterest/gestalt/pull/1411) - [PREVIEW URL](https://deploy-preview-1411--gestalt.netlify.app)

## 19.2.2 (Mar 5, 2021)

### Patch

- FeedbackCallout: Simplify API [#1413](https://github.com/pinterest/gestalt/pull/1413) - [PREVIEW URL](https://deploy-preview-1413--gestalt.netlify.app)

## 19.2.1 (Mar 5, 2021)

### Patch

- Module: Fix border-radius + misc cleanup [#1410](https://github.com/pinterest/gestalt/pull/1410) - [PREVIEW URL](https://deploy-preview-1410--gestalt.netlify.app)

## 19.2.0 (Mar 5, 2021)

### Minor

- Upsell: Add Upsell.Form component [#1396](https://github.com/pinterest/gestalt/pull/1396) - [PREVIEW URL](https://deploy-preview-1396--gestalt.netlify.app)

## 19.1.2 (Mar 3, 2021)

### Patch

- Docs: fixes inlinks [#1408](https://github.com/pinterest/gestalt/pull/1408) - [PREVIEW URL](https://deploy-preview-1408--gestalt.netlify.app)

## 19.1.1 (Mar 3, 2021)

### Patch

- Docs: Add Feedback Callout component for docs [#1405](https://github.com/pinterest/gestalt/pull/1405) - [PREVIEW URL](https://deploy-preview-1405--gestalt.netlify.app)

## 19.1.0 (Mar 3, 2021)

### Minor

- Icon: update Dash icon [#1407](https://github.com/pinterest/gestalt/pull/1407) - [PREVIEW URL](https://deploy-preview-1407--gestalt.netlify.app)

## 19.0.0 (Mar 2, 2021)

### Major

- Icon: Rename 'link' Icon to 'visit' + codemod, add new 'link' Icon, update Docs [#1406](https://github.com/pinterest/gestalt/pull/1406) - [PREVIEW URL](https://deploy-preview-1406--gestalt.netlify.app)

## 18.1.2 (Mar 2, 2021)

### Patch

- Internal: add CI for Icon svg file validation [#1402](https://github.com/pinterest/gestalt/pull/1402) - [PREVIEW URL](https://deploy-preview-1402--gestalt.netlify.app)

## 18.1.1 (Mar 1, 2021)

### Patch

- Docs: fix Box z-index bug [#1403](https://github.com/pinterest/gestalt/pull/1403) - [PREVIEW URL](https://deploy-preview-1403--gestalt.netlify.app)

## 18.1.0 (Mar 1, 2021)

### Minor

- Icon: Add History Icon [#1399](https://github.com/pinterest/gestalt/pull/1399) - [PREVIEW URL](https://deploy-preview-1399--gestalt.netlify.app)

## 18.0.0 (Feb 27, 2021)

### Major

- ScrollBoundaryContainer: ScrollableContainer renamed to ScrollBoundaryContainer [#1394](https://github.com/pinterest/gestalt/pull/1394) - [PREVIEW URL](https://deploy-preview-1394--gestalt.netlify.app)

## 17.7.0 (Feb 25, 2021)

### Minor

- ESLint: Add rule to check for unnecessary boxShadow [#1397](https://github.com/pinterest/gestalt/pull/1397) - [PREVIEW URL](https://deploy-preview-1397--gestalt.netlify.app)

## 17.6.3 (Feb 22, 2021)

### Patch

- Box: Add Overflow variant and examples [#1392](https://github.com/pinterest/gestalt/pull/1392) - [PREVIEW URL](https://deploy-preview-1392--gestalt.netlify.app)

## 17.6.2 (Feb 19, 2021)

### Patch

- Docs: Update Callout documentation, add Best practices [#1387](https://github.com/pinterest/gestalt/pull/1387) - [PREVIEW URL](https://deploy-preview-1387--gestalt.netlify.app)

## 17.6.1 (Feb 18, 2021)

### Patch

- Docs: Update IconButton styling and size across docs [#1389](https://github.com/pinterest/gestalt/pull/1389) - [PREVIEW URL](https://deploy-preview-1389--gestalt.netlify.app)

## 17.6.0 (Feb 18, 2021)

### Minor

- Typeahead: Bugfix to ensure the current value of `options` is used, not just the initial [#1390](https://github.com/pinterest/gestalt/pull/1390) - [PREVIEW URL](https://deploy-preview-1390--gestalt.netlify.app)

## 17.5.6 (Feb 18, 2021)

### Patch

- Docs: Make sure right sidebar doesn't extend over footer [#1391](https://github.com/pinterest/gestalt/pull/1391) - [PREVIEW URL](https://deploy-preview-1391--gestalt.netlify.app)

## 17.5.5 (Feb 17, 2021)

### Patch

- Tooltip: update Tooltip documentation, add best practices [#1370](https://github.com/pinterest/gestalt/pull/1370) - [PREVIEW URL](https://deploy-preview-1370--gestalt.netlify.app)

## 17.5.4 (Feb 17, 2021)

### Patch

- Update to React 17 [#1388](https://github.com/pinterest/gestalt/pull/1388) - [PREVIEW URL](https://deploy-preview-1388--gestalt.netlify.app)

## 17.5.3 (Feb 12, 2021)

### Patch

- ScrollableContainer: add Box to Related in Docs [#1386](https://github.com/pinterest/gestalt/pull/1386) - [PREVIEW URL](https://deploy-preview-1386--gestalt.netlify.app)

## 17.5.2 (Feb 12, 2021)

### Patch

- Callout, Upsell, ActivationCard: implemented missing target, ref props for link functionality [#1384](https://github.com/pinterest/gestalt/pull/1384) - [PREVIEW URL](https://deploy-preview-1384--gestalt.netlify.app)

## 17.5.1 (Feb 12, 2021)

### Patch

- Docs: Update Prop Table to support Markdown for descriptions [#1382](https://github.com/pinterest/gestalt/pull/1382) - [PREVIEW URL](https://deploy-preview-1382--gestalt.netlify.app)

## 17.5.0 (Feb 11, 2021)

### Minor

- Docs: fix right sidebar scrolling bug [#1385](https://github.com/pinterest/gestalt/pull/1385) - [PREVIEW URL](https://deploy-preview-1385--gestalt.netlify.app)

## 17.4.0 (Feb 11, 2021)

### Minor

- Modal, OverlayPanel (formerly Sheet): Implemented InternalScrollableContainer [#1376](https://github.com/pinterest/gestalt/pull/1376) - [PREVIEW URL](https://deploy-preview-1376--gestalt.netlify.app)

## 17.3.1 (Feb 11, 2021)

### Patch

- Provider: onNavigationOptions proptype fix [#1377](https://github.com/pinterest/gestalt/pull/1377) - [PREVIEW URL](https://deploy-preview-1377--gestalt.netlify.app)

## 17.3.0 (Feb 10, 2021)

### Minor

- [ESLint] Add border to prefer-box eslint rule [#1381](https://github.com/pinterest/gestalt/pull/1381) - [PREVIEW URL](https://deploy-preview-1381--gestalt.netlify.app)

## 17.2.0 (Feb 10, 2021)

### Minor

- update types to match doc [#1380](https://github.com/pinterest/gestalt/pull/1380) - [PREVIEW URL](https://deploy-preview-1380--gestalt.netlify.app)

## 17.1.7 (Feb 10, 2021)

### Patch

- Docs: Adjust spacing for large examples with titles [#1379](https://github.com/pinterest/gestalt/pull/1379) - [PREVIEW URL](https://deploy-preview-1379--gestalt.netlify.app)

## 17.1.6 (Feb 9, 2021)

### Patch

- Docs: Update cypress accessibility testing, remove disabled contrast rules [#1373](https://github.com/pinterest/gestalt/pull/1373) - [PREVIEW URL](https://deploy-preview-1373--gestalt.netlify.app)

## 17.1.5 (Feb 9, 2021)

### Patch

- Docs: Add ability for Do/Don't in bullet lists [#1378](https://github.com/pinterest/gestalt/pull/1378) - [PREVIEW URL](https://deploy-preview-1378--gestalt.netlify.app)

## 17.1.4 (Feb 8, 2021)

### Patch

- Bump marked from 1.1.1 to 2.0.0 [#1371](https://github.com/pinterest/gestalt/pull/1371) - [PREVIEW URL](https://deploy-preview-1371--gestalt.netlify.app)

## 17.1.3 (Feb 8, 2021)

### Patch

- Internal: Rename codemod folder [#1372](https://github.com/pinterest/gestalt/pull/1372) - [PREVIEW URL](https://deploy-preview-1372--gestalt.netlify.app)

## 17.1.2 (Feb 8, 2021)

### Patch

- Provider: fixes in Provider, Provider Docs and OnNavigation-related component Docs [#1369](https://github.com/pinterest/gestalt/pull/1369) - [PREVIEW URL](https://deploy-preview-1369--gestalt.netlify.app)

## 17.1.1 (Feb 8, 2021)

### Patch

- Internal: disable Mergify [#1368](https://github.com/pinterest/gestalt/pull/1368) - [PREVIEW URL](https://deploy-preview-1368--gestalt.netlify.app)

## 17.1.0 (Feb 5, 2021)

### Minor

- Provider/Link/Button/IconButton/TapArea: implement OnNavigation context for advanced link navigation [#1364](https://github.com/pinterest/gestalt/pull/1364) - [PREVIEW URL](https://deploy-preview-1364--gestalt.netlify.app)

## 17.0.1 (Feb 5, 2021)

### Patch

- Box: Add design guidelines and update documentation to new style [#1358](https://github.com/pinterest/gestalt/pull/1358) - [PREVIEW URL](https://deploy-preview-1358--gestalt.netlify.app)

## 17.0.0 (Feb 5, 2021)

### Major

- Box: Remove marginLeft and marginRight props [#1363](https://github.com/pinterest/gestalt/pull/1363) - [PREVIEW URL](https://deploy-preview-1363--gestalt.netlify.app)

## 16.10.4 (Feb 5, 2021)

### Patch

- Docs: update Prop Table design [#1367](https://github.com/pinterest/gestalt/pull/1367) - [PREVIEW URL](https://deploy-preview-1367--gestalt.netlify.app)

## 16.10.3 (Feb 4, 2021)

### Patch

- Internal: update ScrollableContainer a11y test [#1365](https://github.com/pinterest/gestalt/pull/1365) - [PREVIEW URL](https://deploy-preview-1365--gestalt.netlify.app)

## 16.10.2 (Feb 4, 2021)

### Patch

- Box: fix margin-family props not overriding default 'auto' by @media with boints [#1362](https://github.com/pinterest/gestalt/pull/1362) - [PREVIEW URL](https://deploy-preview-1362--gestalt.netlify.app)

## 16.10.1 (Feb 3, 2021)

### Patch

- Internal: Add lint rules to enforce fragment style and use of keys [#1361](https://github.com/pinterest/gestalt/pull/1361) - [PREVIEW URL](https://deploy-preview-1361--gestalt.netlify.app)

## 16.10.0 (Feb 3, 2021)

### Minor

- Gestalt: ScrollableContainer - new component with built-in scrollability logic to allow anchored-based components get correctly positioned inside scrolling containers [#1357](https://github.com/pinterest/gestalt/pull/1357) - [PREVIEW URL](https://deploy-preview-1357--gestalt.netlify.app)

## 16.9.2 (Feb 2, 2021)

### Patch

- Docs: copyPaste functionality implemented into linking icon [#1360](https://github.com/pinterest/gestalt/pull/1360) - [PREVIEW URL](https://deploy-preview-1360--gestalt.netlify.app)

## 16.9.1 (Feb 1, 2021)

### Patch

- Docs: Update shared components for new Docs design [#1359](https://github.com/pinterest/gestalt/pull/1359) - [PREVIEW URL](https://deploy-preview-1359--gestalt.netlify.app)

## 16.9.0 (Jan 29, 2021)

### Minor

- Add eslint plugin for gestalt [#1353](https://github.com/pinterest/gestalt/pull/1353) - [PREVIEW URL](https://deploy-preview-1353--gestalt.netlify.app)

## 16.8.4 (Jan 29, 2021)

### Patch

- Internal: match Prettier config to Pinboard [#1355](https://github.com/pinterest/gestalt/pull/1355) - [PREVIEW URL](https://deploy-preview-1355--gestalt.netlify.app)

## 16.8.3 (Jan 27, 2021)

### Patch

- Docs: Add shared documentation components for docs redesign [#1345](https://github.com/pinterest/gestalt/pull/1345) - [PREVIEW URL](https://deploy-preview-1345--gestalt.netlify.app)

## 16.8.2 (Jan 27, 2021)

### Patch

- Internal: bump resolved version of immer due to security concern [#1352](https://github.com/pinterest/gestalt/pull/1352) - [PREVIEW URL](https://deploy-preview-1352--gestalt.netlify.app)

## 16.8.1 (Jan 26, 2021)

### Patch

- Z-Index: Consolidate proptype to reduce needed suppressions [#1351](https://github.com/pinterest/gestalt/pull/1351) - [PREVIEW URL](https://deploy-preview-1351--gestalt.netlify.app)

## 16.8.0 (Jan 25, 2021)

### Minor

- Typeahead: add zIndex prop to support component in Modals with zIndex [#1350](https://github.com/pinterest/gestalt/pull/1350) - [PREVIEW URL](https://deploy-preview-1350--gestalt.netlify.app)

## 16.7.1 (Jan 22, 2021)

### Patch

- Docs: component source link tweaks [#1347](https://github.com/pinterest/gestalt/pull/1347) - [PREVIEW URL](https://deploy-preview-1347--gestalt.netlify.app)

## 16.7.0 (Jan 20, 2021)

### Minor

- ModuleExpandable: added external collapsing control (expandedIndex and onExpandedChange) [#1323](https://github.com/pinterest/gestalt/pull/1323) - [PREVIEW URL](https://deploy-preview-1323--gestalt.netlify.app)

## 16.6.1 (Jan 16, 2021)

### Patch

- Callout, Upsell: Fix action href type in docs, dedupe type definitions [#1340](https://github.com/pinterest/gestalt/pull/1340) - [PREVIEW URL](https://deploy-preview-1340--gestalt.netlify.app)

## 16.6.0 (Jan 16, 2021)

### Minor

- Module: Add Static version and update doc examples [#1336](https://github.com/pinterest/gestalt/pull/1336) - [PREVIEW URL](https://deploy-preview-1336--gestalt.netlify.app)

## 16.5.1 (Jan 15, 2021)

### Patch

- Docs: replaced 'eye-icon' icon with Gestalt version [#1342](https://github.com/pinterest/gestalt/pull/1342) - [PREVIEW URL](https://deploy-preview-1342--gestalt.netlify.app)

## 16.5.0 (Jan 15, 2021)

### Minor

- Icon: Add eye-hide icon. [#1337](https://github.com/pinterest/gestalt/pull/1337) - [PREVIEW URL](https://deploy-preview-1337--gestalt.netlify.app)

## 16.4.1 (Jan 13, 2021)

### Patch

- Mark package as not having side effects [#1333](https://github.com/pinterest/gestalt/pull/1333) - [PREVIEW URL](https://deploy-preview-1333--gestalt.netlify.app)

## 16.4.0 (Jan 12, 2021)

### Minor

- Box: Update box-shadow color in dark mode [#1325](https://github.com/pinterest/gestalt/pull/1325) - [PREVIEW URL](https://deploy-preview-1325--gestalt.netlify.app)

## 16.3.0 (Jan 11, 2021)

### Minor

- Dropdown: New component to display actions or selectable options [#1305](https://github.com/pinterest/gestalt/pull/1305) - [PREVIEW URL](https://deploy-preview-1305--gestalt.netlify.app)

## 16.2.2 (Jan 8, 2021)

### Patch

- Tag: fix typo in documentation [#1331](https://github.com/pinterest/gestalt/pull/1331) - [PREVIEW URL](https://deploy-preview-1331--gestalt.netlify.app)

## 16.2.1 (Jan 8, 2021)

### Patch

- Layer: fix a bug where Layer ummounts children on rerender when zIndex changes [#1327](https://github.com/pinterest/gestalt/pull/1327) - [PREVIEW URL](https://deploy-preview-1327--gestalt.netlify.app)

## 16.2.0 (Jan 8, 2021)

### Minor

- Typeahead: Add support for Tags [#1317](https://github.com/pinterest/gestalt/pull/1317) - [PREVIEW URL](https://deploy-preview-1317--gestalt.netlify.app)

## 16.1.1 (Jan 8, 2021)

### Patch

- Callout: Fix vertical padding in md viewport when no actions present [#1328](https://github.com/pinterest/gestalt/pull/1328) - [PREVIEW URL](https://deploy-preview-1328--gestalt.netlify.app)

## 16.1.0 (Jan 8, 2021)

### Minor

- TextArea: Add support for Tags [#1315](https://github.com/pinterest/gestalt/pull/1315) - [PREVIEW URL](https://deploy-preview-1315--gestalt.netlify.app)

## 16.0.4 (Jan 7, 2021)

### Patch

- Bump node-notifier from 8.0.0 to 8.0.1 [#1320](https://github.com/pinterest/gestalt/pull/1320) - [PREVIEW URL](https://deploy-preview-1320--gestalt.netlify.app)

## 16.0.3 (Jan 5, 2021)

### Patch

- Layer: Update documentation examples around avoiding unwanted re-rendering [#1324](https://github.com/pinterest/gestalt/pull/1324) - [PREVIEW URL](https://deploy-preview-1324--gestalt.netlify.app)

## 16.0.2 (Dec 22, 2020)

### Patch

- Modal: fix bad flow types [#1322](https://github.com/pinterest/gestalt/pull/1322) - [PREVIEW URL](https://deploy-preview-1322--gestalt.netlify.app)

## 16.0.1 (Dec 22, 2020)

### Patch

- Internal: Enable the eslint rule flowtype/no-mutable-array [#1321](https://github.com/pinterest/gestalt/pull/1321) - [PREVIEW URL](https://deploy-preview-1321--gestalt.netlify.app)

## 16.0.0 (Dec 18, 2020)

### Major

- Callout/Upsell: update primary/secondaryLink to be primary/secondaryAction + Codemod [#1314](https://github.com/pinterest/gestalt/pull/1314) - [PREVIEW URL](https://deploy-preview-1314--gestalt.netlify.app)

## 15.11.0 (Dec 18, 2020)

### Minor

- Modal: Add subHeading and align props [#1316](https://github.com/pinterest/gestalt/pull/1316) - [PREVIEW URL](https://deploy-preview-1316--gestalt.netlify.app)

## 15.10.2 (Dec 17, 2020)

### Patch

- Textfield: update tags wrapping behavior [#1311](https://github.com/pinterest/gestalt/pull/1311) - [PREVIEW URL](https://deploy-preview-1311--gestalt.netlify.app)

## 15.10.1 (Dec 16, 2020)

### Patch

- Update Flyout Docs - Remove bold text [#1313](https://github.com/pinterest/gestalt/pull/1313) - [PREVIEW URL](https://deploy-preview-1313--gestalt.netlify.app)

## 15.10.0 (Dec 16, 2020)

### Minor

- Bump ini from 1.3.5 to 1.3.8 [#1310](https://github.com/pinterest/gestalt/pull/1310) - [PREVIEW URL](https://deploy-preview-1310--gestalt.netlify.app)

## 15.9.0 (Dec 14, 2020)

### Minor

- Modal: Update backdrop wash to 80% opacity [#1309](https://github.com/pinterest/gestalt/pull/1309) - [PREVIEW URL](https://deploy-preview-1309--gestalt.netlify.app)

## 15.8.0 (Dec 12, 2020)

### Minor

- TextField: add tags prop [#1306](https://github.com/pinterest/gestalt/pull/1306) - [PREVIEW URL](https://deploy-preview-1306--gestalt.netlify.app)

## 15.7.0 (Dec 10, 2020)

### Minor

- Callout/Upsell: Implemented new useResponsiveMinWidth hook and utils [#1308](https://github.com/pinterest/gestalt/pull/1308) - [PREVIEW URL](https://deploy-preview-1308--gestalt.netlify.app)

## 15.6.0 (Dec 9, 2020)

### Minor

- Tag component [#1301](https://github.com/pinterest/gestalt/pull/1301) - [PREVIEW URL](https://deploy-preview-1301--gestalt.netlify.app)

## 15.5.1 (Dec 8, 2020)

### Patch

- Bump highlight.js from 10.2.0 to 10.4.1 [#1302](https://github.com/pinterest/gestalt/pull/1302) - [PREVIEW URL](https://deploy-preview-1302--gestalt.netlify.app)

## 15.5.0 (Dec 8, 2020)

### Minor

- Callout: Responsiveness updates [#1304](https://github.com/pinterest/gestalt/pull/1304) - [PREVIEW URL](https://deploy-preview-1304--gestalt.netlify.app)

## 15.4.0 (Dec 8, 2020)

### Minor

- Upsell: Add image prop [#1298](https://github.com/pinterest/gestalt/pull/1298) - [PREVIEW URL](https://deploy-preview-1298--gestalt.netlify.app)

## 15.3.0 (Dec 2, 2020)

### Minor

- Docs: Add search autodiscovery (OpenSearch) [#1300](https://github.com/pinterest/gestalt/pull/1300) - [PREVIEW URL](https://deploy-preview-1300--gestalt.netlify.app)

## 15.2.0 (Dec 2, 2020)

### Minor

- Internal: Docs improvements; Contexts, header options, + minor fixes [#1297](https://github.com/pinterest/gestalt/pull/1297) - [PREVIEW URL](https://deploy-preview-1297--gestalt.netlify.app)

## 15.1.2 (Dec 2, 2020)

### Patch

- Internal: Fix a11y tests on master [#1299](https://github.com/pinterest/gestalt/pull/1299) - [PREVIEW URL](https://deploy-preview-1299--gestalt.netlify.app)

## 15.1.1 (Dec 2, 2020)

### Patch

- Internal: Give Flex and FlexItem display names for debugging [#1296](https://github.com/pinterest/gestalt/pull/1296) - [PREVIEW URL](https://deploy-preview-1296--gestalt.netlify.app)

## 15.1.0 (Dec 1, 2020)

### Minor

- Internal: Upgrade cypress, cypress-axe and axe-core [#1295](https://github.com/pinterest/gestalt/pull/1295) - [PREVIEW URL](https://deploy-preview-1295--gestalt.netlify.app)

## 15.0.0 (Dec 1, 2020)

### Major

- Box: Allow zero padding overrides [#1293](https://github.com/pinterest/gestalt/pull/1293) - [PREVIEW URL](https://deploy-preview-1293--gestalt.netlify.app)

## 14.30.3 (Nov 19, 2020)

### Patch

- Docs: unify quotes in the proptable [#1292](https://github.com/pinterest/gestalt/pull/1292) - [PREVIEW URL](https://deploy-preview-1292--gestalt.netlify.app)

## 14.30.2 (Nov 18, 2020)

### Patch

- Flex: Update comment, update codemod directory name [#1290](https://github.com/pinterest/gestalt/pull/1290) - [PREVIEW URL](https://deploy-preview-1290--gestalt.netlify.app)

## 14.30.1 (Nov 18, 2020)

### Patch

- Toast: Update documentation around Text property [#1291](https://github.com/pinterest/gestalt/pull/1291) - [PREVIEW URL](https://deploy-preview-1291--gestalt.netlify.app)

## 14.30.0 (Nov 17, 2020)

### Minor

- Flex: Replace Row/Stack with Flex [#1288](https://github.com/pinterest/gestalt/pull/1288) - [PREVIEW URL](https://deploy-preview-1288--gestalt.netlify.app)

## 14.29.0 (Nov 17, 2020)

### Minor

- Toast: color white as default & adding drop shadow + Codemode helper [#1287](https://github.com/pinterest/gestalt/pull/1287) - [PREVIEW URL](https://deploy-preview-1287--gestalt.netlify.app)

## 14.28.1 (Nov 6, 2020)

### Patch

- Docs: Update Upsell.doc.js with better examples [#1286](https://github.com/pinterest/gestalt/pull/1286) - [PREVIEW URL](https://deploy-preview-1286--gestalt.netlify.app)

## 14.28.0 (Nov 6, 2020)

### Minor

- Docs: improved Development and Faq [#1285](https://github.com/pinterest/gestalt/pull/1285) - [PREVIEW URL](https://deploy-preview-1285--gestalt.netlify.app)

## 14.27.0 (Nov 6, 2020)

### Minor

- Upsell: Add component [#1283](https://github.com/pinterest/gestalt/pull/1283) - [PREVIEW URL](https://deploy-preview-1283--gestalt.netlify.app)

## 14.26.0 (Nov 4, 2020)

### Minor

- Docs: Move props back to the top + make collapsible [#1282](https://github.com/pinterest/gestalt/pull/1282) - [PREVIEW URL](https://deploy-preview-1282--gestalt.netlify.app)

## 14.25.2 (Nov 4, 2020)

### Patch

- Internal: Add integration test retries [#1281](https://github.com/pinterest/gestalt/pull/1281) - [PREVIEW URL](https://deploy-preview-1281--gestalt.netlify.app)

## 14.25.1 (Nov 4, 2020)

### Patch

- Docs: Fix UniformRowLayout example [#1278](https://github.com/pinterest/gestalt/pull/1278) - [PREVIEW URL](https://deploy-preview-1278--gestalt.netlify.app)

## 14.25.0 (Nov 3, 2020)

### Minor

- Tooltip: Add zIndex prop [#1279](https://github.com/pinterest/gestalt/pull/1279) - [PREVIEW URL](https://deploy-preview-1279--gestalt.netlify.app)

## 14.24.0 (Nov 3, 2020)

### Minor

- Internal: remove exports from package.json [#1280](https://github.com/pinterest/gestalt/pull/1280) - [PREVIEW URL](https://deploy-preview-1280--gestalt.netlify.app)

## 14.23.1 (Nov 3, 2020)

### Patch

- Callout: Fix responsiveness margin [#1277](https://github.com/pinterest/gestalt/pull/1277) - [PREVIEW URL](https://deploy-preview-1277--gestalt.netlify.app)

## 14.23.0 (Nov 2, 2020)

### Minor

- Docs: upgrade to Create React App 4 [#1276](https://github.com/pinterest/gestalt/pull/1276) - [PREVIEW URL](https://deploy-preview-1276--gestalt.netlify.app)

## 14.22.0 (Nov 2, 2020)

### Minor

- Callout: V2 Redesign for responsiveness [#1274](https://github.com/pinterest/gestalt/pull/1274) - [PREVIEW URL](https://deploy-preview-1274--gestalt.netlify.app)

## 14.21.5 (Oct 28, 2020)

### Patch

- Docs: persist dark mode + RTL settings across refreshes [#1272](https://github.com/pinterest/gestalt/pull/1272) - [PREVIEW URL](https://deploy-preview-1272--gestalt.netlify.app)

## 14.21.4 (Oct 27, 2020)

### Patch

- Docs: Enable accessibility tests for most pages [#1268](https://github.com/pinterest/gestalt/pull/1268) - [PREVIEW URL](https://deploy-preview-1268--gestalt.netlify.app)

## 14.21.3 (Oct 27, 2020)

### Patch

- Tests: Fix flaky test on master [#1273](https://github.com/pinterest/gestalt/pull/1273) - [PREVIEW URL](https://deploy-preview-1273--gestalt.netlify.app)

## 14.21.2 (Oct 26, 2020)

### Patch

- Internal: Add 'design system' to package.json keywords [#1271](https://github.com/pinterest/gestalt/pull/1271) - [PREVIEW URL](https://deploy-preview-1271--gestalt.netlify.app)

## 14.21.1 (Oct 26, 2020)

### Patch

- Docs: Update codemod folder names and add dev instructions [#1269](https://github.com/pinterest/gestalt/pull/1269) - [PREVIEW URL](https://deploy-preview-1269--gestalt.netlify.app)

## 14.21.0 (Oct 26, 2020)

### Minor

- Internal: improve package.json with repository / keywords + exports information [#1270](https://github.com/pinterest/gestalt/pull/1270) - [PREVIEW URL](https://deploy-preview-1270--gestalt.netlify.app)

## 14.20.0 (Oct 21, 2020)

### Minor

- Internal: Upgrade prettier to 2.x version [#1267](https://github.com/pinterest/gestalt/pull/1267) - [PREVIEW URL](https://deploy-preview-1267--gestalt.netlify.app)

## 14.19.0 (Oct 20, 2020)

### Minor

- Docs: New What's New landing page [#1264](https://github.com/pinterest/gestalt/pull/1264) - [PREVIEW URL](https://deploy-preview-1264--gestalt.netlify.app)

## 14.18.0 (Oct 20, 2020)

### Minor

- ActivationCard: Add shadow border and polish docs [#1266](https://github.com/pinterest/gestalt/pull/1266) - [PREVIEW URL](https://deploy-preview-1266--gestalt.netlify.app)

## 14.17.0 (Oct 20, 2020)

### Minor

- Layer: fix issue with Flyout when zIndex gets set [#1265](https://github.com/pinterest/gestalt/pull/1265) - [PREVIEW URL](https://deploy-preview-1265--gestalt.netlify.app)

## 14.16.0 (Oct 20, 2020)

### Minor

- Module: Add Module.Expandable component [#1253](https://github.com/pinterest/gestalt/pull/1253) - [PREVIEW URL](https://deploy-preview-1253--gestalt.netlify.app)

## 14.15.0 (Oct 16, 2020)

### Minor

- Table: Add onExpand function prop to RowExpandable [#1263](https://github.com/pinterest/gestalt/pull/1263) - [PREVIEW URL](https://deploy-preview-1263--gestalt.netlify.app)

## 14.14.2 (Oct 14, 2020)

### Patch

- Box: fix docs for Layout section [#1262](https://github.com/pinterest/gestalt/pull/1262) - [PREVIEW URL](https://deploy-preview-1262--gestalt.netlify.app)

## 14.14.1 (Oct 14, 2020)

### Patch

- Checkbox/RadioButton: Add options to provide subtext and/or image for label [#1256](https://github.com/pinterest/gestalt/pull/1256) - [PREVIEW URL](https://deploy-preview-1256--gestalt.netlify.app)

## 14.14.0 (Oct 13, 2020)

### Minor

- Table: Update borderSize prop to borderStyle [#1259](https://github.com/pinterest/gestalt/pull/1259) - [PREVIEW URL](https://deploy-preview-1259--gestalt.netlify.app)

## 14.13.4 (Oct 13, 2020)

### Patch

- [Internal] Upgrade to flow 0.135.0 [#1260](https://github.com/pinterest/gestalt/pull/1260) - [PREVIEW URL](https://deploy-preview-1260--gestalt.netlify.app)

## 14.13.3 (Oct 9, 2020)

### Patch

- Internal: update axe-core [#1258](https://github.com/pinterest/gestalt/pull/1258) - [PREVIEW URL](https://deploy-preview-1258--gestalt.netlify.app)

## 14.13.2 (Oct 9, 2020)

### Patch

- Internal: Update devDependencies + make stylelint stricter [#1257](https://github.com/pinterest/gestalt/pull/1257) - [PREVIEW URL](https://deploy-preview-1257--gestalt.netlify.app)

## 14.13.1 (Oct 8, 2020)

### Patch

- Docs: update link icon for header target links [#1255](https://github.com/pinterest/gestalt/pull/1255) - [PREVIEW URL](https://deploy-preview-1255--gestalt.netlify.app)

## 14.13.0 (Oct 8, 2020)

### Minor

- Table: Add ExpandableRow [#1252](https://github.com/pinterest/gestalt/pull/1252) - [PREVIEW URL](https://deploy-preview-1252--gestalt.netlify.app)

## 14.12.0 (Oct 8, 2020)

### Minor

- Internal: Validate that each doc page has an a11y test [#1254](https://github.com/pinterest/gestalt/pull/1254) - [PREVIEW URL](https://deploy-preview-1254--gestalt.netlify.app)

## 14.11.2 (Oct 7, 2020)

### Patch

- Docs: fix borderSize to borderStyle for Example [#1251](https://github.com/pinterest/gestalt/pull/1251) - [PREVIEW URL](https://deploy-preview-1251--gestalt.netlify.app)

## 14.11.1 (Oct 7, 2020)

### Patch

- Docs: update design for code examples [#1248](https://github.com/pinterest/gestalt/pull/1248) - [PREVIEW URL](https://deploy-preview-1248--gestalt.netlify.app)

## 14.11.0 (Oct 7, 2020)

### Minor

- Box: Add option to specify 'shadow' for borderStyle prop (previously borderSize) [#1245](https://github.com/pinterest/gestalt/pull/1245) - [PREVIEW URL](https://deploy-preview-1245--gestalt.netlify.app)

## 14.10.1 (Oct 7, 2020)

### Patch

- Internal: fail CI on ESLint warnings [#1250](https://github.com/pinterest/gestalt/pull/1250) - [PREVIEW URL](https://deploy-preview-1250--gestalt.netlify.app)

## 14.10.0 (Oct 7, 2020)

### Minor

- Button/IconButton/TapArea: added tabIndex prop [#1244](https://github.com/pinterest/gestalt/pull/1244) - [PREVIEW URL](https://deploy-preview-1244--gestalt.netlify.app)

## 14.9.3 (Oct 7, 2020)

### Patch

- Docs: Removed beta from DatePicker component [#1249](https://github.com/pinterest/gestalt/pull/1249) - [PREVIEW URL](https://deploy-preview-1249--gestalt.netlify.app)

## 14.9.2 (Oct 7, 2020)

### Patch

- ActivationCard/Callout: Update docs and Fix proptypes [#1246](https://github.com/pinterest/gestalt/pull/1246) - [PREVIEW URL](https://deploy-preview-1246--gestalt.netlify.app)

## 14.9.1 (Oct 7, 2020)

### Patch

- Docs: explain how to generate component files [#1247](https://github.com/pinterest/gestalt/pull/1247) - [PREVIEW URL](https://deploy-preview-1247--gestalt.netlify.app)

## 14.9.0 (Oct 6, 2020)

### Minor

- Internal: generate component script [#1243](https://github.com/pinterest/gestalt/pull/1243) - [PREVIEW URL](https://deploy-preview-1243--gestalt.netlify.app)

## 14.8.0 (Oct 6, 2020)

### Minor

- OverlayPanel (formerly Sheet): Add subHeading prop [Depends on #1236][#1242](https://github.com/pinterest/gestalt/pull/1242) - [PREVIEW URL](https://deploy-preview-1242--gestalt.netlify.app)

## 14.7.0 (Oct 5, 2020)

### Minor

- ActivationCard: Add component [#1238](https://github.com/pinterest/gestalt/pull/1238) - [PREVIEW URL](https://deploy-preview-1238--gestalt.netlify.app)

## 14.6.0 (Oct 5, 2020)

### Minor

- OverlayPanel (formerly Sheet): Control animation behavior with AnimationContext [#1236](https://github.com/pinterest/gestalt/pull/1236) - [PREVIEW URL](https://deploy-preview-1236--gestalt.netlify.app)

## 14.5.3 (Oct 1, 2020)

### Patch

- Internal: Bump @actions/core from 1.2.5 to 1.2.6 [#1241](https://github.com/pinterest/gestalt/pull/1241) - [PREVIEW URL](https://deploy-preview-1241--gestalt.netlify.app)

## 14.5.2 (Sep 30, 2020)

### Patch

- Docs: fix zIndex issues [#1239](https://github.com/pinterest/gestalt/pull/1239) - [PREVIEW URL](https://deploy-preview-1239--gestalt.netlify.app)

## 14.5.1 (Sep 29, 2020)

### Patch

- Doc: update Text size example [#1237](https://github.com/pinterest/gestalt/pull/1237) - [PREVIEW URL](https://deploy-preview-1237--gestalt.netlify.app)

## 14.5.0 (Sep 28, 2020)

### Minor

- Internal: Parallelize Cypress integration tests (2x speed improvement) [#1234](https://github.com/pinterest/gestalt/pull/1234) - [PREVIEW URL](https://deploy-preview-1234--gestalt.netlify.app)

## 14.4.1 (Sep 28, 2020)

### Patch

- Docs: add copy code button [#1235](https://github.com/pinterest/gestalt/pull/1235) - [PREVIEW URL](https://deploy-preview-1235--gestalt.netlify.app)

## 14.4.0 (Sep 25, 2020)

### Minor

- Internal: Script to generate a11y tests + add tests for remaining components [#1233](https://github.com/pinterest/gestalt/pull/1233) - [PREVIEW URL](https://deploy-preview-1233--gestalt.netlify.app)

## 14.3.2 (Sep 25, 2020)

### Patch

- Docs: Add yarn installation and fix indentation on Development page [#1232](https://github.com/pinterest/gestalt/pull/1232) - [PREVIEW URL](https://deploy-preview-1232--gestalt.netlify.app)

## 14.3.1 (Sep 24, 2020)

### Patch

- Docs: move props section to the bottom [#1231](https://github.com/pinterest/gestalt/pull/1231) - [PREVIEW URL](https://deploy-preview-1231--gestalt.netlify.app)

## 14.3.0 (Sep 22, 2020)

### Minor

- Video: add `objectFill` as a prop [#1227](https://github.com/pinterest/gestalt/pull/1227) - [PREVIEW URL](https://deploy-preview-1227--gestalt.netlify.app)

## 14.2.4 (Sep 22, 2020)

### Patch

- Docs: add ability to expand code examples [#1230](https://github.com/pinterest/gestalt/pull/1230) - [PREVIEW URL](https://deploy-preview-1230--gestalt.netlify.app)

## 14.2.3 (Sep 22, 2020)

### Patch

- Internal: Add Cypress badge + link to Readme [#1229](https://github.com/pinterest/gestalt/pull/1229) - [PREVIEW URL](https://deploy-preview-1229--gestalt.netlify.app)

## 14.2.2 (Sep 22, 2020)

### Patch

- Docs: typo fixes for TapArea [#1225](https://github.com/pinterest/gestalt/pull/1225) - [PREVIEW URL](https://deploy-preview-1225--gestalt.netlify.app)

## 14.2.1 (Sep 22, 2020)

### Patch

- Internal: fix `flowtype/require-exact-type` errors [#1228](https://github.com/pinterest/gestalt/pull/1228) - [PREVIEW URL](https://deploy-preview-1228--gestalt.netlify.app)

## 14.2.0 (Sep 21, 2020)

### Minor

- Button: add accessibility integration tests [#1226](https://github.com/pinterest/gestalt/pull/1226) - [PREVIEW URL](https://deploy-preview-1226--gestalt.netlify.app)

## 14.1.0 (Sep 18, 2020)

### Minor

- OverlayPanel (formerly Sheet): Introduce component [#1217](https://github.com/pinterest/gestalt/pull/1217) - [PREVIEW URL](https://deploy-preview-1217--gestalt.netlify.app)

## 14.0.0 (Sep 17, 2020)

### Major

- Sticky: remove deprecated dangerouslySetZIndex [#1224](https://github.com/pinterest/gestalt/pull/1224) - [PREVIEW URL](https://deploy-preview-1224--gestalt.netlify.app)

## 13.14.0 (Sep 17, 2020)

### Minor

- Layer: add zIndex prop [#1223](https://github.com/pinterest/gestalt/pull/1223) - [PREVIEW URL](https://deploy-preview-1223--gestalt.netlify.app)

## 13.13.0 (Sep 17, 2020)

### Minor

- Internal: add Cypress integration tests [#1220](https://github.com/pinterest/gestalt/pull/1220) - [PREVIEW URL](https://deploy-preview-1220--gestalt.netlify.app)

## 13.12.0 (Sep 17, 2020)

### Minor

- Box: Extract types and transforms, cleanup [#1222](https://github.com/pinterest/gestalt/pull/1222) - [PREVIEW URL](https://deploy-preview-1222--gestalt.netlify.app)

## 13.11.0 (Sep 17, 2020)

### Minor

- IconButton: Implemented href with InternalLink [#1219](https://github.com/pinterest/gestalt/pull/1219) - [PREVIEW URL](https://deploy-preview-1219--gestalt.netlify.app)

## 13.10.0 (Sep 16, 2020)

### Minor

- Row/Stack: Revert better gap + update children type [#1221](https://github.com/pinterest/gestalt/pull/1221) - [PREVIEW URL](https://deploy-preview-1221--gestalt.netlify.app)

## 13.9.0 (Sep 16, 2020)

### Minor

- Row/Stack: Update `children` type [#1216](https://github.com/pinterest/gestalt/pull/1216) - [PREVIEW URL](https://deploy-preview-1216--gestalt.netlify.app)

## 13.8.0 (Sep 16, 2020)

### Minor

- Row/Stack: Second attempt to re-implement for better `gap` [#1214](https://github.com/pinterest/gestalt/pull/1214) - [PREVIEW URL](https://deploy-preview-1214--gestalt.netlify.app)

## 13.7.0 (Sep 15, 2020)

### Minor

- Revert "Row, Stack: Re-implement for better `gap` [#1193](https://github.com/pinterest/gestalt/pull/1193) - [PREVIEW URL](https://deploy-preview-1193--gestalt.netlify.app)" [#1213](https://github.com/pinterest/gestalt/pull/1213) - [PREVIEW URL](https://deploy-preview-1213--gestalt.netlify.app)

## 13.6.0 (Sep 15, 2020)

### Minor

- Row/Stack: Re-implement for better `gap` [#1193](https://github.com/pinterest/gestalt/pull/1193) - [PREVIEW URL](https://deploy-preview-1193--gestalt.netlify.app)

## 13.5.1 (Sep 15, 2020)

### Patch

- Docs: use PageHeader on all pages [#1212](https://github.com/pinterest/gestalt/pull/1212) - [PREVIEW URL](https://deploy-preview-1212--gestalt.netlify.app)

## 13.5.0 (Sep 14, 2020)

### Minor

- TapArea: reimplement tapStyle [#1211](https://github.com/pinterest/gestalt/pull/1211) - [PREVIEW URL](https://deploy-preview-1211--gestalt.netlify.app)

## 13.4.1 (Sep 11, 2020)

### Patch

- Docs: update Text wrap/overflow example [#1210](https://github.com/pinterest/gestalt/pull/1210) - [PREVIEW URL](https://deploy-preview-1210--gestalt.netlify.app)

## 13.4.0 (Sep 11, 2020)

### Minor

- Callout: implement Link Button on primary/secondary links [#1207](https://github.com/pinterest/gestalt/pull/1207) - [PREVIEW URL](https://deploy-preview-1207--gestalt.netlify.app)

## 13.3.0 (Sep 11, 2020)

### Minor

- Table: fix stacking context on sticky Table.Header [#1209](https://github.com/pinterest/gestalt/pull/1209) - [PREVIEW URL](https://deploy-preview-1209--gestalt.netlify.app)

## 13.2.0 (Sep 11, 2020)

### Minor

- TapArea: implemented href with InternalLink [#1199](https://github.com/pinterest/gestalt/pull/1199) - [PREVIEW URL](https://deploy-preview-1199--gestalt.netlify.app)

## 13.1.0 (Sep 10, 2020)

### Minor

- Button: link-role button logic refactor [#1190](https://github.com/pinterest/gestalt/pull/1190) - [PREVIEW URL](https://deploy-preview-1190--gestalt.netlify.app)

## 13.0.2 (Sep 10, 2020)

### Patch

- Docs: use ButtonGroup in Modal examples [#1208](https://github.com/pinterest/gestalt/pull/1208) - [PREVIEW URL](https://deploy-preview-1208--gestalt.netlify.app)

## 13.0.1 (Sep 10, 2020)

### Patch

- Docs: Improved Button ccolor Docs [#1205](https://github.com/pinterest/gestalt/pull/1205) - [PREVIEW URL](https://deploy-preview-1205--gestalt.netlify.app)

## 13.0.0 (Sep 10, 2020)

### Major

- Internal: BREAKING only build css file with css vars [#1201](https://github.com/pinterest/gestalt/pull/1201) - [PREVIEW URL](https://deploy-preview-1201--gestalt.netlify.app)

## 12.13.0 (Sep 9, 2020)

### Minor

- Internal: update flowtyped definitions + docs depedencies [#1206](https://github.com/pinterest/gestalt/pull/1206) - [PREVIEW URL](https://deploy-preview-1206--gestalt.netlify.app)

## 12.12.0 (Sep 9, 2020)

### Minor

- Internal: update most dev dependencies [#1204](https://github.com/pinterest/gestalt/pull/1204) - [PREVIEW URL](https://deploy-preview-1204--gestalt.netlify.app)

## 12.11.1 (Sep 9, 2020)

### Patch

- Table: add bottom border to each row (apart from last item) [#1200](https://github.com/pinterest/gestalt/pull/1200) - [PREVIEW URL](https://deploy-preview-1200--gestalt.netlify.app)

## 12.11.0 (Sep 8, 2020)

### Minor

- Button: deprecated textColor prop values [#1188](https://github.com/pinterest/gestalt/pull/1188) - [PREVIEW URL](https://deploy-preview-1188--gestalt.netlify.app)

## 12.10.1 (Sep 8, 2020)

### Patch

- Internal: avoid blank page on startup in dev + fix most docs exceptions in incremental builds [#1195](https://github.com/pinterest/gestalt/pull/1195) - [PREVIEW URL](https://deploy-preview-1195--gestalt.netlify.app)

## 12.10.0 (Sep 8, 2020)

### Minor

- Box: removal xs, sm, md, lg props [#1196](https://github.com/pinterest/gestalt/pull/1196) - [PREVIEW URL](https://deploy-preview-1196--gestalt.netlify.app)

## 12.9.0 (Sep 8, 2020)

### Minor

- Internal: fix 'undefined' CSS in future CSS [#1198](https://github.com/pinterest/gestalt/pull/1198) - [PREVIEW URL](https://deploy-preview-1198--gestalt.netlify.app)

## 12.8.2 (Sep 8, 2020)

### Patch

- Codemod: error message for JSXSpreadAttribute [#1197](https://github.com/pinterest/gestalt/pull/1197) - [PREVIEW URL](https://deploy-preview-1197--gestalt.netlify.app)

## 12.8.1 (Sep 8, 2020)

### Patch

- Internal: make incremental builds 4x faster [#1191](https://github.com/pinterest/gestalt/pull/1191) - [PREVIEW URL](https://deploy-preview-1191--gestalt.netlify.app)

## 12.8.0 (Sep 8, 2020)

### Minor

- Layer: convert to function component [#1189](https://github.com/pinterest/gestalt/pull/1189) - [PREVIEW URL](https://deploy-preview-1189--gestalt.netlify.app)

## 12.7.0 (Sep 8, 2020)

### Minor

- Internal: Rename css var namespace [#1192](https://github.com/pinterest/gestalt/pull/1192) - [PREVIEW URL](https://deploy-preview-1192--gestalt.netlify.app)

## 12.6.1 (Sep 4, 2020)

### Patch

- Layouts: Add form layout example [#1187](https://github.com/pinterest/gestalt/pull/1187) - [PREVIEW URL](https://deploy-preview-1187--gestalt.netlify.app)

## 12.6.0 (Sep 3, 2020)

### Minor

- ButtonGroup: Add component [#1186](https://github.com/pinterest/gestalt/pull/1186) - [PREVIEW URL](https://deploy-preview-1186--gestalt.netlify.app)

## 12.5.0 (Sep 2, 2020)

### Minor

- VideoControls: convert to function component [#1182](https://github.com/pinterest/gestalt/pull/1182) - [PREVIEW URL](https://deploy-preview-1182--gestalt.netlify.app)

## 12.4.2 (Sep 2, 2020)

### Patch

- Button: Flow + name prop fixes [#1184](https://github.com/pinterest/gestalt/pull/1184) - [PREVIEW URL](https://deploy-preview-1184--gestalt.netlify.app)

## 12.4.1 (Sep 2, 2020)

### Patch

- Internal: update bl package (security) [#1183](https://github.com/pinterest/gestalt/pull/1183) - [PREVIEW URL](https://deploy-preview-1183--gestalt.netlify.app)

## 12.4.0 (Sep 2, 2020)

### Minor

- Button: v.2. Added support for href and segmented Flow type [#1169](https://github.com/pinterest/gestalt/pull/1169) - [PREVIEW URL](https://deploy-preview-1169--gestalt.netlify.app)

## 12.3.0 (Sep 2, 2020)

### Minor

- Modal: Prevent showing zoom out icon if closeOnOutsideClick is false [#1181](https://github.com/pinterest/gestalt/pull/1181) - [PREVIEW URL](https://deploy-preview-1181--gestalt.netlify.app)

## 12.2.0 (Sep 1, 2020)

### Minor

- Link: added accessibilityLabel / Docs: implemented support to Arrays in description [#1180](https://github.com/pinterest/gestalt/pull/1180) - [PREVIEW URL](https://deploy-preview-1180--gestalt.netlify.app)

## 12.1.0 (Aug 31, 2020)

### Minor

- Column: removed deprecated xs, sm, md, lg props + codemod helper [#1165](https://github.com/pinterest/gestalt/pull/1165) - [PREVIEW URL](https://deploy-preview-1165--gestalt.netlify.app)

## 12.0.0 (Aug 31, 2020)

### Major

- Modal: Add forwardRef [#1175](https://github.com/pinterest/gestalt/pull/1175) - [PREVIEW URL](https://deploy-preview-1175--gestalt.netlify.app)

## 11.29.1 (Aug 31, 2020)

### Patch

- Docs: fix Divider overlap on bottom of the page [#1178](https://github.com/pinterest/gestalt/pull/1178) - [PREVIEW URL](https://deploy-preview-1178--gestalt.netlify.app)

## 11.29.0 (Aug 31, 2020)

### Minor

- useFocusVisible: export hook & add docs [#1176](https://github.com/pinterest/gestalt/pull/1176) - [PREVIEW URL](https://deploy-preview-1176--gestalt.netlify.app)

## 11.28.7 (Aug 31, 2020)

### Patch

- Docs: Add search shortcut with forward slash [#1177](https://github.com/pinterest/gestalt/pull/1177) - [PREVIEW URL](https://deploy-preview-1177--gestalt.netlify.app)

## 11.28.6 (Aug 28, 2020)

### Patch

- Flyout: Update docs to mention that size is max width [#1174](https://github.com/pinterest/gestalt/pull/1174) - [PREVIEW URL](https://deploy-preview-1174--gestalt.netlify.app)

## 11.28.5 (Aug 28, 2020)

### Patch

- Docs: enable flow types [#1173](https://github.com/pinterest/gestalt/pull/1173) - [PREVIEW URL](https://deploy-preview-1173--gestalt.netlify.app)

## 11.28.4 (Aug 28, 2020)

### Patch

- Docs: Add 'edit this page' link to every doc page [#1170](https://github.com/pinterest/gestalt/pull/1170) - [PREVIEW URL](https://deploy-preview-1170--gestalt.netlify.app)

## 11.28.3 (Aug 27, 2020)

### Patch

- Docs: remove heading for multiple Combination sections on Box [#1172](https://github.com/pinterest/gestalt/pull/1172) - [PREVIEW URL](https://deploy-preview-1172--gestalt.netlify.app)

## 11.28.2 (Aug 27, 2020)

### Patch

- Docs: fix layer issue with search + TOC [#1171](https://github.com/pinterest/gestalt/pull/1171) - [PREVIEW URL](https://deploy-preview-1171--gestalt.netlify.app)

## 11.28.1 (Aug 27, 2020)

### Patch

- Docs: Add in page content navigation [#1168](https://github.com/pinterest/gestalt/pull/1168) - [PREVIEW URL](https://deploy-preview-1168--gestalt.netlify.app)

## 11.28.0 (Aug 26, 2020)

### Minor

- SearchField: Add errorMessage [#1155](https://github.com/pinterest/gestalt/pull/1155) - [PREVIEW URL](https://deploy-preview-1155--gestalt.netlify.app)

## 11.27.0 (Aug 25, 2020)

### Minor

- SelectList: convert to function component [#1167](https://github.com/pinterest/gestalt/pull/1167) - [PREVIEW URL](https://deploy-preview-1167--gestalt.netlify.app)

## 11.26.1 (Aug 25, 2020)

### Patch

- Docs: separate sidebar scrolling [#1166](https://github.com/pinterest/gestalt/pull/1166) - [PREVIEW URL](https://deploy-preview-1166--gestalt.netlify.app)

## 11.26.0 (Aug 24, 2020)

### Minor

- Box: removed deprecated xs, sm, md, lg props + codemod helper [#1164](https://github.com/pinterest/gestalt/pull/1164) - [PREVIEW URL](https://deploy-preview-1164--gestalt.netlify.app)

## 11.25.2 (Aug 24, 2020)

### Patch

- Docs: PropTable use Card + fix scrollMarginTop on main Heading [#1163](https://github.com/pinterest/gestalt/pull/1163) - [PREVIEW URL](https://deploy-preview-1163--gestalt.netlify.app)

## 11.25.1 (Aug 24, 2020)

### Patch

- Docs: update margin/padding for markdown elements [#1162](https://github.com/pinterest/gestalt/pull/1162) - [PREVIEW URL](https://deploy-preview-1162--gestalt.netlify.app)

## 11.25.0 (Aug 24, 2020)

### Minor

- SegmentedControl: make use of useFocusVisible [#1157](https://github.com/pinterest/gestalt/pull/1157) - [PREVIEW URL](https://deploy-preview-1157--gestalt.netlify.app)

## 11.24.1 (Aug 21, 2020)

### Patch

- Docs: add sidebar alphabetization toggle [#1154](https://github.com/pinterest/gestalt/pull/1154) - [PREVIEW URL](https://deploy-preview-1154--gestalt.netlify.app)

## 11.24.0 (Aug 21, 2020)

### Minor

- Docs: Added Development + FAQ section [#1145](https://github.com/pinterest/gestalt/pull/1145) - [PREVIEW URL](https://deploy-preview-1145--gestalt.netlify.app)

## 11.23.0 (Aug 19, 2020)

### Minor

- Revert "Button/Checkbox/IconButton/Link/RadioButton/Switch/TapArea: Revert useFocusVisible [#1098](https://github.com/pinterest/gestalt/pull/1098) - [PREVIEW URL](https://deploy-preview-1098--gestalt.netlify.app) & Focus Styles: revert override CSS outline if a global one is specified [#1118](https://github.com/pinterest/gestalt/pull/1118) - [PREVIEW URL](https://deploy-preview-1118--gestalt.netlify.app) [#1141](https://github.com/pinterest/gestalt/pull/1141) - [PREVIEW URL](https://deploy-preview-1141--gestalt.netlify.app)" [#1153](https://github.com/pinterest/gestalt/pull/1153) - [PREVIEW URL](https://deploy-preview-1153--gestalt.netlify.app)

## 11.22.0 (Aug 17, 2020)

### Minor

- Video: add crossOrigin option [#1150](https://github.com/pinterest/gestalt/pull/1150) - [PREVIEW URL](https://deploy-preview-1150--gestalt.netlify.app)

## 11.21.1 (Aug 17, 2020)

### Patch

- Interal: remove console.log message in Markdown.js [#1152](https://github.com/pinterest/gestalt/pull/1152) - [PREVIEW URL](https://deploy-preview-1152--gestalt.netlify.app)

## 11.21.0 (Aug 17, 2020)

### Minor

- SelectList: fix Flowtype [#1151](https://github.com/pinterest/gestalt/pull/1151) - [PREVIEW URL](https://deploy-preview-1151--gestalt.netlify.app)

## 11.20.3 (Aug 17, 2020)

### Patch

- SelectList: fix FlowType [#1146](https://github.com/pinterest/gestalt/pull/1146) - [PREVIEW URL](https://deploy-preview-1146--gestalt.netlify.app)

## 11.20.2 (Aug 17, 2020)

### Patch

- Internal: upgrade serialize-javascript (security) [#1149](https://github.com/pinterest/gestalt/pull/1149) - [PREVIEW URL](https://deploy-preview-1149--gestalt.netlify.app)

## 11.20.1 (Aug 17, 2020)

### Patch

- Docs: fix blank installation page [#1148](https://github.com/pinterest/gestalt/pull/1148) - [PREVIEW URL](https://deploy-preview-1148--gestalt.netlify.app)

## 11.20.0 (Aug 14, 2020)

### Minor

- Avatar: Remove person icon fallback variant [#1139](https://github.com/pinterest/gestalt/pull/1139) - [PREVIEW URL](https://deploy-preview-1139--gestalt.netlify.app)

## 11.19.0 (Aug 14, 2020)

### Minor

- SelectList: Add disabled to options prop [#1140](https://github.com/pinterest/gestalt/pull/1140) - [PREVIEW URL](https://deploy-preview-1140--gestalt.netlify.app)

## 11.18.0 (Aug 14, 2020)

### Minor

- Docs: Implement markdown from md files as documentation sections [#1144](https://github.com/pinterest/gestalt/pull/1144) - [PREVIEW URL](https://deploy-preview-1144--gestalt.netlify.app)

## 11.17.1 (Aug 13, 2020)

### Patch

- [Pog]: Add red to prop type [#1138](https://github.com/pinterest/gestalt/pull/1138) - [PREVIEW URL](https://deploy-preview-1138--gestalt.netlify.app)

## 11.17.0 (Aug 13, 2020)

### Minor

- Callout: added RTL support in dismiss button, renamed description prop [#1143](https://github.com/pinterest/gestalt/pull/1143) - [PREVIEW URL](https://deploy-preview-1143--gestalt.netlify.app)

## 11.16.0 (Aug 12, 2020)

### Minor

- [Dark mode] Color updates for dark mode [#1129](https://github.com/pinterest/gestalt/pull/1129) - [PREVIEW URL](https://deploy-preview-1129--gestalt.netlify.app)

## 11.15.2 (Aug 12, 2020)

### Patch

- Datepicker: standardized date format & placeholder date format across… [#1135](https://github.com/pinterest/gestalt/pull/1135) - [PREVIEW URL](https://deploy-preview-1135--gestalt.netlify.app)

## 11.15.1 (Aug 12, 2020)

### Patch

- ZIndexClasses: note on docs re extracting index values from classes [#1136](https://github.com/pinterest/gestalt/pull/1136) - [PREVIEW URL](https://deploy-preview-1136--gestalt.netlify.app)

## 11.15.0 (Aug 11, 2020)

### Minor

- Button/Checkbox/IconButton/Link/RadioButton/Switch/TapArea: Revert useFocusVisible [#1098](https://github.com/pinterest/gestalt/pull/1098) - [PREVIEW URL](https://deploy-preview-1098--gestalt.netlify.app) & Focus Styles: revert override CSS outline if a global one is specified [#1118](https://github.com/pinterest/gestalt/pull/1118) - [PREVIEW URL](https://deploy-preview-1118--gestalt.netlify.app) [#1141](https://github.com/pinterest/gestalt/pull/1141) - [PREVIEW URL](https://deploy-preview-1141--gestalt.netlify.app)

## 11.14.2 (Aug 7, 2020)

### Patch

- [Docs] Update port number for running locally [#1130](https://github.com/pinterest/gestalt/pull/1130) - [PREVIEW URL](https://deploy-preview-1130--gestalt.netlify.app)

## 11.14.1 (Aug 7, 2020)

### Patch

- Box: s/blacklist/disallowed/ [#1131](https://github.com/pinterest/gestalt/pull/1131) - [PREVIEW URL](https://deploy-preview-1131--gestalt.netlify.app)

## 11.14.0 (Aug 7, 2020)

### Minor

- Sticky: add height prop [#1137](https://github.com/pinterest/gestalt/pull/1137) - [PREVIEW URL](https://deploy-preview-1137--gestalt.netlify.app)

## 11.13.0 (Aug 7, 2020)

### Minor

- useReducedMotion: fix in Safari/Edge [#1134](https://github.com/pinterest/gestalt/pull/1134) - [PREVIEW URL](https://deploy-preview-1134--gestalt.netlify.app)

## 11.12.6 (Aug 7, 2020)

### Patch

- Docs: nest anchor tag inside of heading [#1132](https://github.com/pinterest/gestalt/pull/1132) - [PREVIEW URL](https://deploy-preview-1132--gestalt.netlify.app)

## 11.12.5 (Aug 5, 2020)

### Patch

- Internal: disallow flow warnings [#1127](https://github.com/pinterest/gestalt/pull/1127) - [PREVIEW URL](https://deploy-preview-1127--gestalt.netlify.app)

## 11.12.4 (Aug 5, 2020)

### Patch

- Docs: track pageviews [#1126](https://github.com/pinterest/gestalt/pull/1126) - [PREVIEW URL](https://deploy-preview-1126--gestalt.netlify.app)

## 11.12.3 (Aug 5, 2020)

### Patch

- ZIndexClasses: Fix source url [#1125](https://github.com/pinterest/gestalt/pull/1125) - [PREVIEW URL](https://deploy-preview-1125--gestalt.netlify.app)

## 11.12.2 (Aug 5, 2020)

### Patch

- Docs: single subdirectory URLs [#1124](https://github.com/pinterest/gestalt/pull/1124) - [PREVIEW URL](https://deploy-preview-1124--gestalt.netlify.app)

## 11.12.1 (Aug 5, 2020)

### Patch

- Docs: Add id to every heading (improves SEO & Search) [#1123](https://github.com/pinterest/gestalt/pull/1123) - [PREVIEW URL](https://deploy-preview-1123--gestalt.netlify.app)

## 11.12.0 (Aug 5, 2020)

### Minor

- Flyout: Update Caret [#1081](https://github.com/pinterest/gestalt/pull/1081) - [PREVIEW URL](https://deploy-preview-1081--gestalt.netlify.app)

## 11.11.3 (Aug 5, 2020)

### Patch

- DatePicker: Fix proptype bug [#1122](https://github.com/pinterest/gestalt/pull/1122) - [PREVIEW URL](https://deploy-preview-1122--gestalt.netlify.app)

## 11.11.2 (Aug 5, 2020)

### Patch

- ZIndexClasses: Fix typos and linting in docs [#1120](https://github.com/pinterest/gestalt/pull/1120) - [PREVIEW URL](https://deploy-preview-1120--gestalt.netlify.app)

## 11.11.1 (Aug 4, 2020)

### Patch

- Internal: Remove the # from URLs in the docs [#1115](https://github.com/pinterest/gestalt/pull/1115) - [PREVIEW URL](https://deploy-preview-1115--gestalt.netlify.app)

## 11.11.0 (Aug 4, 2020)

### Minor

- Link/TapArea/DatePicker: Refactored forwardRef [#1113](https://github.com/pinterest/gestalt/pull/1113) - [PREVIEW URL](https://deploy-preview-1113--gestalt.netlify.app)

## 11.10.0 (Aug 4, 2020)

### Minor

- SearchField/Typeahead/TypeaheadInputField/TextField/TextArea: refactored forwardRef [#1110](https://github.com/pinterest/gestalt/pull/1110) - [PREVIEW URL](https://deploy-preview-1110--gestalt.netlify.app)

## 11.9.0 (Aug 4, 2020)

### Minor

- Button/IconButton/CheckBox/RadioButton: refactored forwardRef [#1107](https://github.com/pinterest/gestalt/pull/1107) - [PREVIEW URL](https://deploy-preview-1107--gestalt.netlify.app)

## 11.8.0 (Aug 4, 2020)

### Minor

- Box: Refactored forwardRef logic + forwardRef test + forwardRef example in Docs [#1079](https://github.com/pinterest/gestalt/pull/1079) - [PREVIEW URL](https://deploy-preview-1079--gestalt.netlify.app)

## 11.7.1 (Aug 4, 2020)

### Patch

- Focus Styles: override CSS outline if a global one is specified [#1118](https://github.com/pinterest/gestalt/pull/1118) - [PREVIEW URL](https://deploy-preview-1118--gestalt.netlify.app)

## 11.7.0 (Aug 4, 2020)

### Minor

- useReducedMotion: Accessibility hook to support prefers-reduced-motion [#1100](https://github.com/pinterest/gestalt/pull/1100) - [PREVIEW URL](https://deploy-preview-1100--gestalt.netlify.app)

## 11.6.1 (Aug 4, 2020)

### Patch

- Docs: Updated Video.doc.js to match flow types [#1117](https://github.com/pinterest/gestalt/pull/1117) - [PREVIEW URL](https://deploy-preview-1117--gestalt.netlify.app)

## 11.6.0 (Aug 4, 2020)

### Minor

- GestaltProvider: rename to Provider & move under configuration [#1114](https://github.com/pinterest/gestalt/pull/1114) - [PREVIEW URL](https://deploy-preview-1114--gestalt.netlify.app)

## 11.5.6 (Aug 4, 2020)

### Patch

- Callout: Update info callout icon [#1108](https://github.com/pinterest/gestalt/pull/1108) - [PREVIEW URL](https://deploy-preview-1108--gestalt.netlify.app)

## 11.5.5 (Aug 3, 2020)

### Patch

- VSCode: add recommended extensions [#1109](https://github.com/pinterest/gestalt/pull/1109) - [PREVIEW URL](https://deploy-preview-1109--gestalt.netlify.app)

## 11.5.4 (Aug 3, 2020)

### Patch

- Internal: enforce disallow namespace/wildcard imports + apply on docs [#1106](https://github.com/pinterest/gestalt/pull/1106) - [PREVIEW URL](https://deploy-preview-1106--gestalt.netlify.app)

## 11.5.3 (Aug 3, 2020)

### Patch

- Internal: Refactored imports from namespacing \* to explicit Default Exports and Named Values Importing [#1103](https://github.com/pinterest/gestalt/pull/1103) - [PREVIEW URL](https://deploy-preview-1103--gestalt.netlify.app)

## 11.5.2 (Aug 3, 2020)

### Patch

- Datepicker: move gestalt to peerDependencies [#1105](https://github.com/pinterest/gestalt/pull/1105) - [PREVIEW URL](https://deploy-preview-1105--gestalt.netlify.app)

## 11.5.1 (Aug 3, 2020)

### Patch

- Callout: Reduced padding for sm [#1104](https://github.com/pinterest/gestalt/pull/1104) - [PREVIEW URL](https://deploy-preview-1104--gestalt.netlify.app)

## 11.5.0 (Jul 31, 2020)

### Minor

- Callout: Added responsiveness design [#1088](https://github.com/pinterest/gestalt/pull/1088) - [PREVIEW URL](https://deploy-preview-1088--gestalt.netlify.app)

## 11.4.0 (Jul 31, 2020)

### Minor

- Button/Checkbox/IconButton/Link/RadioButton/Switch/TapArea: useFocusVisible [#1098](https://github.com/pinterest/gestalt/pull/1098) - [PREVIEW URL](https://deploy-preview-1098--gestalt.netlify.app)

## 11.3.2 (Jul 31, 2020)

### Patch

- Mergify: configuration update [#1101](https://github.com/pinterest/gestalt/pull/1101) - [PREVIEW URL](https://deploy-preview-1101--gestalt.netlify.app)

## 11.3.1 (Jul 31, 2020)

### Patch

- Flowtests: Add more tests to components + fix GestaltProvider flowtype [#1096](https://github.com/pinterest/gestalt/pull/1096) - [PREVIEW URL](https://deploy-preview-1096--gestalt.netlify.app)

## 11.3.0 (Jul 31, 2020)

### Minor

- Box: Added responsiveness to sm/md/lg 0px margins [#1091](https://github.com/pinterest/gestalt/pull/1091) - [PREVIEW URL](https://deploy-preview-1091--gestalt.netlify.app)

## 11.2.5 (Jul 31, 2020)

### Patch

- Fix prop type [#1099](https://github.com/pinterest/gestalt/pull/1099) - [PREVIEW URL](https://deploy-preview-1099--gestalt.netlify.app)

## 11.2.4 (Jul 30, 2020)

### Patch

- RadioButton: fix warning in jest test [#1097](https://github.com/pinterest/gestalt/pull/1097) - [PREVIEW URL](https://deploy-preview-1097--gestalt.netlify.app)

## 11.2.3 (Jul 30, 2020)

### Patch

- Make Semver workflow wording clearer [#1094](https://github.com/pinterest/gestalt/pull/1094) - [PREVIEW URL](https://deploy-preview-1094--gestalt.netlify.app)

## 11.2.2 (Jul 30, 2020)

### Patch

- Mergify: configuration update [#1095](https://github.com/pinterest/gestalt/pull/1095) - [PREVIEW URL](https://deploy-preview-1095--gestalt.netlify.app)

## 11.2.1 (Jul 30, 2020)

### Patch

- Mergify: configuration update [#1093](https://github.com/pinterest/gestalt/pull/1093) - [PREVIEW URL](https://deploy-preview-1093--gestalt.netlify.app)

## 11.2.0 (Jul 30, 2020)

### Minor

- Typeahead: Refactor to show all options when there's a defaultValue, renamed defaultItem + removed searchField prop, fix forwardedRef + test coverage, add example to Docs, [#1067](https://github.com/pinterest/gestalt/pull/1067) - [PREVIEW URL](https://deploy-preview-1067--gestalt.netlify.app)

## 11.1.2 (Jul 30, 2020)

### Patch

- Bump elliptic from 6.5.2 to 6.5.3 [#1092](https://github.com/pinterest/gestalt/pull/1092) - [PREVIEW URL](https://deploy-preview-1092--gestalt.netlify.app)

## 11.1.1 (Jul 30, 2020)

### Patch

- Flowtest: Add flow specific test files [#1085](https://github.com/pinterest/gestalt/pull/1085) - [PREVIEW URL](https://deploy-preview-1085--gestalt.netlify.app)

## 11.1.0 (Jul 29, 2020)

### Minor

- Box: added support to responsive marginEnd marginStart [#1087](https://github.com/pinterest/gestalt/pull/1087) - [PREVIEW URL](https://deploy-preview-1087--gestalt.netlify.app)

## 11.0.0 (Jul 28, 2020)

### Major

- RadioButton: Add forward ref (BREAKING CHANGE) [#1071](https://github.com/pinterest/gestalt/pull/1071) - [PREVIEW URL](https://deploy-preview-1071--gestalt.netlify.app)

## 10.2.0 (Jul 28, 2020)

### Minor

- Icon: Add drag-drop icon [#1083](https://github.com/pinterest/gestalt/pull/1083) - [PREVIEW URL](https://deploy-preview-1083--gestalt.netlify.app)

## 10.1.0 (Jul 28, 2020)

### Minor

- Callout: Add component [#1076](https://github.com/pinterest/gestalt/pull/1076) - [PREVIEW URL](https://deploy-preview-1076--gestalt.netlify.app)

## 10.0.1 (Jul 28, 2020)

### Patch

- Docs: Added ZIndexClasses in Layout [#1082](https://github.com/pinterest/gestalt/pull/1082) - [PREVIEW URL](https://deploy-preview-1082--gestalt.netlify.app)

## 10.0.0 (Jul 28, 2020)

### Major

- Layer: Fix flow type return on render [#1084](https://github.com/pinterest/gestalt/pull/1084) - [PREVIEW URL](https://deploy-preview-1084--gestalt.netlify.app)

## 9.2.2 (Jul 27, 2020)

### Patch

- Sidebar: cleanup [#1080](https://github.com/pinterest/gestalt/pull/1080) - [PREVIEW URL](https://deploy-preview-1080--gestalt.netlify.app)

## 9.2.1 (Jul 27, 2020)

### Patch

- Docs Sidebar: remove collapsing + update heading / selected styles [#1078](https://github.com/pinterest/gestalt/pull/1078) - [PREVIEW URL](https://deploy-preview-1078--gestalt.netlify.app)

## 9.2.0 (Jul 27, 2020)

### Minor

- useFocusVisible: Only show focus ring on keyboard input [#1073](https://github.com/pinterest/gestalt/pull/1073) - [PREVIEW URL](https://deploy-preview-1073--gestalt.netlify.app)

## 9.1.0 (Jul 27, 2020)

### Minor

- Video: Fix failing CORS access and preventing playback [#1077](https://github.com/pinterest/gestalt/pull/1077) - [PREVIEW URL](https://deploy-preview-1077--gestalt.netlify.app)

## 9.0.0 (Jul 24, 2020)

### Major

- InputButton/Button: Add forward ref (BREAKING CHANGE) [#1063](https://github.com/pinterest/gestalt/pull/1063) - [PREVIEW URL](https://deploy-preview-1063--gestalt.netlify.app)

## 8.2.2 (Jul 24, 2020)

### Patch

- Docs: Fix Header to remove sticky header on reduced window size [#1074](https://github.com/pinterest/gestalt/pull/1074) - [PREVIEW URL](https://deploy-preview-1074--gestalt.netlify.app)

## 8.2.1 (Jul 23, 2020)

### Patch

- Box: add test for flowtypes [#1070](https://github.com/pinterest/gestalt/pull/1070) - [PREVIEW URL](https://deploy-preview-1070--gestalt.netlify.app)

## 8.2.0 (Jul 23, 2020)

### Minor

- Button: remove border for transparent button [#1069](https://github.com/pinterest/gestalt/pull/1069) - [PREVIEW URL](https://deploy-preview-1069--gestalt.netlify.app)

## 8.1.2 (Jul 22, 2020)

### Patch

- Docs: Scroll to top on click in NavLink component [#1060](https://github.com/pinterest/gestalt/pull/1060) - [PREVIEW URL](https://deploy-preview-1060--gestalt.netlify.app)

## 8.1.1 (Jul 21, 2020)

### Patch

- Docs: fix broken CodeSandbox links [#1066](https://github.com/pinterest/gestalt/pull/1066) - [PREVIEW URL](https://deploy-preview-1066--gestalt.netlify.app)

## 8.1.0 (Jul 21, 2020)

### Minor

- Checkbox: fix bug in behaviour related to position [#1065](https://github.com/pinterest/gestalt/pull/1065) - [PREVIEW URL](https://deploy-preview-1065--gestalt.netlify.app)

## 8.0.4 (Jul 21, 2020)

### Patch

- Bump codecov from 3.7.0 to 3.7.1 [#1064](https://github.com/pinterest/gestalt/pull/1064) - [PREVIEW URL](https://deploy-preview-1064--gestalt.netlify.app)

## 8.0.3 (Jul 20, 2020)

### Patch

- Docs: Refactored Sticky example to use new Box's zIndex prop [#1062](https://github.com/pinterest/gestalt/pull/1062) - [PREVIEW URL](https://deploy-preview-1062--gestalt.netlify.app)

## 8.0.2 (Jul 20, 2020)

### Patch

- Pulsar: update default size from 135px to 136px [#1061](https://github.com/pinterest/gestalt/pull/1061) - [PREVIEW URL](https://deploy-preview-1061--gestalt.netlify.app)

## 8.0.1 (Jul 20, 2020)

### Patch

- Docs: Fixed automatic detection for Fixed/CompositeZIndex imports in Codesandbox [#1058](https://github.com/pinterest/gestalt/pull/1058) - [PREVIEW URL](https://deploy-preview-1058--gestalt.netlify.app)

## 8.0.0 (Jul 17, 2020)

### Major

- Checkbox: Add forward ref (BREAKING CHANGE) [#1057](https://github.com/pinterest/gestalt/pull/1057) - [PREVIEW URL](https://deploy-preview-1057--gestalt.netlify.app)

## 7.1.1 (Jul 17, 2020)

### Patch

- AbstractEventHandler type [#1045](https://github.com/pinterest/gestalt/pull/1045) - [PREVIEW URL](https://deploy-preview-1045--gestalt.netlify.app)

## 7.1.0 (Jul 17, 2020)

### Minor

- Button/IconButton: compress onClick or onTouch [#1056](https://github.com/pinterest/gestalt/pull/1056) - [PREVIEW URL](https://deploy-preview-1056--gestalt.netlify.app)

## 7.0.0 (Jul 16, 2020)

### Major

- TextArea: Add forward ref (BREAKING CHANGE) [#1053](https://github.com/pinterest/gestalt/pull/1053) - [PREVIEW URL](https://deploy-preview-1053--gestalt.netlify.app)

## 6.3.0 (Jul 16, 2020)

### Minor

- Typeahead: Add New Component [#907](https://github.com/pinterest/gestalt/pull/907) - [PREVIEW URL](https://deploy-preview-907--gestalt.netlify.app)

## 6.2.0 (Jul 14, 2020)

### Minor

- Docs: Added darkMode to Algolia's DocsSearch feature [#1038](https://github.com/pinterest/gestalt/pull/1038) - [PREVIEW URL](https://deploy-preview-1038--gestalt.netlify.app)

## 6.1.0 (Jul 14, 2020)

### Minor

- Docs: restructure sidebar display order [#1051](https://github.com/pinterest/gestalt/pull/1051) - [PREVIEW URL](https://deploy-preview-1051--gestalt.netlify.app)

## 6.0.0 (Jul 14, 2020)

### Major

- Link: add React.forwardRef [#1050](https://github.com/pinterest/gestalt/pull/1050) - [PREVIEW URL](https://deploy-preview-1050--gestalt.netlify.app)

## 5.33.0 (Jul 14, 2020)

### Minor

- Video: Add captions + controls [#1046](https://github.com/pinterest/gestalt/pull/1046) - [PREVIEW URL](https://deploy-preview-1046--gestalt.netlify.app)

## 5.32.2 (Jul 14, 2020)

### Patch

- Internal: Catch CSS variable usage in legacy build [#1049](https://github.com/pinterest/gestalt/pull/1049) - [PREVIEW URL](https://deploy-preview-1049--gestalt.netlify.app)

## 5.32.1 (Jul 13, 2020)

### Patch

- Fix transparent dark gray background color [#1048](https://github.com/pinterest/gestalt/pull/1048) - [PREVIEW URL](https://deploy-preview-1048--gestalt.netlify.app)

## 5.32.0 (Jul 13, 2020)

### Minor

- DatePicker: Implementing DarkMode color scheme [#1008](https://github.com/pinterest/gestalt/pull/1008) - [PREVIEW URL](https://deploy-preview-1008--gestalt.netlify.app)

## 5.31.0 (Jul 13, 2020)

### Minor

- IconButton, Pog: fix padding prop [#1047](https://github.com/pinterest/gestalt/pull/1047) - [PREVIEW URL](https://deploy-preview-1047--gestalt.netlify.app)

## 5.30.2 (Jul 10, 2020)

### Patch

- Button: Default hover state color [#1025](https://github.com/pinterest/gestalt/pull/1025) - [PREVIEW URL](https://deploy-preview-1025--gestalt.netlify.app)

## 5.30.1 (Jul 10, 2020)

### Patch

- ColorScheme: Set transparent colors in dark mode [#1042](https://github.com/pinterest/gestalt/pull/1042) - [PREVIEW URL](https://deploy-preview-1042--gestalt.netlify.app)

## 5.30.0 (Jul 10, 2020)

### Minor

- Internal: Add CSS variables CI checks [#1041](https://github.com/pinterest/gestalt/pull/1041) - [PREVIEW URL](https://deploy-preview-1041--gestalt.netlify.app)

## 5.29.1 (Jul 9, 2020)

### Patch

- Merge: Remove status-check=0 check [#1040](https://github.com/pinterest/gestalt/pull/1040) - [PREVIEW URL](https://deploy-preview-1040--gestalt.netlify.app)

## 5.29.0 (Jul 9, 2020)

### Minor

- Colors: Adding #colorGray150 + hover colors, and replacing inline colors to standard color var names [#1034](https://github.com/pinterest/gestalt/pull/1034) - [PREVIEW URL](https://deploy-preview-1034--gestalt.netlify.app)

## 5.28.5 (Jul 9, 2020)

### Patch

- Merge: Better titles and obey branch protections [#1035](https://github.com/pinterest/gestalt/pull/1035) - [PREVIEW URL](https://deploy-preview-1035--gestalt.netlify.app)

## 5.28.4 (Jul 9, 2020)

### Patch

- Switch: Fix darkMode border colors by adhering to color scheme convention names [#1033](https://github.com/pinterest/gestalt/pull/1033) - [PREVIEW URL](https://deploy-preview-1033--gestalt.netlify.app)

## 5.28.3 (Jul 9, 2020)

### Patch

- Colors: Update dark mode gray values to latest from design [#1030](https://github.com/pinterest/gestalt/pull/1030) - [PREVIEW URL](https://deploy-preview-1030--gestalt.netlify.app)

## 5.28.2 (Jul 9, 2020)

### Patch

- Internal: Update Pull Request template [#988](https://github.com/pinterest/gestalt/pull/988) - [PREVIEW URL](https://deploy-preview-988--gestalt.netlify.app)

## 5.28.1 (Jul 9, 2020)

### Patch

- Tabs: Fix indicator flowtype in docs [#1031](https://github.com/pinterest/gestalt/pull/1031) - [PREVIEW URL](https://deploy-preview-1031--gestalt.netlify.app)

## 5.28.0 (Jul 9, 2020)

### Minor

- Box: Set display name #1028

## 5.27.0 (Jul 9, 2020)

### Minor

- Box: fix flowtype for borderSize [#1026](https://github.com/pinterest/gestalt/pull/1026) - [PREVIEW URL](https://deploy-preview-1026--gestalt.netlify.app)

## 5.26.1 (Jul 9, 2020)

### Patch

- Badge: set text color to always be white [#1022](https://github.com/pinterest/gestalt/pull/1022) - [PREVIEW URL](https://deploy-preview-1022--gestalt.netlify.app)

## 5.26.0 (Jul 9, 2020)

### Minor

- Icon: add protect icon [#1024](https://github.com/pinterest/gestalt/pull/1024) - [PREVIEW URL](https://deploy-preview-1024--gestalt.netlify.app)

## 5.25.0 (Jul 9, 2020)

### Minor

- Flyout: Fix caret appearance in dark mode [#1017](https://github.com/pinterest/gestalt/pull/1017) - [PREVIEW URL](https://deploy-preview-1017--gestalt.netlify.app)

## 5.24.7 (Jul 9, 2020)

### Patch

- Mergify: configuration update [#1016](https://github.com/pinterest/gestalt/pull/1016) - [PREVIEW URL](https://deploy-preview-1016--gestalt.netlify.app)

## 5.24.6 (Jul 9, 2020)

### Patch

- [Table] Fix sticky header in darkMode #1019

## 5.24.5 (Jul 9, 2020)

### Patch

- Button: Use accessible colors for darkMode red button [#1009](https://github.com/pinterest/gestalt/pull/1009) - [PREVIEW URL](https://deploy-preview-1009--gestalt.netlify.app)

## 5.24.4 (Jul 9, 2020)

### Patch

- Avatar and GroupAvatar: Use correct outline for dark mode [#1011](https://github.com/pinterest/gestalt/pull/1011) - [PREVIEW URL](https://deploy-preview-1011--gestalt.netlify.app)

## 5.24.3 (Jul 9, 2020)

### Patch

- [Borders.css][darkmode] Replaced naming in Borders.css to scheme standard [#978](https://github.com/pinterest/gestalt/pull/978) - [PREVIEW URL](https://deploy-preview-978--gestalt.netlify.app)

## 5.24.2 (Jul 9, 2020)

### Patch

- [Video] No darkMode changes in video controls

## 5.24.1 (Jul 8, 2020)

### Patch

- [Docs: Link] Fixed/Improved examples [#1014](https://github.com/pinterest/gestalt/pull/1014) - [PREVIEW URL](https://deploy-preview-1014--gestalt.netlify.app)

## 5.24.0 (Jul 8, 2020)

### Minor

- Rename Theme -> ColorScheme [#993](https://github.com/pinterest/gestalt/pull/993) - [PREVIEW URL](https://deploy-preview-993--gestalt.netlify.app)

## 5.23.1 (Jul 8, 2020)

### Patch

- [Header] Reworded tooltips [#981](https://github.com/pinterest/gestalt/pull/981) - [PREVIEW URL](https://deploy-preview-981--gestalt.netlify.app)

## 5.23.0 (Jul 8, 2020)

### Minor

- [Box] Fix types [#986](https://github.com/pinterest/gestalt/pull/986) - [PREVIEW URL](https://deploy-preview-986--gestalt.netlify.app)

## 5.22.3 (Jul 8, 2020)

### Patch

- Avatar: Update hardcoded svg fills to use theme colors [#975](https://github.com/pinterest/gestalt/pull/975) - [PREVIEW URL](https://deploy-preview-975--gestalt.netlify.app)

## 5.22.2 (Jul 7, 2020)

### Patch

- Dark Mode: update toggle in docs [#974](https://github.com/pinterest/gestalt/pull/974) - [PREVIEW URL](https://deploy-preview-974--gestalt.netlify.app)

## 5.22.1 (Jul 7, 2020)

### Patch

- SearchField/TapArea/TextField: add ref to list of props [#972](https://github.com/pinterest/gestalt/pull/972) - [PREVIEW URL](https://deploy-preview-972--gestalt.netlify.app)

## 5.22.0 (Jul 7, 2020)

### Minor

- GestaltProvider: Adding a provider for color scheme and other future context used by Gestalt [#968](https://github.com/pinterest/gestalt/pull/968) - [PREVIEW URL](https://deploy-preview-968--gestalt.netlify.app)

## 5.21.0 (Jul 7, 2020)

### Minor

- Video: Test video state before calling play | Default volume to Muted [#969](https://github.com/pinterest/gestalt/pull/969) - [PREVIEW URL](https://deploy-preview-969--gestalt.netlify.app)

## 5.20.0 (Jul 7, 2020)

### Minor

- ZIndex: Add support for Fixed & Composite zIndexes [#966](https://github.com/pinterest/gestalt/pull/966) - [PREVIEW URL](https://deploy-preview-966--gestalt.netlify.app)

## 5.19.0 (Jul 7, 2020)

### Minor

- Tabs: Add optional dot indicator [#967](https://github.com/pinterest/gestalt/pull/967) - [PREVIEW URL](https://deploy-preview-967--gestalt.netlify.app)

## 5.18.0 (Jul 7, 2020)

### Minor

- SearchField: RTL support [#970](https://github.com/pinterest/gestalt/pull/970) - [PREVIEW URL](https://deploy-preview-970--gestalt.netlify.app)

## 5.17.0 (Jul 2, 2020)

### Minor

- Styling: Prepare css for dark mode support [#963](https://github.com/pinterest/gestalt/pull/963) - [PREVIEW URL](https://deploy-preview-963--gestalt.netlify.app)

## 5.16.0 (Jul 2, 2020)

### Minor

- Docs: Expand Navigation subsections [#962](https://github.com/pinterest/gestalt/pull/962) - [PREVIEW URL](https://deploy-preview-962--gestalt.netlify.app)

## 5.15.0 (Jul 2, 2020)

### Minor

- Avatar: Add accessibilityLabel [#961](https://github.com/pinterest/gestalt/pull/961) - [PREVIEW URL](https://deploy-preview-961--gestalt.netlify.app)

## 5.14.3 (Jul 1, 2020)

### Patch

- Tabs: lightgray background when tab is focussed [#960](https://github.com/pinterest/gestalt/pull/960) - [PREVIEW URL](https://deploy-preview-960--gestalt.netlify.app)

## 5.14.2 (Jul 1, 2020)

### Patch

- Link: add event to onFocus + onBlur [#959](https://github.com/pinterest/gestalt/pull/959) - [PREVIEW URL](https://deploy-preview-959--gestalt.netlify.app)

## 5.14.1 (Jul 1, 2020)

### Patch

- TapArea / Text: Refactored Docs examples for cleaner examples [#947](https://github.com/pinterest/gestalt/pull/947) - [PREVIEW URL](https://deploy-preview-947--gestalt.netlify.app)

## 5.14.0 (Jul 1, 2020)

### Minor

- Docs: Refactored Gestalt Docs Sidebar Menu [#952](https://github.com/pinterest/gestalt/pull/952) - [PREVIEW URL](https://deploy-preview-952--gestalt.netlify.app)

## 5.13.0 (Jul 1, 2020)

### Minor

- Tabs (and Box, Link, Text): force long tab label in one line with major refactor [#955](https://github.com/pinterest/gestalt/pull/955) - [PREVIEW URL](https://deploy-preview-955--gestalt.netlify.app)

## 5.12.1 (Jun 30, 2020)

### Patch

- Internal: Support GitHub Codespaces [#956](https://github.com/pinterest/gestalt/pull/956) - [PREVIEW URL](https://deploy-preview-956--gestalt.netlify.app)

## 5.12.0 (Jun 30, 2020)

### Minor

- Modal: fix scroll behavior in IE11 [#958](https://github.com/pinterest/gestalt/pull/958) - [PREVIEW URL](https://deploy-preview-958--gestalt.netlify.app)

## 5.11.2 (Jun 30, 2020)

### Patch

- Docs: support IE11 [#957](https://github.com/pinterest/gestalt/pull/957) - [PREVIEW URL](https://deploy-preview-957--gestalt.netlify.app)

## 5.11.1 (Jun 29, 2020)

### Patch

- DatePicker/Tooltip: update idealDirection default value in docs [#954](https://github.com/pinterest/gestalt/pull/954) - [PREVIEW URL](https://deploy-preview-954--gestalt.netlify.app)

## 5.11.0 (Jun 26, 2020)

### Minor

- Box/Link: add role prop to both and accessibilitySelected prop to Link [#953](https://github.com/pinterest/gestalt/pull/953) - [PREVIEW URL](https://deploy-preview-953--gestalt.netlify.app)

## 5.10.0 (Jun 25, 2020)

### Minor

- Button: Fix disabled state to prevent it to be interacted with and event bubbling [#951](https://github.com/pinterest/gestalt/pull/951) - [PREVIEW URL](https://deploy-preview-951--gestalt.netlify.app)

## 5.9.2 (Jun 24, 2020)

### Patch

- Internal: Update documentation link [#950](https://github.com/pinterest/gestalt/pull/950) - [PREVIEW URL](https://deploy-preview-950--gestalt.netlify.app)

## 5.9.1 (Jun 24, 2020)

### Patch

- TapArea:Updated Doc Example: Accessibility (Popup) [#942](https://github.com/pinterest/gestalt/pull/942) - [PREVIEW URL](https://deploy-preview-942--gestalt.netlify.app)

## 5.9.0 (Jun 24, 2020)

### Minor

- IconButton: add optional padding prop [#949](https://github.com/pinterest/gestalt/pull/949) - [PREVIEW URL](https://deploy-preview-949--gestalt.netlify.app)

## 5.8.0 (Jun 24, 2020)

### Minor

- Link: fix context menu not showing [#948](https://github.com/pinterest/gestalt/pull/948) - [PREVIEW URL](https://deploy-preview-948--gestalt.netlify.app)

## 5.7.0 (Jun 24, 2020)

### Minor

- Internal: require flow exact types [#946](https://github.com/pinterest/gestalt/pull/946) - [PREVIEW URL](https://deploy-preview-946--gestalt.netlify.app)

## 5.6.0 (Jun 24, 2020)

### Minor

- Internal: Upgrade dependencies [#944](https://github.com/pinterest/gestalt/pull/944) - [PREVIEW URL](https://deploy-preview-944--gestalt.netlify.app)

## 5.5.0 (Jun 24, 2020)

### Minor

- DatePicker: Fixed CSS for same date selection in range [#943](https://github.com/pinterest/gestalt/pull/943) - [PREVIEW URL](https://deploy-preview-943--gestalt.netlify.app)

## 5.4.0 (Jun 22, 2020)

### Minor

- Internal: Enable flow types-first [#940](https://github.com/pinterest/gestalt/pull/940) - [PREVIEW URL](https://deploy-preview-940--gestalt.netlify.app)

## 5.3.0 (Jun 22, 2020)

### Minor

- Link: add TapArea-like feedback [#933](https://github.com/pinterest/gestalt/pull/933) - [PREVIEW URL](https://deploy-preview-933--gestalt.netlify.app)

## 5.2.5 (Jun 22, 2020)

### Patch

- DatePicker: Fix "locale object was not found for the provided string" warning [#941](https://github.com/pinterest/gestalt/pull/941) - [PREVIEW URL](https://deploy-preview-941--gestalt.netlify.app)

## 5.2.4 (Jun 22, 2020)

### Patch

- DatePicker: Fix onChange flowtype [#939](https://github.com/pinterest/gestalt/pull/939) - [PREVIEW URL](https://deploy-preview-939--gestalt.netlify.app)

## 5.2.3 (Jun 19, 2020)

### Patch

- Docs: provide more layouts for <Combinantion /> [#934](https://github.com/pinterest/gestalt/pull/934) - [PREVIEW URL](https://deploy-preview-934--gestalt.netlify.app)

## 5.2.2 (Jun 19, 2020)

### Patch

- TapArea: Docs - Fix weird rounding on example [#935](https://github.com/pinterest/gestalt/pull/935) - [PREVIEW URL](https://deploy-preview-935--gestalt.netlify.app)

## 5.2.1 (Jun 19, 2020)

### Patch

- DatePicker: fix yarn flow-generate:css [#932](https://github.com/pinterest/gestalt/pull/932) - [PREVIEW URL](https://deploy-preview-932--gestalt.netlify.app)

## 5.2.0 (Jun 18, 2020)

### Minor

- Masonry/defaultLayout: Add a layout `basicCentered` to center justify grid content [#929](https://github.com/pinterest/gestalt/pull/929) - [PREVIEW URL](https://deploy-preview-929--gestalt.netlify.app)

## 5.1.0 (Jun 18, 2020)

### Minor

- [DatePicker] New DatePicker component in new gestalt-datepicker package [#913](https://github.com/pinterest/gestalt/pull/913) - [PREVIEW URL](https://deploy-preview-913--gestalt.netlify.app)

## 5.0.1 (Jun 18, 2020)

### Patch

- TapArea: fix codemod for React.Fragment use case [#930](https://github.com/pinterest/gestalt/pull/930) - [PREVIEW URL](https://deploy-preview-930--gestalt.netlify.app)

## 5.0.0 (Jun 17, 2020)

### Major

- Touchable/TapArea: replace Touchable with TapArea [#923](https://github.com/pinterest/gestalt/pull/923) - [PREVIEW URL](https://deploy-preview-923--gestalt.netlify.app)

## 4.0.1 (Jun 16, 2020)

### Patch

- [Video] Remove unused Flow suppression comment. [#928](https://github.com/pinterest/gestalt/pull/928) - [PREVIEW URL](https://deploy-preview-928--gestalt.netlify.app)

## 4.0.0 (Jun 16, 2020)

### Major

- SearchField: Convert to Functional and Add ForwardRef [#926](https://github.com/pinterest/gestalt/pull/926) - [PREVIEW URL](https://deploy-preview-926--gestalt.netlify.app)

## 3.2.0 (Jun 16, 2020)

### Minor

- Row, Stack: Fix nullish child gap bug [#925](https://github.com/pinterest/gestalt/pull/925) - [PREVIEW URL](https://deploy-preview-925--gestalt.netlify.app)

## 3.1.0 (Jun 15, 2020)

### Minor

- Internal: upgrade to flow 0.127.0 [#924](https://github.com/pinterest/gestalt/pull/924) - [PREVIEW URL](https://deploy-preview-924--gestalt.netlify.app)

## 3.0.2 (Jun 13, 2020)

### Patch

- Internal: Request a Pinterest designer for design changes [#921](https://github.com/pinterest/gestalt/pull/921) - [PREVIEW URL](https://deploy-preview-921--gestalt.netlify.app)

## 3.0.1 (Jun 12, 2020)

### Patch

- Touchable: displayName should still be Touchable [#922](https://github.com/pinterest/gestalt/pull/922) - [PREVIEW URL](https://deploy-preview-922--gestalt.netlify.app)

## 3.0.0 (Jun 12, 2020)

### Major

- Touchable: forward ref, touch feedback, and more (BREAKING CHANGE) [#906](https://github.com/pinterest/gestalt/pull/906) - [PREVIEW URL](https://deploy-preview-906--gestalt.netlify.app)

## 2.5.0 (Jun 12, 2020)

### Minor

- Pog: Add padding prop [#911](https://github.com/pinterest/gestalt/pull/911) - [PREVIEW URL](https://deploy-preview-911--gestalt.netlify.app)

## 2.4.1 (Jun 12, 2020)

### Patch

- Internal: Flow - enable exact_by_default [#920](https://github.com/pinterest/gestalt/pull/920) - [PREVIEW URL](https://deploy-preview-920--gestalt.netlify.app)

## 2.4.0 (Jun 12, 2020)

### Minor

- Icon: add sparkle icon [#916](https://github.com/pinterest/gestalt/pull/916) - [PREVIEW URL](https://deploy-preview-916--gestalt.netlify.app)

## 2.3.0 (Jun 11, 2020)

### Minor

- Tabs: remove underline on hover/focus [#918](https://github.com/pinterest/gestalt/pull/918) - [PREVIEW URL](https://deploy-preview-918--gestalt.netlify.app)

## 2.2.1 (Jun 10, 2020)

### Patch

- Fix proptype [#914](https://github.com/pinterest/gestalt/pull/914) - [PREVIEW URL](https://deploy-preview-914--gestalt.netlify.app)

## 2.2.0 (Jun 10, 2020)

### Minor

- Tooltip: fix state update on unmounted component warning [#912](https://github.com/pinterest/gestalt/pull/912) - [PREVIEW URL](https://deploy-preview-912--gestalt.netlify.app)

## 2.1.0 (Jun 9, 2020)

### Minor

- TableHeader: Add optional sticky header [#900](https://github.com/pinterest/gestalt/pull/900) - [PREVIEW URL](https://deploy-preview-900--gestalt.netlify.app)

## 2.0.3 (Jun 9, 2020)

### Patch

- Bump websocket-extensions from 0.1.3 to 0.1.4 [#904](https://github.com/pinterest/gestalt/pull/904) - [PREVIEW URL](https://deploy-preview-904--gestalt.netlify.app)

## 2.0.2 (Jun 9, 2020)

### Patch

- Pulsar: change Flyout direction in docs [#908](https://github.com/pinterest/gestalt/pull/908) - [PREVIEW URL](https://deploy-preview-908--gestalt.netlify.app)

## 2.0.1 (Jun 5, 2020)

### Patch

- TextField: fix forwardRef propType [#903](https://github.com/pinterest/gestalt/pull/903) - [PREVIEW URL](https://deploy-preview-903--gestalt.netlify.app)

## 2.0.0 (Jun 5, 2020)

### Major

- TextField: Add forward ref (BREAKING CHANGE) [#901](https://github.com/pinterest/gestalt/pull/901) - [PREVIEW URL](https://deploy-preview-901--gestalt.netlify.app)

## 1.63.0 (Jun 4, 2020)

### Minor

- TableSortableHeaderCell: Change clickable area [#890](https://github.com/pinterest/gestalt/pull/890) - [PREVIEW URL](https://deploy-preview-890--gestalt.netlify.app)

## 1.62.0 (Jun 4, 2020)

### Minor

- Docs: Add search [#895](https://github.com/pinterest/gestalt/pull/895) - [PREVIEW URL](https://deploy-preview-895--gestalt.netlify.app)

## 1.61.1 (Jun 4, 2020)

### Patch

- Box: don't add border properties for borderSize=none [#899](https://github.com/pinterest/gestalt/pull/899) - [PREVIEW URL](https://deploy-preview-899--gestalt.netlify.app)

## 1.61.0 (Jun 3, 2020)

### Minor

- Docs: Use netlify for docs hosting + remove GitHub pages push [#897](https://github.com/pinterest/gestalt/pull/897) - [PREVIEW URL](https://deploy-preview-897--gestalt.netlify.app)

## 1.60.3 (Jun 3, 2020)

### Patch

- Docs: Add missing parameter for Toast [#896](https://github.com/pinterest/gestalt/pull/896) - [PREVIEW URL](https://deploy-preview-896--gestalt.netlify.app)

## 1.60.2 (Jun 2, 2020)

### Patch

- Internal: Add Pinterest Favicon to docs [#893](https://github.com/pinterest/gestalt/pull/893) - [PREVIEW URL](https://deploy-preview-893--gestalt.netlify.app)

## 1.60.1 (Jun 2, 2020)

### Patch

- Button, IconButton, Touchable: Update docs and examples [#894](https://github.com/pinterest/gestalt/pull/894) - [PREVIEW URL](https://deploy-preview-894--gestalt.netlify.app)

## 1.60.0 (Jun 1, 2020)

### Minor

- Touchable, Button, Icon: Add props so all of them have accessibilityControls, accessibilityExpanded, accessibilityHaspopup, accessibilityLabel and disabled [#889](https://github.com/pinterest/gestalt/pull/889) - [PREVIEW URL](https://deploy-preview-889--gestalt.netlify.app)

## 1.59.0 (Jun 1, 2020)

### Minor

- Tabs: Allow an id on tabs [#892](https://github.com/pinterest/gestalt/pull/892) - [PREVIEW URL](https://deploy-preview-892--gestalt.netlify.app)

## 1.58.1 (May 29, 2020)

### Patch

- [Row, Stack] Add missing props to docs [#891](https://github.com/pinterest/gestalt/pull/891) - [PREVIEW URL](https://deploy-preview-891--gestalt.netlify.app)

## 1.58.0 (May 29, 2020)

### Minor

- [Box, Flexbox, Row, Stack] Create Flexbox, Row, Stack components, DRY out Box types [#803](https://github.com/pinterest/gestalt/pull/803) - [PREVIEW URL](https://deploy-preview-803--gestalt.netlify.app)

## 1.57.1 (May 28, 2020)

### Patch

- Table: Only show scrollbar when necessary [#887](https://github.com/pinterest/gestalt/pull/887) - [PREVIEW URL](https://deploy-preview-887--gestalt.netlify.app)

## 1.57.0 (May 27, 2020)

### Minor

- AvatarPair: add component [#880](https://github.com/pinterest/gestalt/pull/880) - [PREVIEW URL](https://deploy-preview-880--gestalt.netlify.app)

## 1.56.0 (May 27, 2020)

### Minor

- Table: Add sortable header cells [#878](https://github.com/pinterest/gestalt/pull/878) - [PREVIEW URL](https://deploy-preview-878--gestalt.netlify.app)

## 1.55.5 (May 26, 2020)

### Patch

- Icon: update check-circle [#881](https://github.com/pinterest/gestalt/pull/881) - [PREVIEW URL](https://deploy-preview-881--gestalt.netlify.app)

## 1.55.4 (May 22, 2020)

### Patch

- Internal: fix yarn watch keeps appending CSS [#877](https://github.com/pinterest/gestalt/pull/877) - [PREVIEW URL](https://deploy-preview-877--gestalt.netlify.app)

## 1.55.3 (May 21, 2020)

### Patch

- Modal: make focus state more specific [#875](https://github.com/pinterest/gestalt/pull/875) - [PREVIEW URL](https://deploy-preview-875--gestalt.netlify.app)

## 1.55.2 (May 19, 2020)

### Patch

- Flyout: shift caret left/right towards flyout to align with rounded corners [#844](https://github.com/pinterest/gestalt/pull/844) - [PREVIEW URL](https://deploy-preview-844--gestalt.netlify.app)

## 1.55.1 (May 19, 2020)

### Patch

- Internal: update flow-typed definitions [#873](https://github.com/pinterest/gestalt/pull/873) - [PREVIEW URL](https://deploy-preview-873--gestalt.netlify.app)

## 1.55.0 (May 19, 2020)

### Minor

- Internal: update devdependencies (Jest / Babel / StyleLint) [#872](https://github.com/pinterest/gestalt/pull/872) - [PREVIEW URL](https://deploy-preview-872--gestalt.netlify.app)

## 1.54.0 (May 18, 2020)

### Minor

- Modal: Fix shadows on scroll [#859](https://github.com/pinterest/gestalt/pull/859) - [PREVIEW URL](https://deploy-preview-859--gestalt.netlify.app)

## 1.53.0 (May 18, 2020)

### Minor

- Icon: Update star icon [#858](https://github.com/pinterest/gestalt/pull/858) - [PREVIEW URL](https://deploy-preview-858--gestalt.netlify.app)

## 1.52.3 (May 18, 2020)

### Patch

- Internal: Remove unused boxperf.js [#868](https://github.com/pinterest/gestalt/pull/868) - [PREVIEW URL](https://deploy-preview-868--gestalt.netlify.app)

## 1.52.2 (May 18, 2020)

### Patch

- Video: Fix for `n.video.load is not a function` in Safari #870

## 1.52.1 (May 18, 2020)

### Patch

- Internal: Use octokit/graphql-action@v2.0.0 [#867](https://github.com/pinterest/gestalt/pull/867) - [PREVIEW URL](https://deploy-preview-867--gestalt.netlify.app)

## 1.52.0 (May 13, 2020)

### Minor

- Table: Add TableFooter component [#850](https://github.com/pinterest/gestalt/pull/850) - [PREVIEW URL](https://deploy-preview-850--gestalt.netlify.app)

## 1.51.0 (May 13, 2020)

### Minor

- Table: Add table border prop [#851](https://github.com/pinterest/gestalt/pull/851) - [PREVIEW URL](https://deploy-preview-851--gestalt.netlify.app)

## 1.50.0 (May 13, 2020)

### Minor

- Icon: add star-half icon [#856](https://github.com/pinterest/gestalt/pull/856) - [PREVIEW URL](https://deploy-preview-856--gestalt.netlify.app)

## 1.49.4 (May 13, 2020)

### Patch

- Internal: Fix Changelog formatting [#857](https://github.com/pinterest/gestalt/pull/857) - [PREVIEW URL](https://deploy-preview-857--gestalt.netlify.app)

## 1.49.3 (May 13, 2020)

### Patch

- Internal: Cache yarn dependencies in CI [#854](https://github.com/pinterest/gestalt/pull/854) - [PREVIEW URL](https://deploy-preview-854--gestalt.netlify.app)

## 1.49.2 (May 13, 2020)

### Patch

- Internal: Require release type on every PR [#853](https://github.com/pinterest/gestalt/pull/853) - [PREVIEW URL](https://deploy-preview-853--gestalt.netlify.app)

## 1.49.1 (May 12, 2020)

### Patch

- Button/IconButton: update white background colors [#852](https://github.com/pinterest/gestalt/pull/852) - [PREVIEW URL](https://deploy-preview-852--gestalt.netlify.app)

## 1.49.0 (May 12, 2020)

### Minor

- Internal: Release with every commit [#848](https://github.com/pinterest/gestalt/pull/848) - [PREVIEW URL](https://deploy-preview-848--gestalt.netlify.app)

## 1.48.0 (May 8, 2020)

### Minor

- Table: add basic table components [#838](https://github.com/pinterest/gestalt/pull/838) - [PREVIEW URL](https://deploy-preview-838--gestalt.netlify.app)
- Badge: Update to solid background and white text [#839](https://github.com/pinterest/gestalt/pull/839) - [PREVIEW URL](https://deploy-preview-839--gestalt.netlify.app)
- Avatar: Update outline to 1px [#846](https://github.com/pinterest/gestalt/pull/846) - [PREVIEW URL](https://deploy-preview-846--gestalt.netlify.app)

### Patch

- VideoControls: overwriting overflow default behavior on timestamp text [#845](https://github.com/pinterest/gestalt/pull/845) - [PREVIEW URL](https://deploy-preview-845--gestalt.netlify.app)

## 1.47.0 (May 6, 2020)

### Minor

- Flyout: Add flexible size prop to flyout [#840](https://github.com/pinterest/gestalt/pull/840) - [PREVIEW URL](https://deploy-preview-840--gestalt.netlify.app)
- Icon: Add story pin icon [#842](https://github.com/pinterest/gestalt/pull/842) - [PREVIEW URL](https://deploy-preview-842--gestalt.netlify.app)
- Internal: Enable + enforce flow strict on every file [#841](https://github.com/pinterest/gestalt/pull/841) - [PREVIEW URL](https://deploy-preview-841--gestalt.netlify.app)

### Patch

- Flyout: Fix stroke on caret [#837](https://github.com/pinterest/gestalt/pull/837) - [PREVIEW URL](https://deploy-preview-837--gestalt.netlify.app)

## 1.46.1 (Apr 28, 2020)

### Patch

- Readme: Remove greenkeeper reference [#835](https://github.com/pinterest/gestalt/pull/835) - [PREVIEW URL](https://deploy-preview-835--gestalt.netlify.app)

## 1.46.0 (Apr 27, 2020)

### Minor

- IconButton/Pog: Deprecated bgColor=blue in Pog and IconButton [#827](https://github.com/pinterest/gestalt/pull/827) - [PREVIEW URL](https://deploy-preview-827--gestalt.netlify.app)
- Touchable: add optional onBlur / onFocus props [#832](https://github.com/pinterest/gestalt/pull/832) - [PREVIEW URL](https://deploy-preview-832--gestalt.netlify.app)

## 1.45.0 (Apr 23, 2020)

### Minor

- SearchField: convert back to class component [#830](https://github.com/pinterest/gestalt/pull/830) - [PREVIEW URL](https://deploy-preview-830--gestalt.netlify.app)

## 1.44.0 (Apr 23, 2020)

### Minor

- SearchField: Update design [#819](https://github.com/pinterest/gestalt/pull/819) - [PREVIEW URL](https://deploy-preview-819--gestalt.netlify.app)

### Patch

- Internal: Test builds on Node.js 14 [#826](https://github.com/pinterest/gestalt/pull/826) - [PREVIEW URL](https://deploy-preview-826--gestalt.netlify.app)
- Docs: Refactored instances of class to function components in Docs [#817](https://github.com/pinterest/gestalt/pull/817) - [PREVIEW URL](https://deploy-preview-817--gestalt.netlify.app)

## 1.43.0 (Apr 21, 2020)

### Minor

- Tooltip: Show tooltip when React children have focus [#824](https://github.com/pinterest/gestalt/pull/824) - [PREVIEW URL](https://deploy-preview-824--gestalt.netlify.app)
- IconButton/Pog: Removed unused iconColor options: blue, orange; added darkGray; added bgColor: darkGray [#823](https://github.com/pinterest/gestalt/pull/823) - [PREVIEW URL](https://deploy-preview-823--gestalt.netlify.app)
- Docs: Replaced combinations in Pog with Combinations: Icon Color & Background Color. Removed IconButton-bgColor-blue option from Docs. [#823](https://github.com/pinterest/gestalt/pull/823) - [PREVIEW URL](https://deploy-preview-823--gestalt.netlify.app)

### Patch

- Internal: Enable React.Strict on documentation [#821](https://github.com/pinterest/gestalt/pull/821) - [PREVIEW URL](https://deploy-preview-821--gestalt.netlify.app)
- Checkbox/Radiobutton: Updated checkbox and radiobutton borders for disabled state (disabled controls don't show outlines) [#795](https://github.com/pinterest/gestalt/pull/795) - [PREVIEW URL](https://deploy-preview-795--gestalt.netlify.app)

## 1.42.0 (Apr 20, 2020)

### Minor

- RadioButton/Checkbox: Moved shared classes to RadioButtonCheckbox.css [#810](https://github.com/pinterest/gestalt/pull/810) - [PREVIEW URL](https://deploy-preview-810--gestalt.netlify.app)
- Internal: update yarn.lock file [#814](https://github.com/pinterest/gestalt/pull/814) - [PREVIEW URL](https://deploy-preview-814--gestalt.netlify.app)
- Internal: Minor version updates for several dependencies [#815](https://github.com/pinterest/gestalt/pull/815) - [PREVIEW URL](https://deploy-preview-815--gestalt.netlify.app)
- Buttons/Tabs: Increase paddingX to 16px on lg Buttons and Tabs [#816](https://github.com/pinterest/gestalt/pull/816) - [PREVIEW URL](https://deploy-preview-816--gestalt.netlify.app)

### Patch

- Docs: Add a note on the Tabs documentation about use with react-router [#813](https://github.com/pinterest/gestalt/pull/813) - [PREVIEW URL](https://deploy-preview-813--gestalt.netlify.app)

## 1.41.0 (Apr 16, 2020)

### Minor

- Color: update gray color to #767676 [#804](https://github.com/pinterest/gestalt/pull/804) - [PREVIEW URL](https://deploy-preview-804--gestalt.netlify.app)
- Icon: update default #8e8e8e to #767676 [#811](https://github.com/pinterest/gestalt/pull/811) - [PREVIEW URL](https://deploy-preview-811--gestalt.netlify.app)

## 1.40.0 (Apr 15, 2020)

### Minor

- Text/Heading: Use default (manual) hyphenation [#807](https://github.com/pinterest/gestalt/pull/807) - [PREVIEW URL](https://deploy-preview-807--gestalt.netlify.app)

### Patch

- Internal: remove reference to unused .integration.js [#808](https://github.com/pinterest/gestalt/pull/808) - [PREVIEW URL](https://deploy-preview-808--gestalt.netlify.app)

## 1.39.0 (Apr 14, 2020)

### Minor

- SegmentedControl: Update the border radius from 8px outer / 6px inner to 16px outer / 14px inner [#798](https://github.com/pinterest/gestalt/pull/798) - [PREVIEW URL](https://deploy-preview-798--gestalt.netlify.app)

## 1.38.0 (Apr 13, 2020)

### Minor

- Modal: support Flyout inside of a Modal [#793](https://github.com/pinterest/gestalt/pull/793) - [PREVIEW URL](https://deploy-preview-793--gestalt.netlify.app)

## 1.37.0 (Apr 3, 2020)

### Minor

- Masonry: Allow string enum types for Masonry layout prop (in prep of removing symbols/classes) [#782](https://github.com/pinterest/gestalt/pull/782) - [PREVIEW URL](https://deploy-preview-782--gestalt.netlify.app)

## 1.36.0 (Apr 3, 2020)

### Minor

- Icon: Add code icon [#786](https://github.com/pinterest/gestalt/pull/786) - [PREVIEW URL](https://deploy-preview-786--gestalt.netlify.app)

## 1.35.0 (Apr 2, 2020)

### Minor

- Text: Remove prop `leading` and related css properties [#784](https://github.com/pinterest/gestalt/pull/784) - [PREVIEW URL](https://deploy-preview-784--gestalt.netlify.app)

Run codemods:
cd gestalt; yarn run codemod --parser=flow -t=packages/gestalt-codemods/1.35.0-1.36.0/leading-text-remove.js ~/code/repo

## 1.34.0 (Apr 1, 2020)

### Minor

- Tooltip: Update border radius + adjust spacing [#786](https://github.com/pinterest/gestalt/pull/786) - [PREVIEW URL](https://deploy-preview-786--gestalt.netlify.app)

## 1.33.0 (Mar 31, 2020)

### Minor

- Avatar: Add `__dangerouslyUseDefaultIcon` prop [#774](https://github.com/pinterest/gestalt/pull/774) - [PREVIEW URL](https://deploy-preview-774--gestalt.netlify.app)

## 1.32.0 (Mar 31, 2020)

### Minor

- Avatar/GroupAvatar: update sizes / default avatar / remove verified outline [#771](https://github.com/pinterest/gestalt/pull/771) - [PREVIEW URL](https://deploy-preview-771--gestalt.netlify.app)

## 1.31.0 (Mar 31, 2020)

### Minor

- [Revert] Modal: Update OutsideEventBehavior to work well with Portals [#778](https://github.com/pinterest/gestalt/pull/778) - [PREVIEW URL](https://deploy-preview-778--gestalt.netlify.app)

## 1.30.0 (Mar 30, 2020)

### Minor

- Modal: Update OutsideEventBehavior to work well with Portals [#777](https://github.com/pinterest/gestalt/pull/777) - [PREVIEW URL](https://deploy-preview-777--gestalt.netlify.app)

## 1.29.0 (Mar 27, 2020)

### Minor

- IconButton/Pog: Add "red" backgroundColor + update icon sizes [#778](https://github.com/pinterest/gestalt/pull/778) - [PREVIEW URL](https://deploy-preview-778--gestalt.netlify.app)

## 1.28.0 (Mar 27, 2020)

### Minor

- Borders: Update lightgray border color to `#ddd` [#776](https://github.com/pinterest/gestalt/pull/776) - [PREVIEW URL](https://deploy-preview-776--gestalt.netlify.app)

### Patch

- Docs: Fix layout for 1 line code example [#779](https://github.com/pinterest/gestalt/pull/779) - [PREVIEW URL](https://deploy-preview-779--gestalt.netlify.app)

## 1.27.0 (Mar 26, 2020)

### Minor

- Text: Remove deprecated prop `__dangerouslyIncreaseLineHeight` [#773](https://github.com/pinterest/gestalt/pull/773) - [PREVIEW URL](https://deploy-preview-773--gestalt.netlify.app)

### Patch

- SelectList: Remove selected prop from the placeholder option tag for better React support [#759](https://github.com/pinterest/gestalt/pull/759) - [PREVIEW URL](https://deploy-preview-759--gestalt.netlify.app)

## 1.26.0 (Mar 25, 2020)

### Minor

- Heading: Add align prop [#767](https://github.com/pinterest/gestalt/pull/767) - [PREVIEW URL](https://deploy-preview-767--gestalt.netlify.app)
- Button: Add iconEnd prop [#766](https://github.com/pinterest/gestalt/pull/766) - [PREVIEW URL](https://deploy-preview-766--gestalt.netlify.app)

## 1.25.0 (Mar 24, 2020)

### Minor

- RadioButton: Updated style. Added built-in label (optional 'label' prop). [#749](https://github.com/pinterest/gestalt/pull/749) - [PREVIEW URL](https://deploy-preview-749--gestalt.netlify.app)
- Checkbox: Updated style. Added built-in label (optional 'label' and 'errorMessage' props) [#749](https://github.com/pinterest/gestalt/pull/749) - [PREVIEW URL](https://deploy-preview-749--gestalt.netlify.app)

## 1.24.0 (Mar 23, 2020)

### Minor

- Text/Heading: Update letter spacing to default (normal) [#764](https://github.com/pinterest/gestalt/pull/764) - [PREVIEW URL](https://deploy-preview-764--gestalt.netlify.app)

## 1.23.2 (Mar 20, 2020)

### Patch

- Toast: Fix color proptypes [#762](https://github.com/pinterest/gestalt/pull/762) - [PREVIEW URL](https://deploy-preview-762--gestalt.netlify.app)

## 1.23.1 (Mar 20, 2020)

### Patch

- Toast: add back the color `red` as a deprecated feature [#760](https://github.com/pinterest/gestalt/pull/760) - [PREVIEW URL](https://deploy-preview-760--gestalt.netlify.app)

## 1.23.0 (Mar 20, 2020)

### Minor

- Toast: Update design + remove icon/color + add thumbnailShape/button [#755](https://github.com/pinterest/gestalt/pull/755) - [PREVIEW URL](https://deploy-preview-755--gestalt.netlify.app)

Run codemods:
`cd gestalt; yarn run codemod --parser=flow -t=packages/gestalt-codemods/1.22.0-1.23.0/toast-remove-color-icon.js ~/code/repo`

## 1.22.1 (Mar 19, 2020)

### Patch

- SelectList: Update wrapper rounding [#756](https://github.com/pinterest/gestalt/pull/756) - [PREVIEW URL](https://deploy-preview-756--gestalt.netlify.app)

## 1.22.0 (Mar 16, 2020)

### Minor

- Docs: Use same React version as package [#753](https://github.com/pinterest/gestalt/pull/753) - [PREVIEW URL](https://deploy-preview-753--gestalt.netlify.app)

## 1.21.0 (Mar 16, 2020)

### Minor

- Flyout: Responsive, updated sizes + minimum width [#743](https://github.com/pinterest/gestalt/pull/743) - [PREVIEW URL](https://deploy-preview-743--gestalt.netlify.app)

### Patch

- Internal: upgrade packages [#751](https://github.com/pinterest/gestalt/pull/751) - [PREVIEW URL](https://deploy-preview-751--gestalt.netlify.app)

## 1.20.0 (Mar 12, 2020)

### Minor

- RadioButton: Fix when container is set to overflow=auto [#745](https://github.com/pinterest/gestalt/pull/745) - [PREVIEW URL](https://deploy-preview-745--gestalt.netlify.app)
- Icon: Add phone icon [#746](https://github.com/pinterest/gestalt/pull/746) - [PREVIEW URL](https://deploy-preview-746--gestalt.netlify.app)

### Patch

- TextField / TextArea / SelectList: Fix error focus state [#744](https://github.com/pinterest/gestalt/pull/744) - [PREVIEW URL](https://deploy-preview-744--gestalt.netlify.app)

## 1.19.0 (Mar 11, 2020)

### Minor

- IconWithTooltip: Remove deprecated component [#741](https://github.com/pinterest/gestalt/pull/741) - [PREVIEW URL](https://deploy-preview-741--gestalt.netlify.app)

## 1.18.0 (Mar 10, 2020)

### Minor

- Flyout/Tooltip: Update spacing around to 8px when caret is hidden [#737](https://github.com/pinterest/gestalt/pull/737) - [PREVIEW URL](https://deploy-preview-737--gestalt.netlify.app)
- Docs: Open in CodeSandbox & remove checkerbox from example [#735](https://github.com/pinterest/gestalt/pull/735) - [PREVIEW URL](https://deploy-preview-735--gestalt.netlify.app)
- Internal: fail build when CSS flow changes are required [#738](https://github.com/pinterest/gestalt/pull/738) - [PREVIEW URL](https://deploy-preview-738--gestalt.netlify.app)

## 1.17.0 (Mar 9, 2020)

### Minor

- Icon: Add credit-card and conversion-tag icons [#716](https://github.com/pinterest/gestalt/pull/716) - [PREVIEW URL](https://deploy-preview-716--gestalt.netlify.app)
- Box [Breaking]: Removes support to deprecated props deprecatedMargin & deprecatedPadding [#711](https://github.com/pinterest/gestalt/pull/711) - [PREVIEW URL](https://deploy-preview-711--gestalt.netlify.app)

Run codemods:

`cd gestalt; yarn run codemod --parser=flow -t=packages/gestalt-codemods/1.15.0-1.16.0/deprecatedMargin-box-replace.js ~/code/repo`
`cd gestalt; yarn run codemod --parser=flow -t=packages/gestalt-codemods/1.15.0-1.16.0/deprecatedPadding-box-replace.js ~/code/repo`

## 1.16.0 (Mar 6, 2020)

### Minor

- Tabs: Add white background, backgrounds for active and hover/focus states, 60px min width [#731](https://github.com/pinterest/gestalt/pull/731) - [PREVIEW URL](https://deploy-preview-731--gestalt.netlify.app)

### Patch

- Internal: Detect and remove unused eslint disables [#723](https://github.com/pinterest/gestalt/pull/723) - [PREVIEW URL](https://deploy-preview-723--gestalt.netlify.app)

## 1.15.0 (Mar 5, 2020)

### Minor

- Text [Breaking]: Removes deprecated size=xl [#729](https://github.com/pinterest/gestalt/pull/729) - [PREVIEW URL](https://deploy-preview-729--gestalt.netlify.app)

Run codemod:

`cd gestalt; yarn run codemod --parser=flow -t=packages/gestalt-codemods/1.14.0-1.15.0/remove-text-size-xl.js ~/code/repo`

## 1.14.0 (Mar 5, 2020)

### Minor

- Form Elements: Remove horizontal spacing for label / helperText and errorMessage [#727](https://github.com/pinterest/gestalt/pull/727) - [PREVIEW URL](https://deploy-preview-727--gestalt.netlify.app)

## 1.13.0 (Mar 5, 2020)

### Minor

- Form fields: Add "lg" size option [#713](https://github.com/pinterest/gestalt/pull/713) - [PREVIEW URL](https://deploy-preview-713--gestalt.netlify.app)

## 1.12.0 (Mar 4, 2020)

### Minor

- Tabs: update horizontal padding to 12px [#698](https://github.com/pinterest/gestalt/pull/698) - [PREVIEW URL](https://deploy-preview-698--gestalt.netlify.app)
- SelectList/TextArea/TextField: Update focus states [#720](https://github.com/pinterest/gestalt/pull/720) - [PREVIEW URL](https://deploy-preview-720--gestalt.netlify.app)

### Patch

- Docs: make checkerboard optional [#714](https://github.com/pinterest/gestalt/pull/714) - [PREVIEW URL](https://deploy-preview-714--gestalt.netlify.app)

## 1.11.1 (Mar 3, 2020)

### Patch

- Tooltip: Bugfix: add layer [#717](https://github.com/pinterest/gestalt/pull/717) - [PREVIEW URL](https://deploy-preview-717--gestalt.netlify.app)

## 1.11.0 (Mar 3, 2020)

### Minor

- SelectList / TextField / TextArea: Add `label` and `helperText` props [#705](https://github.com/pinterest/gestalt/pull/705) - [PREVIEW URL](https://deploy-preview-705--gestalt.netlify.app)
- Flyout: Make caret optional [#706](https://github.com/pinterest/gestalt/pull/706) - [PREVIEW URL](https://deploy-preview-706--gestalt.netlify.app)

## 1.10.1 (Mar 2, 2020)

### Patch

- Text / Heading: Made typography changes more backwards-compatible by adding xl size back in as deprecated feature [#707](https://github.com/pinterest/gestalt/pull/707) - [PREVIEW URL](https://deploy-preview-707--gestalt.netlify.app)

## 1.10.0 (Feb 28, 2020)

### Minor

- Tooltip: Add ability to hover over tooltip and add a clickable link [#684](https://github.com/pinterest/gestalt/pull/684) - [PREVIEW URL](https://deploy-preview-684--gestalt.netlify.app)
- Tooltip: Add idealDirection [#701](https://github.com/pinterest/gestalt/pull/701) - [PREVIEW URL](https://deploy-preview-701--gestalt.netlify.app)
- IconWithTooltip: deprecate component [#690](https://github.com/pinterest/gestalt/pull/690) - [PREVIEW URL](https://deploy-preview-690--gestalt.netlify.app)

### Patch

- Modal: [Docs] Fix default value for closeOnOutsideClick [#697](https://github.com/pinterest/gestalt/pull/697) - [PREVIEW URL](https://deploy-preview-697--gestalt.netlify.app)
- Box/Mask/Sticky: [Docs] Added descriptions about usage to attributes accepting both string and number formats. [#703](https://github.com/pinterest/gestalt/pull/703) - [PREVIEW URL](https://deploy-preview-703--gestalt.netlify.app)
- README: [Docs] Removed references and script to run integrations tests. [#702](https://github.com/pinterest/gestalt/pull/702) - [PREVIEW URL](https://deploy-preview-702--gestalt.netlify.app)

## 1.9.0 (Feb 27, 2020)

### Minor

- Text / Heading [Breaking]: Added codemod to support breaking changes from #693 (removed support for responsive size prop values smSize, mdSize, and lgSize in Text and Heading component) [#696](https://github.com/pinterest/gestalt/pull/696) - [PREVIEW URL](https://deploy-preview-696--gestalt.netlify.app)
- Heading / Text [Breaking]: Reduce size options from xs-xl to sm-lg [#693](https://github.com/pinterest/gestalt/pull/693) - [PREVIEW URL](https://deploy-preview-693--gestalt.netlify.app)

Run codemods for breaking changes in order:

1. `cd gestalt; yarn run codemod --parser=flow -t=packages/gestalt-codemods/1.8.0-1.9.0/remove-responsive-text-sizing.js ~/code/repo`
2. `yarn run codemod --parser=flow -t=packages/gestalt-codemods/1.8.0-1.9.0/heading-size-replace.js ~/code/repo`
3. `yarn run codemod --parser=flow -t=packages/gestalt-codemods/1.8.0-1.9.0/text-size-replace.js ~/code/repo`

## 1.8.0 (Feb 27, 2020)

### Minor

- SelectList / TextField / TextArea: Update design [#664](https://github.com/pinterest/gestalt/pull/664) - [PREVIEW URL](https://deploy-preview-664--gestalt.netlify.app)

## 1.7.1 (Feb 26, 2020)

### Minor

- Modal: Fix extra border between content / footer [#694](https://github.com/pinterest/gestalt/pull/694) - [PREVIEW URL](https://deploy-preview-694--gestalt.netlify.app)
- Text/Heading: Revert letter spacing changes [#694](https://github.com/pinterest/gestalt/pull/694) - [PREVIEW URL](https://deploy-preview-694--gestalt.netlify.app)

## 1.7.0 (Feb 25, 2020)

### Minor

- Button: update horizontal padding to 12px [#688](https://github.com/pinterest/gestalt/pull/688) - [PREVIEW URL](https://deploy-preview-688--gestalt.netlify.app)
- [Revert] Flyout: Update spacing around items to 8px + remove caret code [#668](https://github.com/pinterest/gestalt/pull/668) - [PREVIEW URL](https://deploy-preview-668--gestalt.netlify.app)
- [Revert] Masonry: Allow string enum types for Masonry layout prop (in prep of removing symbols/classes) [#667](https://github.com/pinterest/gestalt/pull/667) - [PREVIEW URL](https://deploy-preview-667--gestalt.netlify.app)

## 1.6.0 (Feb 25, 2020)

- Internal: Update Node.js version to 12.x [#686](https://github.com/pinterest/gestalt/pull/686) - [PREVIEW URL](https://deploy-preview-686--gestalt.netlify.app)
- Internal: update yarn.lock file [#687](https://github.com/pinterest/gestalt/pull/687) - [PREVIEW URL](https://deploy-preview-687--gestalt.netlify.app)

## 1.5.0 (Feb 25, 2020)

### Minor

- Box: Add `borderSize` prop for styling borders [#678](https://github.com/pinterest/gestalt/pull/678) - [PREVIEW URL](https://deploy-preview-678--gestalt.netlify.app)
- Modal: visual refresh + heading optional + add closeOnOutsideClick [#680](https://github.com/pinterest/gestalt/pull/680) - [PREVIEW URL](https://deploy-preview-680--gestalt.netlify.app)

Codemods:
`cd gestalt; yarn run codemod --parser=flow -t=packages/gestalt-codemods/1.3.0-1.4.0/modal-remove-close-label.js ~/code/repo`

## 1.4.0 (Feb 24, 2020)

### Minor

- Internal: Detect invalid composes in CSS modules [#676](https://github.com/pinterest/gestalt/pull/676) - [PREVIEW URL](https://deploy-preview-676--gestalt.netlify.app)
- Internal: Flowtype CSS files in CI [#675](https://github.com/pinterest/gestalt/pull/675) - [PREVIEW URL](https://deploy-preview-675--gestalt.netlify.app)
- Internal: Add code of conduct & powered by netlify link [#679](https://github.com/pinterest/gestalt/pull/679) - [PREVIEW URL](https://deploy-preview-679--gestalt.netlify.app)
- Text/Heading: Update letter spacing to default [#681](https://github.com/pinterest/gestalt/pull/681) - [PREVIEW URL](https://deploy-preview-681--gestalt.netlify.app)

## 1.3.0 (Feb 20, 2020)

- Modal / SegmentedControl / WashAnimated: Fix corner radius [#672](https://github.com/pinterest/gestalt/pull/672) - [PREVIEW URL](https://deploy-preview-672--gestalt.netlify.app)

## 1.2.0 (Feb 20, 2020)

### Minor

- Internal: Update dependencies [#671](https://github.com/pinterest/gestalt/pull/671) - [PREVIEW URL](https://deploy-preview-671--gestalt.netlify.app)

### Patch

- Heading: removed unused weight prop from docs [#653](https://github.com/pinterest/gestalt/pull/653) - [PREVIEW URL](https://deploy-preview-653--gestalt.netlify.app)

## 1.1.0 (Feb 20, 2020)

### Minor

- Masonry: Allow string enum types for Masonry layout prop (in prep of removing symbols/classes) [#667](https://github.com/pinterest/gestalt/pull/667) - [PREVIEW URL](https://deploy-preview-667--gestalt.netlify.app)

## 1.0.0 (Feb 20, 2020)

### Major

- Box / Touchable [Breaking]: Removed support for `shape` prop values `roundedTop`, `roundedRight`, `roundedBottom`, and `roundedLeft` [#657](https://github.com/pinterest/gestalt/pull/657) - [PREVIEW URL](https://deploy-preview-657--gestalt.netlify.app)
- Box / Mask / Touchable [Breaking]: Replace `shape` prop with `rounding` [#666](https://github.com/pinterest/gestalt/pull/666) - [PREVIEW URL](https://deploy-preview-666--gestalt.netlify.app)

Run codemods for breaking changes in order:

1. `cd gestalt; yarn run codemod --parser=flow -t=packages/gestalt-codemods/0.125.0-1.0.0/convert-roundedX.js ~/code/repo`
2. `yarn run codemod --parser=flow -t=packages/gestalt-codemods/0.125.0-1.0.0/convert-shape-to-rounding.js ~/code/repo`

### Minor

- Flyout: Remove caret, update shadow [#663](https://github.com/pinterest/gestalt/pull/663) - [PREVIEW URL](https://deploy-preview-663--gestalt.netlify.app)
- Flyout: Update spacing around items to 8px + remove caret code [#668](https://github.com/pinterest/gestalt/pull/668) - [PREVIEW URL](https://deploy-preview-668--gestalt.netlify.app)

## 0.125.0 (Feb 16, 2020)

### Minor

- IconButton/Pog: Add darkGray background option [#659](https://github.com/pinterest/gestalt/pull/659) - [PREVIEW URL](https://deploy-preview-659--gestalt.netlify.app)
- Tabs: update states + improve docs & test coverage [#658](https://github.com/pinterest/gestalt/pull/658) - [PREVIEW URL](https://deploy-preview-658--gestalt.netlify.app)
- Button/IconButton/Pog: Convert 'darkGray' color to selected state [#661](https://github.com/pinterest/gestalt/pull/661) - [PREVIEW URL](https://deploy-preview-661--gestalt.netlify.app)

## 0.124.0 (Feb 12, 2020)

### Minor

- Box: Add new prop `opacity` to set css opacity with values 0 to 1 in tenth increments. [#654](https://github.com/pinterest/gestalt/pull/654) - [PREVIEW URL](https://deploy-preview-654--gestalt.netlify.app)
- Button: Update border radius / small size + add dark gray option [#655](https://github.com/pinterest/gestalt/pull/655) - [PREVIEW URL](https://deploy-preview-655--gestalt.netlify.app)

## 0.123.0 (Feb 7, 2020)

### Minor

- Color: update dark gray color to #111 [#648](https://github.com/pinterest/gestalt/pull/648) - [PREVIEW URL](https://deploy-preview-648--gestalt.netlify.app)
- Masonry: Shipped "fixFetchMoreBug" behavior and removed flag. This makes Masonry fetch less aggressively in some cases. [#651](https://github.com/pinterest/gestalt/pull/651) - [PREVIEW URL](https://deploy-preview-651--gestalt.netlify.app)

## 0.122.3 (Jan 30, 2020)

### Patch

- Bumping version with no other changes for the sake of fixing release to npm.

## 0.122.2 (Jan 30, 2020)

### Patch

- Masonry: Reverts the past update to `wait`. Turns out this was more dangerous than expected, and we should experiment on it later. [#645](https://github.com/pinterest/gestalt/pull/645) - [PREVIEW URL](https://deploy-preview-645--gestalt.netlify.app)

## 0.122.1 (Jan 29, 2020)

### Patch

- Masonry: Add a `wait` value for throttling updateScrollPosition [#641](https://github.com/pinterest/gestalt/pull/641) - [PREVIEW URL](https://deploy-preview-641--gestalt.netlify.app)

## 0.122.0 (Jan 28, 2020)

### Minor

- Icon: Update existing workflow icon svg for ok, halted, problem, unstarted, in progress and warning [#638](https://github.com/pinterest/gestalt/pull/638) - [PREVIEW URL](https://deploy-preview-638--gestalt.netlify.app)
- Icon: Added newline in css file and removed comment [#637](https://github.com/pinterest/gestalt/pull/637) - [PREVIEW URL](https://deploy-preview-637--gestalt.netlify.app)
- Icon: Add right-to-left locales flip style support [#631](https://github.com/pinterest/gestalt/pull/631) - [PREVIEW URL](https://deploy-preview-631--gestalt.netlify.app)

### Patch

- Docs: Update docs to wrap Flyouts, Modals, and Tooltips in Layers so they don't get overlapped by example code [#639](https://github.com/pinterest/gestalt/pull/639) - [PREVIEW URL](https://deploy-preview-639--gestalt.netlify.app)

## 0.121.0 (Jan 21, 2020)

### Minor

- Switch: Add right-to-left locales flip style support [#628](https://github.com/pinterest/gestalt/pull/628) - [PREVIEW URL](https://deploy-preview-628--gestalt.netlify.app)
- Flow: Upgrade to version 0.116.1 [#635](https://github.com/pinterest/gestalt/pull/635) - [PREVIEW URL](https://deploy-preview-635--gestalt.netlify.app)

## 0.120.0 (Jan 20, 2020)

### Patch

- Stats: Calculate raw and percentage number of gestalt components vs native components [#627](https://github.com/pinterest/gestalt/pull/627) - [PREVIEW URL](https://deploy-preview-627--gestalt.netlify.app)
- Masonry: Add a flag to optionally fix a bug (see PR notes) [#632](https://github.com/pinterest/gestalt/pull/632) - [PREVIEW URL](https://deploy-preview-632--gestalt.netlify.app)

## 0.113.3 (Jan 13, 2020)

### Patch

- Internal: Update GitHub pages publish script [#625](https://github.com/pinterest/gestalt/pull/625) - [PREVIEW URL](https://deploy-preview-625--gestalt.netlify.app)

## 0.113.2 (Jan 13, 2020)

### Patch

- Internal: Update GitHub pages publish script [#624](https://github.com/pinterest/gestalt/pull/624) - [PREVIEW URL](https://deploy-preview-624--gestalt.netlify.app)

## 0.113.1 (Jan 13, 2020)

### Patch

- Button: Fix spelling mistake in the docs [#622](https://github.com/pinterest/gestalt/pull/622) - [PREVIEW URL](https://deploy-preview-622--gestalt.netlify.app)
- Internal: Fix the publish to GitHub pages [#621](https://github.com/pinterest/gestalt/pull/621) - [PREVIEW URL](https://deploy-preview-621--gestalt.netlify.app)

## 0.113.0 (Jan 9, 2020)

### Minor

- Icon: Add workflow-status-all icon [#614](https://github.com/pinterest/gestalt/pull/614) - [PREVIEW URL](https://deploy-preview-614--gestalt.netlify.app)
- Icon: Add workflow-status-warning icon [#616](https://github.com/pinterest/gestalt/pull/616) - [PREVIEW URL](https://deploy-preview-616--gestalt.netlify.app)
- IconWithTooltip: Add component and tests [#609](https://github.com/pinterest/gestalt/pull/609) - [PREVIEW URL](https://deploy-preview-609--gestalt.netlify.app)
- IconWithTooltip: Improve accessibility and convert component to hooks [#618](https://github.com/pinterest/gestalt/pull/618) - [PREVIEW URL](https://deploy-preview-618--gestalt.netlify.app)

### Patch

- IconButton: Convert examples & component to use hooks [#612](https://github.com/pinterest/gestalt/pull/612) - [PREVIEW URL](https://deploy-preview-612--gestalt.netlify.app)
- Internal: Convert from Travis.ci to GitHub workflows [#610](https://github.com/pinterest/gestalt/pull/610) - [PREVIEW URL](https://deploy-preview-610--gestalt.netlify.app)
- Internal: include flow warnings in error output [#611](https://github.com/pinterest/gestalt/pull/611) - [PREVIEW URL](https://deploy-preview-611--gestalt.netlify.app)
- Internal: Perform releases with GitHub CI [#615](https://github.com/pinterest/gestalt/pull/615) - [PREVIEW URL](https://deploy-preview-615--gestalt.netlify.app)
- Link: Convert component to use hooks [#613](https://github.com/pinterest/gestalt/pull/613) - [PREVIEW URL](https://deploy-preview-613--gestalt.netlify.app)

## 0.112.0 (Dec 10, 2019)

### Minor

- Icon: Add info-circle icon [#604](https://github.com/pinterest/gestalt/pull/604) - [PREVIEW URL](https://deploy-preview-604--gestalt.netlify.app)
- Icon: Add workflow-status-in-progress icon [#604](https://github.com/pinterest/gestalt/pull/604) - [PREVIEW URL](https://deploy-preview-604--gestalt.netlify.app)
- Icon: Add workflow-status-ok icon [#604](https://github.com/pinterest/gestalt/pull/604) - [PREVIEW URL](https://deploy-preview-604--gestalt.netlify.app)
- Icon: Add workflow-status-problem icon [#604](https://github.com/pinterest/gestalt/pull/604) - [PREVIEW URL](https://deploy-preview-604--gestalt.netlify.app)
- Icon: Add workflow-status-unstarted icon [#604](https://github.com/pinterest/gestalt/pull/604) - [PREVIEW URL](https://deploy-preview-604--gestalt.netlify.app)
- Text/Heading: Remove semibold [#607](https://github.com/pinterest/gestalt/pull/607) - [PREVIEW URL](https://deploy-preview-607--gestalt.netlify.app)

## 0.111.0 (Dec 9, 2019)

### Minor

- Pog: Add `orange` icon color prop to be passed as a value [#602](https://github.com/pinterest/gestalt/pull/602) - [PREVIEW URL](https://deploy-preview-602--gestalt.netlify.app)
- Icon: Add directional-arrow-left icon [#605](https://github.com/pinterest/gestalt/pull/605) - [PREVIEW URL](https://deploy-preview-605--gestalt.netlify.app)
- Icon: Add directional-arrow-right icon [#605](https://github.com/pinterest/gestalt/pull/605) - [PREVIEW URL](https://deploy-preview-605--gestalt.netlify.app)
- IconButton: Allow `orange` icon color prop to be passed as a value [#602](https://github.com/pinterest/gestalt/pull/602) - [PREVIEW URL](https://deploy-preview-602--gestalt.netlify.app)
- Video: Improve video seeking [#601](https://github.com/pinterest/gestalt/pull/601) - [PREVIEW URL](https://deploy-preview-601--gestalt.netlify.app)

### Patch

- Avatar: Convert component to use hooks [#598](https://github.com/pinterest/gestalt/pull/598) - [PREVIEW URL](https://deploy-preview-598--gestalt.netlify.app)
- WashAnimated: Convert examples & component to use hooks [#597](https://github.com/pinterest/gestalt/pull/597) - [PREVIEW URL](https://deploy-preview-597--gestalt.netlify.app)
- Checkbox: Convert examples & component to use hooks [#600](https://github.com/pinterest/gestalt/pull/600) - [PREVIEW URL](https://deploy-preview-600--gestalt.netlify.app)
- Internal: Add `react-testing-library` [#598](https://github.com/pinterest/gestalt/pull/598) - [PREVIEW URL](https://deploy-preview-598--gestalt.netlify.app)
- Internal: Enable `react-hooks/exhaustive-deps` lint rule [#598](https://github.com/pinterest/gestalt/pull/598) - [PREVIEW URL](https://deploy-preview-598--gestalt.netlify.app)
- Internal: Remove `concurrently` dependency [#599](https://github.com/pinterest/gestalt/pull/599) - [PREVIEW URL](https://deploy-preview-599--gestalt.netlify.app)
- Internal: Convert tests to React Testing Library [#603](https://github.com/pinterest/gestalt/pull/603) - [PREVIEW URL](https://deploy-preview-603--gestalt.netlify.app)

## 0.110.0 (Nov 27, 2019)

### Minor

- Internal: Upgrade react-scripts / babel7 & jest [#592](https://github.com/pinterest/gestalt/pull/592) - [PREVIEW URL](https://deploy-preview-592--gestalt.netlify.app)
- Internal: upgrade gestalt package dependencies [#595](https://github.com/pinterest/gestalt/pull/595) - [PREVIEW URL](https://deploy-preview-595--gestalt.netlify.app)

## 0.109.0 (Nov 25, 2019)

### Minor

- Text / Heading: Add semibold weight [#591](https://github.com/pinterest/gestalt/pull/591) - [PREVIEW URL](https://deploy-preview-591--gestalt.netlify.app)
- Internal: Introduce codemod unit tests [#591](https://github.com/pinterest/gestalt/pull/591) - [PREVIEW URL](https://deploy-preview-591--gestalt.netlify.app)

## 0.108.0 (Nov 18, 2019)

### Minor

- Colors: Update blue color with higher contrast version (improved a11y) [#589](https://github.com/pinterest/gestalt/pull/589) - [PREVIEW URL](https://deploy-preview-589--gestalt.netlify.app)

## 0.107.0 (Nov 14, 2019)

### Minor

- ScrollFetch: Fixed a tiny flow type bug on the default props [#587](https://github.com/pinterest/gestalt/pull/587) - [PREVIEW URL](https://deploy-preview-587--gestalt.netlify.app)

## 0.106.0 (Nov 12, 2019)

### Minor

- defaultProps: Remove the last React defaultProps and transfer it to the already existing but empty ES6 static defaultProps on the same file [#568](https://github.com/pinterest/gestalt/pull/568) - [PREVIEW URL](https://deploy-preview-568--gestalt.netlify.app)
- Video: add onPlayheadDown and onPlayheadUp callbacks [#585](https://github.com/pinterest/gestalt/pull/585) - [PREVIEW URL](https://deploy-preview-585--gestalt.netlify.app)

## 0.105.0 (Oct 22, 2019)

### Minor

- IconButton: Allow `blue` background color prop to be passed as a value [#572](https://github.com/pinterest/gestalt/pull/572) - [PREVIEW URL](https://deploy-preview-572--gestalt.netlify.app)
- Pog: Add `blue` background color prop to be passed as a value [#572](https://github.com/pinterest/gestalt/pull/572) - [PREVIEW URL](https://deploy-preview-572--gestalt.netlify.app)
- Masonry: Fixed a bug where all grids shared the same default measurement store [#573](https://github.com/pinterest/gestalt/pull/573) - [PREVIEW URL](https://deploy-preview-573--gestalt.netlify.app)
- Icon: Add new add-layout icon [#574](https://github.com/pinterest/gestalt/pull/574) - [PREVIEW URL](https://deploy-preview-574--gestalt.netlify.app)
- Flyout: Remove the lightgray border between content and caret on white flyouts [#576](https://github.com/pinterest/gestalt/pull/576) - [PREVIEW URL](https://deploy-preview-576--gestalt.netlify.app)
- Contents/Controller: Remove UNSAFE\_ methods in favor of supported ones [#570](https://github.com/pinterest/gestalt/pull/570) - [PREVIEW URL](https://deploy-preview-570--gestalt.netlify.app)

## 0.104.0 (Oct 3, 2019)

### Minor

- Icon: Replace existing filter icon [#565](https://github.com/pinterest/gestalt/pull/565) - [PREVIEW URL](https://deploy-preview-565--gestalt.netlify.app)
- Contents/Controller: Replace componentWillReceiveProps with UNSAFE_componentWillReceiveProps [#566](https://github.com/pinterest/gestalt/pull/566) - [PREVIEW URL](https://deploy-preview-566--gestalt.netlify.app)
- Icon: Add new replace/scale icons [#567](https://github.com/pinterest/gestalt/pull/567) - [PREVIEW URL](https://deploy-preview-567--gestalt.netlify.app)

## 0.103.0 (Aug 19, 2019)

### Minor

- Spinner: Add `size` prop which can be passed `sm` or `md` as a value [#553](https://github.com/pinterest/gestalt/pull/553) - [PREVIEW URL](https://deploy-preview-553--gestalt.netlify.app)
- Icon: Replace existing folder and file-unknown icon [#562](https://github.com/pinterest/gestalt/pull/562) - [PREVIEW URL](https://deploy-preview-562--gestalt.netlify.app)

## 0.102.0 (Aug 6, 2019)

### Minor

- Box: Allow `justifyContent` and `alignContent` props to be passed `evenly` as a value [#557](https://github.com/pinterest/gestalt/pull/557) - [PREVIEW URL](https://deploy-preview-557--gestalt.netlify.app)

## 0.101.0 (Jul 31, 2019)

### Minor

- SearchField: Remove the white background color of the outer box to make its corners looks correct on backgrounds with colors different than white [#552](https://github.com/pinterest/gestalt/pull/552) - [PREVIEW URL](https://deploy-preview-552--gestalt.netlify.app)
- Icon: Add new folder and file-unknown icon [#554](https://github.com/pinterest/gestalt/pull/554) - [PREVIEW URL](https://deploy-preview-554--gestalt.netlify.app)

## 0.100.0 (Jul 23, 2019)

### Minor

- Enzyme: Upgrade to the latest `v3.10.0` version and pull in Flow library changes [#543](https://github.com/pinterest/gestalt/pull/543) - [PREVIEW URL](https://deploy-preview-543--gestalt.netlify.app)
- ESLint: Bump all related packages/plugins to current latest version [#544](https://github.com/pinterest/gestalt/pull/544) - [PREVIEW URL](https://deploy-preview-544--gestalt.netlify.app)
- Button: add new `textColor` prop to allow overriding of text color for buttons [#545](https://github.com/pinterest/gestalt/pull/545) - [PREVIEW URL](https://deploy-preview-545--gestalt.netlify.app)
- Icon: Add new lightning icon [#547](https://github.com/pinterest/gestalt/pull/547) - [PREVIEW URL](https://deploy-preview-547--gestalt.netlify.app)
- Icon: Update send icon [#549](https://github.com/pinterest/gestalt/pull/549) - [PREVIEW URL](https://deploy-preview-549--gestalt.netlify.app)
- SegmentedControl: Fixup some extra CSS that was messing with Tooltips [#550](https://github.com/pinterest/gestalt/pull/550) - [PREVIEW URL](https://deploy-preview-550--gestalt.netlify.app)

## 0.99.0 (Jun 21, 2019)

### Minor

- SegmentedControl: Update outer border radius to 8px from new design spec [#530](https://github.com/pinterest/gestalt/pull/530) - [PREVIEW URL](https://deploy-preview-530--gestalt.netlify.app)
- Masonry: remove `MasonryBeta` and `MasonryInfiniteBeta` from source code [#531](https://github.com/pinterest/gestalt/pull/531) - [PREVIEW URL](https://deploy-preview-531--gestalt.netlify.app)
- Spinner: add `delay` prop to optionally remove 300ms delay to appear [#533](https://github.com/pinterest/gestalt/pull/533) - [PREVIEW URL](https://deploy-preview-533--gestalt.netlify.app)
- Button: Undo Button border radii changes for full width buttons. Conform all to 8px [#534](https://github.com/pinterest/gestalt/pull/534) - [PREVIEW URL](https://deploy-preview-534--gestalt.netlify.app)
- IconButton/Pog: Add `dangerouslySetSvgPath` support [#536](https://github.com/pinterest/gestalt/pull/536) - [PREVIEW URL](https://deploy-preview-536--gestalt.netlify.app)
- Flow: Bumping to latest version `v0.101.0` [#539](https://github.com/pinterest/gestalt/pull/539) - [PREVIEW URL](https://deploy-preview-539--gestalt.netlify.app)
- TextField/TextArea/SelectList/Checkbox: Switch from orange to red error states [#540](https://github.com/pinterest/gestalt/pull/540) - [PREVIEW URL](https://deploy-preview-540--gestalt.netlify.app)

### Patch

- Box: Fixed name minification bug and missing PropType from my recent margin:auto change [#532](https://github.com/pinterest/gestalt/pull/532) - [PREVIEW URL](https://deploy-preview-532--gestalt.netlify.app)

## 0.98.0 (May 28, 2019)

### Minor

- Box: `margin` prop now supports `auto` for use in flexbox layouts [#528](https://github.com/pinterest/gestalt/pull/528) - [PREVIEW URL](https://deploy-preview-528--gestalt.netlify.app)
- Icon: Update `flashlight` icon to use new asset [#527](https://github.com/pinterest/gestalt/pull/527) - [PREVIEW URL](https://deploy-preview-527--gestalt.netlify.app)
- Icon: Add new icon of `heart-outline` and update icon of `heart` [#526](https://github.com/pinterest/gestalt/pull/526) - [PREVIEW URL](https://deploy-preview-526--gestalt.netlify.app)

### Patch

- Typography: Fixed a tiny bug where our CSS file had a few uses of curly quotes instead of regular quotes [#524](https://github.com/pinterest/gestalt/pull/524) - [PREVIEW URL](https://deploy-preview-524--gestalt.netlify.app)

## 0.97.0 (May 15, 2019)

### Minor

- IconButton: Add new `disabled` prop and stylings to `IconButton` component [#521](https://github.com/pinterest/gestalt/pull/521) - [PREVIEW URL](https://deploy-preview-521--gestalt.netlify.app)
- Icon: Add new icon of `ads-stats` and `ads-overview` [#522](https://github.com/pinterest/gestalt/pull/522) - [PREVIEW URL](https://deploy-preview-522--gestalt.netlify.app)

## 0.96.0 (May 6, 2019)

### Minor

- Icon: add calendar icon to gestalt [#512](https://github.com/pinterest/gestalt/pull/512) - [PREVIEW URL](https://deploy-preview-512--gestalt.netlify.app)
- Icon: add lightning bolt icon [#513](https://github.com/pinterest/gestalt/pull/513) - [PREVIEW URL](https://deploy-preview-513--gestalt.netlify.app)
- Flow: upgrade version to 0.97.0 [#515](https://github.com/pinterest/gestalt/pull/515) - [PREVIEW URL](https://deploy-preview-515--gestalt.netlify.app)

## 0.95.0 (April 10, 2019)

### Minor

- Tooltip: remove focus from revealing Tooltip [#506](https://github.com/pinterest/gestalt/pull/506) - [PREVIEW URL](https://deploy-preview-506--gestalt.netlify.app)
- TextField: Add autocomplete prop value to TextField [#508](https://github.com/pinterest/gestalt/pull/508) - [PREVIEW URL](https://deploy-preview-508--gestalt.netlify.app)
- Upgrade flow version to 0.96.0 [#509](https://github.com/pinterest/gestalt/pull/509) - [PREVIEW URL](https://deploy-preview-509--gestalt.netlify.app)

### Patch

## 0.94.0 (March 25, 2019)

### Minor

- Icon: add some new text related icons [#496](https://github.com/pinterest/gestalt/pull/496) - [PREVIEW URL](https://deploy-preview-496--gestalt.netlify.app)
- Modal: add a new sizing option to Modal to match Flyout [#499](https://github.com/pinterest/gestalt/pull/499) - [PREVIEW URL](https://deploy-preview-499--gestalt.netlify.app)
- Modal: add the ability to set a custom header beyond text [#500](https://github.com/pinterest/gestalt/pull/500) - [PREVIEW URL](https://deploy-preview-500--gestalt.netlify.app)
- Tooltip: introduce new Tooltip wrapper component [#501](https://github.com/pinterest/gestalt/pull/501) - [PREVIEW URL](https://deploy-preview-501--gestalt.netlify.app)
- Touchable: cleanup event handlers [#502](https://github.com/pinterest/gestalt/pull/502) - [PREVIEW URL](https://deploy-preview-502--gestalt.netlify.app)
- TextArea/TextField/SelectList: cleanup components and remove gDSFP [#503](https://github.com/pinterest/gestalt/pull/503) - [PREVIEW URL](https://deploy-preview-503--gestalt.netlify.app)
- Upgrade React version to [16.8.5](https://github.com/facebook/react/releases/tag/v16.8.5) [#504](https://github.com/pinterest/gestalt/pull/504) - [PREVIEW URL](https://deploy-preview-504--gestalt.netlify.app)

## 0.93.0 (March 13, 2019)

- Mask: add new prop `willChangeTransform` default true which can turn off willChange:transform property in CSS [#494](https://github.com/pinterest/gestalt/pull/494) - [PREVIEW URL](https://deploy-preview-494--gestalt.netlify.app)

## 0.92.0 (March 7, 2019)

### Minor

- SelectList, TextArea, TextField: Remove Flyout error message, use new FormErrorMessage [#486](https://github.com/pinterest/gestalt/pull/486) - [PREVIEW URL](https://deploy-preview-486--gestalt.netlify.app)
- Icon: Add new video-camera icon [#491](https://github.com/pinterest/gestalt/pull/491) - [PREVIEW URL](https://deploy-preview-491--gestalt.netlify.app)
- Avatar: Fixed a bug in MS Edge where text was not vertically centered [#492](https://github.com/pinterest/gestalt/pull/492) - [PREVIEW URL](https://deploy-preview-492--gestalt.netlify.app)

## 0.91.0 (March 1, 2019)

### Minor

- Flyout: Apply the box shadow to Flyout at all times [#488](https://github.com/pinterest/gestalt/pull/488) - [PREVIEW URL](https://deploy-preview-488--gestalt.netlify.app)

### Patch

- Docs: Update remaining prop tables to include links to examples [#487](https://github.com/pinterest/gestalt/pull/487) - [PREVIEW URL](https://deploy-preview-487--gestalt.netlify.app)
- Docs: Improve Image description [#481](https://github.com/pinterest/gestalt/pull/481) - [PREVIEW URL](https://deploy-preview-481--gestalt.netlify.app)

## 0.90.0 (February 19, 2019)

### Minor

- Update fill-transparent icon [#483](https://github.com/pinterest/gestalt/pull/483) - [PREVIEW URL](https://deploy-preview-483--gestalt.netlify.app)
- Upgrade flow version to [0.84.0](https://github.com/facebook/flow/releases/tag/v0.84.0) [#479](https://github.com/pinterest/gestalt/pull/479) - [PREVIEW URL](https://deploy-preview-479--gestalt.netlify.app)
- Layer: `children` prop is now required [#479](https://github.com/pinterest/gestalt/pull/479) - [PREVIEW URL](https://deploy-preview-479--gestalt.netlify.app)

## 0.89.0 (February 15, 2019)

### Minor

- Upgrade React version to [16.8.0](https://reactjs.org/blog/2019/02/06/react-v16.8.0.html) [#474](https://github.com/pinterest/gestalt/pull/474) - [PREVIEW URL](https://deploy-preview-474--gestalt.netlify.app)
- SegmentedControl: items have equal width by default; add `responsive` prop which makes item width responsive to content width [#473](https://github.com/pinterest/gestalt/pull/473) - [PREVIEW URL](https://deploy-preview-473--gestalt.netlify.app)
- Button: Update border radius [#476](https://github.com/pinterest/gestalt/pull/476) - [PREVIEW URL](https://deploy-preview-476--gestalt.netlify.app)
- Icon: Add new alert and arrow-circle-up icons [#477](https://github.com/pinterest/gestalt/pull/477) - [PREVIEW URL](https://deploy-preview-477--gestalt.netlify.app)

### Patch

- Add [ESLint Plugin for React Hooks](https://www.npmjs.com/package/eslint-plugin-react-hooks) [#475](https://github.com/pinterest/gestalt/pull/475) - [PREVIEW URL](https://deploy-preview-475--gestalt.netlify.app)
- Docs: Update Box prop table to include links to examples [#470](https://github.com/pinterest/gestalt/pull/470) - [PREVIEW URL](https://deploy-preview-470--gestalt.netlify.app)

## 0.88.0 (January 24, 2019)

### Minor

- Icon: add new trashcan icon [#462](https://github.com/pinterest/gestalt/pull/462) - [PREVIEW URL](https://deploy-preview-462--gestalt.netlify.app)
- Icon: rename icon name trashcan to trash-can [#463](https://github.com/pinterest/gestalt/pull/463) - [PREVIEW URL](https://deploy-preview-463--gestalt.netlify.app)
- Internal: updated rollup build tools to use stable/predictable minified CSS classnames [#455](https://github.com/pinterest/gestalt/pull/455) - [PREVIEW URL](https://deploy-preview-455--gestalt.netlify.app)
- Video: add children prop [#464](https://github.com/pinterest/gestalt/pull/464) - [PREVIEW URL](https://deploy-preview-464--gestalt.netlify.app)
- Icon: add new icon reorder-images [#466](https://github.com/pinterest/gestalt/pull/466) - [PREVIEW URL](https://deploy-preview-466--gestalt.netlify.app)
- Avatar: add property to use Pinterest icon for verified [#460](https://github.com/pinterest/gestalt/pull/460) - [PREVIEW URL](https://deploy-preview-460--gestalt.netlify.app)

## 0.87.0 (January 17, 2019)

### Minor

- IconButton, Pog, Icon: pass IconButton's `accessibilityLabel` down through Pog to Icon, where it is used as the `svg`s `title` for hover text [#456](https://github.com/pinterest/gestalt/pull/456) - [PREVIEW URL](https://deploy-preview-456--gestalt.netlify.app)
- Box, IconButton, Pog: Add transparentDarkGray color option [#457](https://github.com/pinterest/gestalt/pull/457) - [PREVIEW URL](https://deploy-preview-457--gestalt.netlify.app)

### Patch

- Box: Add orchid to color examples [#458](https://github.com/pinterest/gestalt/pull/458) - [PREVIEW URL](https://deploy-preview-458--gestalt.netlify.app)

## 0.86.2 (January 9, 2019)

### Patch

- Box: update docs to mention new `ref` functionality [#450](https://github.com/pinterest/gestalt/pull/450) - [PREVIEW URL](https://deploy-preview-450--gestalt.netlify.app)
- IconButton: add `title` for hover text, using existing `accessibilityLabel` (453)
- IconButton: add `title` for hover text, using existing `accessibilityLabel` [#453](https://github.com/pinterest/gestalt/pull/453) - [PREVIEW URL](https://deploy-preview-453--gestalt.netlify.app)
- Internal: Reverts upgrade to `postcss-preset-env` due to a bug in how it interacts with CSS modules [#451](https://github.com/pinterest/gestalt/pull/451) - [PREVIEW URL](https://deploy-preview-451--gestalt.netlify.app)
- Layer: Warn instead of erroring when server-rendering [#454](https://github.com/pinterest/gestalt/pull/454) - [PREVIEW URL](https://deploy-preview-454--gestalt.netlify.app)

## 0.86.1 (January 3, 2019)

### Patch

- Box: add displayName to Box to maintain current naming in snapshots [#446](https://github.com/pinterest/gestalt/pull/446) - [PREVIEW URL](https://deploy-preview-446--gestalt.netlify.app)

## 0.86.0 (January 3, 2019)

### Minor

- Icon: adding new icons for editing [#440](https://github.com/pinterest/gestalt/pull/440) - [PREVIEW URL](https://deploy-preview-440--gestalt.netlify.app)
- Icon: adding canonical pin icon [#438](https://github.com/pinterest/gestalt/pull/438) - [PREVIEW URL](https://deploy-preview-438--gestalt.netlify.app)
- Box: Add ref forwarding [#431](https://github.com/pinterest/gestalt/pull/431) - [PREVIEW URL](https://deploy-preview-431--gestalt.netlify.app)
- Masonry: Removed onFinishedRendering prop because better test alternatives could be used [#435](https://github.com/pinterest/gestalt/pull/435) - [PREVIEW URL](https://deploy-preview-435--gestalt.netlify.app)
- Internal: Removes integration tests [#439](https://github.com/pinterest/gestalt/pull/439) - [PREVIEW URL](https://deploy-preview-439--gestalt.netlify.app)
- Tooltip: Deprecate component and remove from exports (includes codemod) [#412](https://github.com/pinterest/gestalt/pull/412) - [PREVIEW URL](https://deploy-preview-412--gestalt.netlify.app)

### Patch

- Internal: Migrated `postcss-cssnext` to `postcss-preset-env` and removed `color()` function [#432](https://github.com/pinterest/gestalt/pull/432) - [PREVIEW URL](https://deploy-preview-432--gestalt.netlify.app)
- Docs: Update `Link` docs to indicate `href` is required [#437](https://github.com/pinterest/gestalt/pull/437) - [PREVIEW URL](https://deploy-preview-437--gestalt.netlify.app)

## 0.85.0 (December 10, 2018)

### Minor

- Icon: adding new icons [#425](https://github.com/pinterest/gestalt/pull/425) - [PREVIEW URL](https://deploy-preview-425--gestalt.netlify.app)
- Color: Change Pinterest Red from BD081C to E60023 [#429](https://github.com/pinterest/gestalt/pull/429) - [PREVIEW URL](https://deploy-preview-429--gestalt.netlify.app)

## 0.84.0 (November 29, 2018)

### Minor

- Masonry: Add a onFinishedRendering prop which allows for better testing [#423](https://github.com/pinterest/gestalt/pull/423) - [PREVIEW URL](https://deploy-preview-423--gestalt.netlify.app)
- Tabs: (Update to #368) Use composite of index and href for tab keys [#419](https://github.com/pinterest/gestalt/pull/419) - [PREVIEW URL](https://deploy-preview-419--gestalt.netlify.app)
- Text: Default value for leading is now undefined to allow browser to determine line-height based on language [#421](https://github.com/pinterest/gestalt/pull/421) - [PREVIEW URL](https://deploy-preview-421--gestalt.netlify.app)

### Patch

- Internal: Fixed a test that started flaking out with React 16.6 [#410](https://github.com/pinterest/gestalt/pull/410) - [PREVIEW URL](https://deploy-preview-410--gestalt.netlify.app)
- Docs: Updated some Masonry props descriptions [#417](https://github.com/pinterest/gestalt/pull/417) - [PREVIEW URL](https://deploy-preview-417--gestalt.netlify.app)

## 0.83.0 (October 25, 2018)

### Minor

- Internal: Bump version of React and related packages [#406](https://github.com/pinterest/gestalt/pull/406) - [PREVIEW URL](https://deploy-preview-406--gestalt.netlify.app)
- Internal: Bump all eslint and stylelint packages [#400](https://github.com/pinterest/gestalt/pull/400) - [PREVIEW URL](https://deploy-preview-400--gestalt.netlify.app)
- Icon: add new icons for text alignment
- Tooltip: Merge abilities into Flyout for future deprecation [#403](https://github.com/pinterest/gestalt/pull/403) - [PREVIEW URL](https://deploy-preview-403--gestalt.netlify.app)
- IconButton: Add new bgColor option "gray" [#405](https://github.com/pinterest/gestalt/pull/405) - [PREVIEW URL](https://deploy-preview-405--gestalt.netlify.app)

## 0.82.0 (October 12, 2018)

### Minor

- Icon: Add compose icon [#358](https://github.com/pinterest/gestalt/pull/358) - [PREVIEW URL](https://deploy-preview-358--gestalt.netlify.app)
- SearchField: Add `autoComplete` prop for parity with `TextField` [#363](https://github.com/pinterest/gestalt/pull/363) - [PREVIEW URL](https://deploy-preview-363--gestalt.netlify.app)
- Tabs: Add optional wrap prop [#361](https://github.com/pinterest/gestalt/pull/361) - [PREVIEW URL](https://deploy-preview-361--gestalt.netlify.app)
- Checkbox: Add optional onClick prop [#364](https://github.com/pinterest/gestalt/pull/364) - [PREVIEW URL](https://deploy-preview-364--gestalt.netlify.app)
- Flow: Bump to version `0.81.0` [#376](https://github.com/pinterest/gestalt/pull/376) - [PREVIEW URL](https://deploy-preview-376--gestalt.netlify.app)
- Tabs: Use href for key instead of index [#368](https://github.com/pinterest/gestalt/pull/368) - [PREVIEW URL](https://deploy-preview-368--gestalt.netlify.app)
- Pulsar: Updated animation that hides ring, allowing full visibility of content underneath [#394](https://github.com/pinterest/gestalt/pull/394) - [PREVIEW URL](https://deploy-preview-394--gestalt.netlify.app)

### Patch

- Internal: Exclude node_modules from babelification [#382](https://github.com/pinterest/gestalt/pull/382) - [PREVIEW URL](https://deploy-preview-382--gestalt.netlify.app)
- Internal: publish `README.md` [#367](https://github.com/pinterest/gestalt/pull/367) - [PREVIEW URL](https://deploy-preview-367--gestalt.netlify.app)
- Internal: add `GH_TOKEN` to docker-compose file for greenkeeper [#378](https://github.com/pinterest/gestalt/pull/378) - [PREVIEW URL](https://deploy-preview-378--gestalt.netlify.app)
- Internal: add greenkeeper env variables to docker-compose and buildkite files [#381](https://github.com/pinterest/gestalt/pull/381) - [PREVIEW URL](https://deploy-preview-381--gestalt.netlify.app)

## 0.81.0 (September 11, 2018)

### Minor

- TextField / TextArea / SelectList: Fix issue with flyout when `errorMessage` is set [#350](https://github.com/pinterest/gestalt/pull/350) - [PREVIEW URL](https://deploy-preview-350--gestalt.netlify.app)
- Icon: Add download svg [#341](https://github.com/pinterest/gestalt/pull/341) - [PREVIEW URL](https://deploy-preview-341--gestalt.netlify.app)
- Masonry: Remove mention of server rendering [#342](https://github.com/pinterest/gestalt/pull/342) - [PREVIEW URL](https://deploy-preview-342--gestalt.netlify.app)

## 0.80.0 (September 7, 2018)

### Minor

- Internal: Update flow-typed def for jest to match jest version [#346](https://github.com/pinterest/gestalt/pull/346) - [PREVIEW URL](https://deploy-preview-346--gestalt.netlify.app)
- Masonry: new MasonryInfiniteBeta and MasonryBeta [#329](https://github.com/pinterest/gestalt/pull/329) - [PREVIEW URL](https://deploy-preview-329--gestalt.netlify.app)

## 0.79.2 (September 5, 2018)

### Minor

- Button: Fix transparent button on blue background [#316](https://github.com/pinterest/gestalt/pull/316) - [PREVIEW URL](https://deploy-preview-316--gestalt.netlify.app)
- Flyout: Add new prop `shouldFocus` to override focus on open behavior. _Has codemod_ [#325](https://github.com/pinterest/gestalt/pull/325) - [PREVIEW URL](https://deploy-preview-325--gestalt.netlify.app)
- Icon: Add camera roll icon [#317](https://github.com/pinterest/gestalt/pull/317) - [PREVIEW URL](https://deploy-preview-317--gestalt.netlify.app)
- Video: Make a11y label props required in Video component [#321](https://github.com/pinterest/gestalt/pull/321) - [PREVIEW URL](https://deploy-preview-321--gestalt.netlify.app)
- Internal: Add in greenkeeper-lockfile for auto updates [#327](https://github.com/pinterest/gestalt/pull/327) - [PREVIEW URL](https://deploy-preview-327--gestalt.netlify.app)

### Patch

- Modal: set content width to 100% to prevent overflow bug in IE [#315](https://github.com/pinterest/gestalt/pull/315) - [PREVIEW URL](https://deploy-preview-315--gestalt.netlify.app)
- Modal: change Box width from using column to width property [#338](https://github.com/pinterest/gestalt/pull/338) - [PREVIEW URL](https://deploy-preview-338--gestalt.netlify.app)

## 0.79.1 (August 24, 2018)

### Patch

- Masonry: Add missing defaultProps and handleResize [#313](https://github.com/pinterest/gestalt/pull/313) - [PREVIEW URL](https://deploy-preview-313--gestalt.netlify.app)

## 0.79.0 (August 22, 2018)

### Minor

- Masonry: MasonryInfinite for infinite fetching [#307](https://github.com/pinterest/gestalt/pull/307) - [PREVIEW URL](https://deploy-preview-307--gestalt.netlify.app)

## 0.78.0 (August 20, 2018)

### Minor

- Internal: Turn on sketchy-number flow lint rules as an error [#293](https://github.com/pinterest/gestalt/pull/293) - [PREVIEW URL](https://deploy-preview-293--gestalt.netlify.app)
- TextArea: Add an onKeyDown prop [#303](https://github.com/pinterest/gestalt/pull/303) - [PREVIEW URL](https://deploy-preview-303--gestalt.netlify.app)
- TextField: Add an onKeyDown prop [#303](https://github.com/pinterest/gestalt/pull/303) - [PREVIEW URL](https://deploy-preview-303--gestalt.netlify.app)
- Internal: Add flow types to `Box` transform functors [#299](https://github.com/pinterest/gestalt/pull/299) - [PREVIEW URL](https://deploy-preview-299--gestalt.netlify.app)
- Icon: Fix cog icon rotation [#308](https://github.com/pinterest/gestalt/pull/308) - [PREVIEW URL](https://deploy-preview-308--gestalt.netlify.app)

## 0.77.0 (July 30, 2018)

### Minor

- Checkbox: Add error prop and styling [#287](https://github.com/pinterest/gestalt/pull/287) - [PREVIEW URL](https://deploy-preview-287--gestalt.netlify.app)
- Internal: Bump flow version to 0.77.0 [#289](https://github.com/pinterest/gestalt/pull/289) - [PREVIEW URL](https://deploy-preview-289--gestalt.netlify.app)
- Internal: Add flow typed definitions for node-fetch and filesize [#290](https://github.com/pinterest/gestalt/pull/290) - [PREVIEW URL](https://deploy-preview-290--gestalt.netlify.app)
- Collage: Add new Collage component to Gestalt [#291](https://github.com/pinterest/gestalt/pull/291) - [PREVIEW URL](https://deploy-preview-291--gestalt.netlify.app)
- Internal: Turn on all non-sketchy flow lint rules as errors [#292](https://github.com/pinterest/gestalt/pull/292) - [PREVIEW URL](https://deploy-preview-292--gestalt.netlify.app)
- Masonry: Add configurable virtual bounds [#294](https://github.com/pinterest/gestalt/pull/294) - [PREVIEW URL](https://deploy-preview-294--gestalt.netlify.app)

## 0.76.1 (July 17, 2018)

### Patch

- Masonry: Fix React prop typing for `layout` [#284](https://github.com/pinterest/gestalt/pull/284) - [PREVIEW URL](https://deploy-preview-284--gestalt.netlify.app)

## 0.76.0 (July 17, 2018)

### Minor

- Icon: reduce filesize of each icon with 40% + add new icons [#269](https://github.com/pinterest/gestalt/pull/269) - [PREVIEW URL](https://deploy-preview-269--gestalt.netlify.app)
- Colors: Darken gray and darkGray so they're AA accessible at smaller sizes [#276](https://github.com/pinterest/gestalt/pull/276) - [PREVIEW URL](https://deploy-preview-276--gestalt.netlify.app)
- Video: Add a gradient overlay on the control bar [#27](https://github.com/pinterest/gestalt/pull/27) - [PREVIEW URL](https://deploy-preview-27--gestalt.netlify.app)
- Layer: Layer component is now exported for use and has documentation
- TextArea: Add a hasError prop [#280](https://github.com/pinterest/gestalt/pull/280) - [PREVIEW URL](https://deploy-preview-280--gestalt.netlify.app)
- Icon: Add new `megaphone` icon [#281](https://github.com/pinterest/gestalt/pull/281) - [PREVIEW URL](https://deploy-preview-281--gestalt.netlify.app)

### Patch

- Icon: Fix `envelope` icon + add `gmail` [#270](https://github.com/pinterest/gestalt/pull/270) - [PREVIEW URL](https://deploy-preview-270--gestalt.netlify.app)
- Internal: Fix release script for gh-pages [#266](https://github.com/pinterest/gestalt/pull/266) - [PREVIEW URL](https://deploy-preview-266--gestalt.netlify.app)
- Flow: Bump Flow to version 0.75.0 in gestalt [#268](https://github.com/pinterest/gestalt/pull/268) - [PREVIEW URL](https://deploy-preview-268--gestalt.netlify.app)
- Internal: Bump all eslint plugin packages in prep for eslint5 [#273](https://github.com/pinterest/gestalt/pull/273) - [PREVIEW URL](https://deploy-preview-273--gestalt.netlify.app)

## 0.75.0 (Jun 27, 2018)

### Minor

- Box: Add `visuallyHidden` as a display option [#262](https://github.com/pinterest/gestalt/pull/262) - [PREVIEW URL](https://deploy-preview-262--gestalt.netlify.app)
- Icon: Add one new icon (globe-checked) for claimed website [#264](https://github.com/pinterest/gestalt/pull/264) - [PREVIEW URL](https://deploy-preview-264--gestalt.netlify.app)

### Patch

- Docs: Fix "fit" labels in Image docs example [#259](https://github.com/pinterest/gestalt/pull/259) - [PREVIEW URL](https://deploy-preview-259--gestalt.netlify.app)
- Internal: Set up pre-commit hooks for linting and testing [#258](https://github.com/pinterest/gestalt/pull/258) - [PREVIEW URL](https://deploy-preview-258--gestalt.netlify.app)
- Internal: Fix peer dependency issues with stylint and jest-pupeteer [#260](https://github.com/pinterest/gestalt/pull/260) - [PREVIEW URL](https://deploy-preview-260--gestalt.netlify.app)
- Internal: Add eslint-import/no-relative-parent-imports rule [#261](https://github.com/pinterest/gestalt/pull/261) - [PREVIEW URL](https://deploy-preview-261--gestalt.netlify.app)

## 0.74.0 (Jun 13, 2018)

### Minor

- ErrorFlyout: Deprecate component and remove from Gestalt [#251](https://github.com/pinterest/gestalt/pull/251) - [PREVIEW URL](https://deploy-preview-251--gestalt.netlify.app)

### Patch

- Danger: Separate danger rules out into separate files [#253](https://github.com/pinterest/gestalt/pull/253) - [PREVIEW URL](https://deploy-preview-253--gestalt.netlify.app)
- Modal: Fix issue with outside click error bubbling [#254](https://github.com/pinterest/gestalt/pull/254) - [PREVIEW URL](https://deploy-preview-254--gestalt.netlify.app)

## 0.73.0 (Jun 8, 2018)

### Minor

- Masonry: Makes Masonry React Async compatible [#227](https://github.com/pinterest/gestalt/pull/227) - [PREVIEW URL](https://deploy-preview-227--gestalt.netlify.app)
- SegmentedControl: Change flow type of `items` to `React.Node` [#230](https://github.com/pinterest/gestalt/pull/230) - [PREVIEW URL](https://deploy-preview-230--gestalt.netlify.app)
- Video: Add jsdom browser specific tests [#205](https://github.com/pinterest/gestalt/pull/205) - [PREVIEW URL](https://deploy-preview-205--gestalt.netlify.app)
- Flyout: Merge ErrorFlyout abilities into Flyout [#242](https://github.com/pinterest/gestalt/pull/242) - [PREVIEW URL](https://deploy-preview-242--gestalt.netlify.app)
- Flyout: Support blue Flyouts [#249](https://github.com/pinterest/gestalt/pull/249) - [PREVIEW URL](https://deploy-preview-249--gestalt.netlify.app)
- WashAnimated: Make WashAnimated explicitely use box-sizing: content-box [#243](https://github.com/pinterest/gestalt/pull/243) - [PREVIEW URL](https://deploy-preview-243--gestalt.netlify.app)
- GroupAvatar: Text sizes are consistent with Avatar and `size` prop is now optional. [#244](https://github.com/pinterest/gestalt/pull/244) - [PREVIEW URL](https://deploy-preview-244--gestalt.netlify.app)
- Video: Move initial video setup calls to componentDidMount [#245](https://github.com/pinterest/gestalt/pull/245) - [PREVIEW URL](https://deploy-preview-245--gestalt.netlify.app)

### Patch

- Internal: add better basic test coverage [#231](https://github.com/pinterest/gestalt/pull/231) - [PREVIEW URL](https://deploy-preview-231--gestalt.netlify.app)
- Modal: Refactor internals and remove responsive behavior [#218](https://github.com/pinterest/gestalt/pull/218) - [PREVIEW URL](https://deploy-preview-218--gestalt.netlify.app)
- Internal: update to jsdom only tests [#232](https://github.com/pinterest/gestalt/pull/232) - [PREVIEW URL](https://deploy-preview-232--gestalt.netlify.app)
- Internal: Upgrade to Jest 23 [#233](https://github.com/pinterest/gestalt/pull/233) - [PREVIEW URL](https://deploy-preview-233--gestalt.netlify.app)
- Internal: Upgrade to Stylelint 9.2.1 [#235](https://github.com/pinterest/gestalt/pull/235) - [PREVIEW URL](https://deploy-preview-235--gestalt.netlify.app)
- Avatar/GroupAvatar: Add additional tests for 100% coverage [#236](https://github.com/pinterest/gestalt/pull/236) - [PREVIEW URL](https://deploy-preview-236--gestalt.netlify.app)
- Avatar: fix error when name is falsey [#248](https://github.com/pinterest/gestalt/pull/248) - [PREVIEW URL](https://deploy-preview-248--gestalt.netlify.app)
- Button/Icon: Add additional tests for 100% coverage [#237](https://github.com/pinterest/gestalt/pull/237) - [PREVIEW URL](https://deploy-preview-237--gestalt.netlify.app)
- Flyout/SegmentedControl: Add additional tests for 100% coverage [#238](https://github.com/pinterest/gestalt/pull/238) - [PREVIEW URL](https://deploy-preview-238--gestalt.netlify.app)
- Touchable: Add additional tests for 100% coverage [#239](https://github.com/pinterest/gestalt/pull/239) - [PREVIEW URL](https://deploy-preview-239--gestalt.netlify.app)
- Internal: Add Codecov badge to README [#241](https://github.com/pinterest/gestalt/pull/241) - [PREVIEW URL](https://deploy-preview-241--gestalt.netlify.app)

## 0.72.0 (May 30, 2018)

### Minor

- Video: Added new `onSeek` callback prop to `Video` component [#209](https://github.com/pinterest/gestalt/pull/209) - [PREVIEW URL](https://deploy-preview-209--gestalt.netlify.app)
- Video: Added new `onReady` callback prop to `Video` component [#210](https://github.com/pinterest/gestalt/pull/210) - [PREVIEW URL](https://deploy-preview-210--gestalt.netlify.app)
- Internal: Remove dead example code from docs [#211](https://github.com/pinterest/gestalt/pull/211) - [PREVIEW URL](https://deploy-preview-211--gestalt.netlify.app)
- Internal: Fix react router dependencies [#212](https://github.com/pinterest/gestalt/pull/212) - [PREVIEW URL](https://deploy-preview-212--gestalt.netlify.app)
- Internal: Fix package.json dependency locations [#213](https://github.com/pinterest/gestalt/pull/213) - [PREVIEW URL](https://deploy-preview-213--gestalt.netlify.app)
- Flow: Fix Flow errors in the `docs/` directory [#214](https://github.com/pinterest/gestalt/pull/214) - [PREVIEW URL](https://deploy-preview-214--gestalt.netlify.app)
- Flow: Fix remaining errors in the `docs/` directory and enable Flow [#215](https://github.com/pinterest/gestalt/pull/215) - [PREVIEW URL](https://deploy-preview-215--gestalt.netlify.app)
- Docs: Fix indentation on gestalt docs code examples [#219](https://github.com/pinterest/gestalt/pull/219) - [PREVIEW URL](https://deploy-preview-219--gestalt.netlify.app)
- Docs: Fix broken Link component in docs app [#220](https://github.com/pinterest/gestalt/pull/220) - [PREVIEW URL](https://deploy-preview-220--gestalt.netlify.app)
- SelectList: Makes SelectList React Async compatible [#221](https://github.com/pinterest/gestalt/pull/221) - [PREVIEW URL](https://deploy-preview-221--gestalt.netlify.app)
- TextArea: Makes TextArea React Async compatible [#222](https://github.com/pinterest/gestalt/pull/222) - [PREVIEW URL](https://deploy-preview-222--gestalt.netlify.app)
- TextField: Makes TextField React Async compatible [#223](https://github.com/pinterest/gestalt/pull/223) - [PREVIEW URL](https://deploy-preview-223--gestalt.netlify.app)
- ScrollContainer: Makes ScrollContainer React Async compatible [#224](https://github.com/pinterest/gestalt/pull/224) - [PREVIEW URL](https://deploy-preview-224--gestalt.netlify.app)
- Video: Fix Video playback on SSR if playing is true on first mount [#225](https://github.com/pinterest/gestalt/pull/225) - [PREVIEW URL](https://deploy-preview-225--gestalt.netlify.app)

## 0.71.0 (May 23, 2018)

### Minor

- Drop support for React 15 and bump React 16 version [#168](https://github.com/pinterest/gestalt/pull/168) - [PREVIEW URL](https://deploy-preview-168--gestalt.netlify.app)
- Colors: Update blue color [#193](https://github.com/pinterest/gestalt/pull/193) - [PREVIEW URL](https://deploy-preview-193--gestalt.netlify.app)
- Video: Fix background color for fullscreen video playback [#198](https://github.com/pinterest/gestalt/pull/198) - [PREVIEW URL](https://deploy-preview-198--gestalt.netlify.app)
- Internal: Refactor Modal docs to kill StateRecorder [#199](https://github.com/pinterest/gestalt/pull/199) - [PREVIEW URL](https://deploy-preview-199--gestalt.netlify.app)
- Internal: Add eslint-plugin-eslint-comments with recommended settings [#200](https://github.com/pinterest/gestalt/pull/200) - [PREVIEW URL](https://deploy-preview-200--gestalt.netlify.app)
- Video: Makes `aspectRatio` a required prop for `Video` [#201](https://github.com/pinterest/gestalt/pull/201) - [PREVIEW URL](https://deploy-preview-201--gestalt.netlify.app)
- Video: Pass events through to callback functions [#203](https://github.com/pinterest/gestalt/pull/203) - [PREVIEW URL](https://deploy-preview-203--gestalt.netlify.app)
- Touchable: Add event targets to Flow typing for callbacks [#204](https://github.com/pinterest/gestalt/pull/204) - [PREVIEW URL](https://deploy-preview-204--gestalt.netlify.app)
- Video: Add new `onEnded` prop for media end event [#207](https://github.com/pinterest/gestalt/pull/207) - [PREVIEW URL](https://deploy-preview-207--gestalt.netlify.app)

### Patch

- Internal: Add code coverage to PRs [#185](https://github.com/pinterest/gestalt/pull/185) - [PREVIEW URL](https://deploy-preview-185--gestalt.netlify.app)
- Internal: Internal: Convert ghostjs to puppeteer [#182](https://github.com/pinterest/gestalt/pull/182) - [PREVIEW URL](https://deploy-preview-182--gestalt.netlify.app)
- Internal: Update Jest and use multi-project runner [#158](https://github.com/pinterest/gestalt/pull/158) - [PREVIEW URL](https://deploy-preview-158--gestalt.netlify.app)
- Internal: Fix import path for boxperf script [#188](https://github.com/pinterest/gestalt/pull/188) - [PREVIEW URL](https://deploy-preview-188--gestalt.netlify.app)
- Internal: Turn on eslint-plugin-import rules already being followed [#189](https://github.com/pinterest/gestalt/pull/189) - [PREVIEW URL](https://deploy-preview-189--gestalt.netlify.app)
- Docs: Add live docs to Letterbox [#190](https://github.com/pinterest/gestalt/pull/190) - [PREVIEW URL](https://deploy-preview-190--gestalt.netlify.app)
- Docs: Move CardPage rendering into the Route render prop [#191](https://github.com/pinterest/gestalt/pull/191) - [PREVIEW URL](https://deploy-preview-191--gestalt.netlify.app)
- Internal: Turn on all react recommended linters [#192](https://github.com/pinterest/gestalt/pull/192) - [PREVIEW URL](https://deploy-preview-192--gestalt.netlify.app)
- Internal: Merge jest-pupeteer eslint file into main one [#193](https://github.com/pinterest/gestalt/pull/193) - [PREVIEW URL](https://deploy-preview-193--gestalt.netlify.app)
- Docs: Rewrite Column doc to remove scope prop from Example [#196](https://github.com/pinterest/gestalt/pull/196) - [PREVIEW URL](https://deploy-preview-196--gestalt.netlify.app)
- Video: Fix broken equality check for Video `src` prop [#202](https://github.com/pinterest/gestalt/pull/202) - [PREVIEW URL](https://deploy-preview-202--gestalt.netlify.app)
- Internal: Move stylelint config to separate file [#206](https://github.com/pinterest/gestalt/pull/206) - [PREVIEW URL](https://deploy-preview-206--gestalt.netlify.app)

## 0.70.0 (May 15, 2018)

### Minor

- Avatar / GroupAvatar: make outline configurable[#173](https://github.com/pinterest/gestalt/pull/173) - [PREVIEW URL](https://deploy-preview-173--gestalt.netlify.app)
- Masonry: Update non-virtualized Masonry to render all items regardless of the window
- ExperimentalMasonry: remove component [#183](https://github.com/pinterest/gestalt/pull/183) - [PREVIEW URL](https://deploy-preview-183--gestalt.netlify.app)
- Internal: Add flow-typed files for third party packages [#174](https://github.com/pinterest/gestalt/pull/174) - [PREVIEW URL](https://deploy-preview-174--gestalt.netlify.app)
- Internal: Remove unused linter suppressions [#180](https://github.com/pinterest/gestalt/pull/180) - [PREVIEW URL](https://deploy-preview-180--gestalt.netlify.app)
- Internal: Add eslint-plugin-jest with recommended settings [#181](https://github.com/pinterest/gestalt/pull/181) - [PREVIEW URL](https://deploy-preview-181--gestalt.netlify.app)
- Internal: Add Flow type checking to Jest test files [#184](https://github.com/pinterest/gestalt/pull/184) - [PREVIEW URL](https://deploy-preview-184--gestalt.netlify.app)
- Video: Better existing callbacks, new playback rate prop, new loading callback [#174](https://github.com/pinterest/gestalt/pull/174) - [PREVIEW URL](https://deploy-preview-174--gestalt.netlify.app)
- Internal: Turn the import/first rule back on [#186](https://github.com/pinterest/gestalt/pull/186) - [PREVIEW URL](https://deploy-preview-186--gestalt.netlify.app)

## 0.69.0 (May 10, 2018)

### Minor

- Sticky: Expand threshold options to take string values [#166](https://github.com/pinterest/gestalt/pull/166) - [PREVIEW URL](https://deploy-preview-166--gestalt.netlify.app)
- Avatar: Fall back to default letter if image does not load [#156](https://github.com/pinterest/gestalt/pull/156) - [PREVIEW URL](https://deploy-preview-156--gestalt.netlify.app)
- Video: Add new Video component to Gestalt [#150](https://github.com/pinterest/gestalt/pull/150) - [PREVIEW URL](https://deploy-preview-150--gestalt.netlify.app)
- Video: Add `aspectRatio` prop to Video and hide fullscreen on unsupported browsers [#171](https://github.com/pinterest/gestalt/pull/171) - [PREVIEW URL](https://deploy-preview-171--gestalt.netlify.app)

### Patch

- Internal: Add bundle size impact reporting [#146](https://github.com/pinterest/gestalt/pull/146) - [PREVIEW URL](https://deploy-preview-146--gestalt.netlify.app)
- Pulsar: Updated styles to use border box so pulsar doesn't extend out of container div [#169](https://github.com/pinterest/gestalt/pull/169) - [PREVIEW URL](https://deploy-preview-169--gestalt.netlify.app)
- Docs: Fix home link [#170](https://github.com/pinterest/gestalt/pull/170) - [PREVIEW URL](https://deploy-preview-170--gestalt.netlify.app)

## 0.68.1 (May 8, 2018)

### Patch

- Masonry: Don't pass Infinity as style value [#163](https://github.com/pinterest/gestalt/pull/163) - [PREVIEW URL](https://deploy-preview-163--gestalt.netlify.app)
- Internal: Generate stats file during build [#160](https://github.com/pinterest/gestalt/pull/160) - [PREVIEW URL](https://deploy-preview-160--gestalt.netlify.app)
- Flow: Upgrade flow-bin to version 0.71.0 [#155](https://github.com/pinterest/gestalt/pull/155) - [PREVIEW URL](https://deploy-preview-155--gestalt.netlify.app)
- Internal: update `yarn.lock` [#152](https://github.com/pinterest/gestalt/pull/152) - [PREVIEW URL](https://deploy-preview-152--gestalt.netlify.app)
- Docs: include images in repo [#151](https://github.com/pinterest/gestalt/pull/151) - [PREVIEW URL](https://deploy-preview-151--gestalt.netlify.app)
- Docs: updated design [#154](https://github.com/pinterest/gestalt/pull/154) - [PREVIEW URL](https://deploy-preview-154--gestalt.netlify.app)

## 0.68.0 (May 3, 2018)

### Minor

- Button / SearchField / SegmentedControl / SelectList / Tabs / TextField: consistent sizing + improve Windows compatibility [#148](https://github.com/pinterest/gestalt/pull/148) - [PREVIEW URL](https://deploy-preview-148--gestalt.netlify.app)
- Icon: Add new prop to Icon -- dangerouslySetSvgPath [#142](https://github.com/pinterest/gestalt/pull/142) - [PREVIEW URL](https://deploy-preview-142--gestalt.netlify.app)

## 0.67.0 (April 25, 2018)

### Minor

- Flyout: make IE11 compatible [#138](https://github.com/pinterest/gestalt/pull/138) - [PREVIEW URL](https://deploy-preview-138--gestalt.netlify.app)
- Icon: Add new GIF icon [#143](https://github.com/pinterest/gestalt/pull/143) - [PREVIEW URL](https://deploy-preview-143--gestalt.netlify.app)

### Patch

- Box: Fixed negative margins for Box marginStart and marginEnd
- Docs: Add a link to the sandbox

## 0.66.0 (April 24, 2018)

### Minor

- Box: Added right to left language aware marginStart & marginEnd [#122](https://github.com/pinterest/gestalt/pull/122) - [PREVIEW URL](https://deploy-preview-122--gestalt.netlify.app)

### Patch

- Switch: Disallow width shrinking in flex layouts
- Masonry: Removed the unused "serverRender" prop
- Docs: Updated Box docs to include marginStart and marginEnd

## 0.65.0 (April 16, 2018)

### Minor

- Link: Remove duplicate CSS declaration [#118](https://github.com/pinterest/gestalt/pull/118) - [PREVIEW URL](https://deploy-preview-118--gestalt.netlify.app)
- Pulsar: Fix default prop value for size to match new design [#126](https://github.com/pinterest/gestalt/pull/126) - [PREVIEW URL](https://deploy-preview-126--gestalt.netlify.app)

### Patch

- Docs: Updated Masonry "comp" definition to be more descriptive
- Docs: Updated Pulsar docs to use new default size
- Internal: Added some header comments to internal components/utils
- Internal: Fixed a subtle bug in throttle that would cause longer than intended delays
- Masonry: Fixed a timing bug where Masonry's handleResize could be called after unmount
- Masonry: Added a debounce method and moved over some Masonry methods to use it

## 0.64.0 (April 12, 2018)

### Minor

- Icon: 4 new icons related to analytic stats [#105](https://github.com/pinterest/gestalt/pull/105) - [PREVIEW URL](https://deploy-preview-105--gestalt.netlify.app)
- GroupAvatar: Fix when there are no collaborators [#112](https://github.com/pinterest/gestalt/pull/112) - [PREVIEW URL](https://deploy-preview-112--gestalt.netlify.app)
- Flyout: Fix positioning during resize [#111](https://github.com/pinterest/gestalt/pull/111) - [PREVIEW URL](https://deploy-preview-111--gestalt.netlify.app)
- Modal: Update heading size + fix docs [#114](https://github.com/pinterest/gestalt/pull/114) - [PREVIEW URL](https://deploy-preview-114--gestalt.netlify.app)
- Pulsar: New blue ring design, size change from 96 to 136px [#115](https://github.com/pinterest/gestalt/pull/115) - [PREVIEW URL](https://deploy-preview-115--gestalt.netlify.app)
- Icon: 1 icon (circle-arrow-down) for search [#119](https://github.com/pinterest/gestalt/pull/119) - [PREVIEW URL](https://deploy-preview-119--gestalt.netlify.app)

### Patch

- Docs: Add live docs to TextField / TextArea [#116](https://github.com/pinterest/gestalt/pull/116) - [PREVIEW URL](https://deploy-preview-116--gestalt.netlify.app)
- Internal: Fix navigation to allow opening in new tabs [#120](https://github.com/pinterest/gestalt/pull/120) - [PREVIEW URL](https://deploy-preview-120--gestalt.netlify.app)

## 0.63.0 (March 26, 2018)

### Minor

- Masonry: Promotes ExperimentalMasonry to be Masonry. Complete re-write of
  measuring etc. [#101](https://github.com/pinterest/gestalt/pull/101) - [PREVIEW URL](https://deploy-preview-101--gestalt.netlify.app)
- Internal: Gestalt now is React 16.2.0 compatible. [#101](https://github.com/pinterest/gestalt/pull/101) - [PREVIEW URL](https://deploy-preview-101--gestalt.netlify.app)

## 0.62.1 (March 22, 2018)

### Patch

- Internal: Fix publish script to work for new Gestalt directory structure [#94](https://github.com/pinterest/gestalt/pull/94) - [PREVIEW URL](https://deploy-preview-94--gestalt.netlify.app)
- Heading / Text / SegmentedControl: Fix flow types when truncation is enabled [#98](https://github.com/pinterest/gestalt/pull/98) - [PREVIEW URL](https://deploy-preview-98--gestalt.netlify.app)

## 0.62.0 (March 21, 2018)

### Minor

- Heading / Text / SegmentedControl: Add `title` when `truncate` is set [#82](https://github.com/pinterest/gestalt/pull/82) - [PREVIEW URL](https://deploy-preview-82--gestalt.netlify.app)

### Patch

- Docs: Masonry locally on port `3000` + update the `README` with the latest commands [#89](https://github.com/pinterest/gestalt/pull/89) - [PREVIEW URL](https://deploy-preview-89--gestalt.netlify.app)
- Internal: No downtime when releasing the docs [#97](https://github.com/pinterest/gestalt/pull/97) - [PREVIEW URL](https://deploy-preview-97--gestalt.netlify.app)

## 0.61.0 (March 20, 2018)

### Minor

- Image: Don't show `alt` text when loading the image in FireFox. [#80](https://github.com/pinterest/gestalt/pull/80) - [PREVIEW URL](https://deploy-preview-80--gestalt.netlify.app)[#84](https://github.com/pinterest/gestalt/pull/84) - [PREVIEW URL](https://deploy-preview-84--gestalt.netlify.app)
- Tabs: Update the background color to be transparent for unselected tabs [#79](https://github.com/pinterest/gestalt/pull/79) - [PREVIEW URL](https://deploy-preview-79--gestalt.netlify.app)

### Patch

- Docs: Add live docs to Toast [#87](https://github.com/pinterest/gestalt/pull/87) - [PREVIEW URL](https://deploy-preview-87--gestalt.netlify.app)
- Internal: Convert `BrowserRouter` to `HashRouter` - fixes directly going to a component [#88](https://github.com/pinterest/gestalt/pull/88) - [PREVIEW URL](https://deploy-preview-88--gestalt.netlify.app)
- Docs: Add live docs to SegmentedControl [#90](https://github.com/pinterest/gestalt/pull/90) - [PREVIEW URL](https://deploy-preview-90--gestalt.netlify.app)

## 0.60.0 (March 13, 2018)

### Minor

- Masonry: Revert promotion of ExperimentalMasonry to be Masonry.
- Internal: Revert React 16 support

## 0.59.0 (March 13, 2018)

### Minor

- Masonry: Promotes ExperimentalMasonry to be Masonry. Complete re-write of
  measuring etc. [#46](https://github.com/pinterest/gestalt/pull/46) - [PREVIEW URL](https://deploy-preview-46--gestalt.netlify.app)
- Sticky: Fallback to position relative in IE11 [#51](https://github.com/pinterest/gestalt/pull/51) - [PREVIEW URL](https://deploy-preview-51--gestalt.netlify.app)
- Internal: Gestalt now is React 16.2.0 compatible [#53](https://github.com/pinterest/gestalt/pull/53) - [PREVIEW URL](https://deploy-preview-53--gestalt.netlify.app)
- SelectList: Hardcode 40px height for consistency [#57](https://github.com/pinterest/gestalt/pull/57) - [PREVIEW URL](https://deploy-preview-57--gestalt.netlify.app)

### Patch

- Internal: Split docs & integration tests into individual packages [#22](https://github.com/pinterest/gestalt/pull/22) - [PREVIEW URL](https://deploy-preview-22--gestalt.netlify.app)
- Flyout: Update the docs with correct flowtypes [#37](https://github.com/pinterest/gestalt/pull/37) - [PREVIEW URL](https://deploy-preview-37--gestalt.netlify.app)
- Internal: Removes [corkboard](https://yarnpkg.com/en/package/corkboard) from the docs [#41](https://github.com/pinterest/gestalt/pull/41) - [PREVIEW URL](https://deploy-preview-41--gestalt.netlify.app)
- Internal: User prettier for markdown and css [#45](https://github.com/pinterest/gestalt/pull/45) - [PREVIEW URL](https://deploy-preview-45--gestalt.netlify.app)
- Internal: Add script to run watcher & docs build concurrently [#49](https://github.com/pinterest/gestalt/pull/49) - [PREVIEW URL](https://deploy-preview-49--gestalt.netlify.app)
- Docs: Readme update to start docs server [#47](https://github.com/pinterest/gestalt/pull/47) - [PREVIEW URL](https://deploy-preview-47--gestalt.netlify.app)
- Docs: fix github source link [#50](https://github.com/pinterest/gestalt/pull/50) - [PREVIEW URL](https://deploy-preview-50--gestalt.netlify.app)
- Internal: IE11 fixes: fix images in docs / fix scrollbar always showing on proptable [#51](https://github.com/pinterest/gestalt/pull/51) - [PREVIEW URL](https://deploy-preview-51--gestalt.netlify.app)
- Docs: Use [create-react-app](https://github.com/facebook/create-react-app) to build and run the docs [#42](https://github.com/pinterest/gestalt/pull/42) - [PREVIEW URL](https://deploy-preview-42--gestalt.netlify.app)
- Docs: Add live docs for Tooltip [#63](https://github.com/pinterest/gestalt/pull/63) - [PREVIEW URL](https://deploy-preview-63--gestalt.netlify.app)
- Docs: Add live docs to Tabs [#65](https://github.com/pinterest/gestalt/pull/65) - [PREVIEW URL](https://deploy-preview-65--gestalt.netlify.app)
- Docs: Add live docs to Spinner [#66](https://github.com/pinterest/gestalt/pull/66) - [PREVIEW URL](https://deploy-preview-66--gestalt.netlify.app)
- Docs: Add live docs to SelectList [#69](https://github.com/pinterest/gestalt/pull/69) - [PREVIEW URL](https://deploy-preview-69--gestalt.netlify.app)
- Flow: Update the Flow typing for `children` prop to be up to date with Flow version [#70](https://github.com/pinterest/gestalt/pull/70) - [PREVIEW URL](https://deploy-preview-70--gestalt.netlify.app)
- ErrorFlyout / Toast / Tooltip: Add missing React proptyping to components [#73](https://github.com/pinterest/gestalt/pull/73) - [PREVIEW URL](https://deploy-preview-73--gestalt.netlify.app)
- Flow: Upgrade flow-bin to version 0.66.0 [#74](https://github.com/pinterest/gestalt/pull/74) - [PREVIEW URL](https://deploy-preview-74--gestalt.netlify.app)

## [0.58.0] (Feb 26, 2018)

### Minor

- WashAnimated: Adds an extra "image" property to help separate content [#19](https://github.com/pinterest/gestalt/pull/19) - [PREVIEW URL](https://deploy-preview-19--gestalt.netlify.app)
- GroupAvatar: Update sizes to be in line with other components [#30](https://github.com/pinterest/gestalt/pull/30) - [PREVIEW URL](https://deploy-preview-30--gestalt.netlify.app)
- Touchable: Adds support for `fullHeight` prop [#31](https://github.com/pinterest/gestalt/pull/31) - [PREVIEW URL](https://deploy-preview-31--gestalt.netlify.app)
- Toast: Fix Safari 9 thumbnail/text overlap [#33](https://github.com/pinterest/gestalt/pull/33) - [PREVIEW URL](https://deploy-preview-33--gestalt.netlify.app)

### Patch

- GroupAvatar: Fix text sizes for 1 collaborator [#32](https://github.com/pinterest/gestalt/pull/32) - [PREVIEW URL](https://deploy-preview-32--gestalt.netlify.app)
- Internal: Adds [Danger](http://danger.systems/js/) to pull requests. [#27](https://github.com/pinterest/gestalt/pull/27) - [PREVIEW URL](https://deploy-preview-27--gestalt.netlify.app)
- TextField: Remove duplicate logic opening the error flyout [#34](https://github.com/pinterest/gestalt/pull/34) - [PREVIEW URL](https://deploy-preview-34--gestalt.netlify.app)
- Internal: Re-exports flowtypes [#35](https://github.com/pinterest/gestalt/pull/35) - [PREVIEW URL](https://deploy-preview-35--gestalt.netlify.app)

## 0.57.1 (Feb 22, 2018)

### Patch

- Internal: Fix docs (StateRecorder) + run development mode locally + fix propType error #25

## 0.57.0 (Feb 22, 2018)

## Minor

- Sticky: Add zIndex support [#21](https://github.com/pinterest/gestalt/pull/21) - [PREVIEW URL](https://deploy-preview-21--gestalt.netlify.app)
- SearchField: Add custom `onBlur` prop / Rename syntheticEvent => event / Use stricter flowtype on event to remove if check [#17](https://github.com/pinterest/gestalt/pull/17) - [PREVIEW URL](https://deploy-preview-17--gestalt.netlify.app)
- Flyout: Allow for custom width [#16](https://github.com/pinterest/gestalt/pull/16) - [PREVIEW URL](https://deploy-preview-16--gestalt.netlify.app)
- ExperimentalMasonry: Reference measurementStore from props instead of instance [#14](https://github.com/pinterest/gestalt/pull/14) - [PREVIEW URL](https://deploy-preview-14--gestalt.netlify.app)

## Patch

- Docs: Netlify: Live preview with every PR [#18](https://github.com/pinterest/gestalt/pull/18) - [PREVIEW URL](https://deploy-preview-18--gestalt.netlify.app)
- Docs: Updates Heading, Image, Label & Text to use Example [#10](https://github.com/pinterest/gestalt/pull/10) - [PREVIEW URL](https://deploy-preview-10--gestalt.netlify.app)
- Docs: Container / ErrorFlyout / IconButton / Label / Pog / SearchField: add live docs [#12](https://github.com/pinterest/gestalt/pull/12) - [PREVIEW URL](https://deploy-preview-12--gestalt.netlify.app)
- Docs: Flyout / Mask / Pulsar: add live docs [#15](https://github.com/pinterest/gestalt/pull/15) - [PREVIEW URL](https://deploy-preview-15--gestalt.netlify.app)
- Docs: Readme updates [#3](https://github.com/pinterest/gestalt/pull/3) - [PREVIEW URL](https://deploy-preview-3--gestalt.netlify.app) [#8](https://github.com/pinterest/gestalt/pull/8) - [PREVIEW URL](https://deploy-preview-8--gestalt.netlify.app)
- Docs: Publish docs when releasing [#1](https://github.com/pinterest/gestalt/pull/1) - [PREVIEW URL](https://deploy-preview-1--gestalt.netlify.app)
- Docs: Fixes syntax errors in a few live examples [#6](https://github.com/pinterest/gestalt/pull/6) - [PREVIEW URL](https://deploy-preview-6--gestalt.netlify.app)
- Docs: Move .corkboard/ to docs/ and isolate components [#9](https://github.com/pinterest/gestalt/pull/9) - [PREVIEW URL](https://deploy-preview-9--gestalt.netlify.app)
- Docs: Removes function syntax from cards [#7](https://github.com/pinterest/gestalt/pull/7) - [PREVIEW URL](https://deploy-preview-7--gestalt.netlify.app)
- Build: Fixes repo url in docs build script [#4](https://github.com/pinterest/gestalt/pull/4) - [PREVIEW URL](https://deploy-preview-4--gestalt.netlify.app)
- Internal: Webpack 3 upgrade [#11](https://github.com/pinterest/gestalt/pull/11) - [PREVIEW URL](https://deploy-preview-11--gestalt.netlify.app)<|MERGE_RESOLUTION|>--- conflicted
+++ resolved
@@ -1,12 +1,9 @@
-<<<<<<< HEAD
-=======
 ## 114.0.4 (Jun 15, 2023)
 
 ### Patch
 
 - SearchField: Convert examples to use Sandpack ([#3015](https://github.com/pinterest/gestalt/pull/3015)) - [Preview link](https://deploy-preview-3015--gestalt.netlify.app?devexample=true)
 
->>>>>>> 9bea4def
 ## 114.0.3 (Jun 15, 2023)
 
 ### Patch
