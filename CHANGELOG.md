--- conflicted
+++ resolved
@@ -14,15 +14,10 @@
 ### Patch
 
 * Docs: Updated Masonry "comp" definition to be more descriptive
-<<<<<<< HEAD
+* Internal: Added some header comments to internal components/utils
 * Internal: Fixed a subtle bug in throttle that would cause longer than intended delays
 * Masonry: Fixed a timing bug where Masonry's handleResize could be called after unmount
 * Masonry: Added a debounce method and moved over some Masonry methods to use it
-
-=======
-* Docs: Added some header comments to internal components/utils
->>>>>>> 3c485d6a
-  </details>
 
 </details>
 
