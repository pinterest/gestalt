## [Unreleased]

<details>
  <summary>
    Changes that have landed in master but are not yet released.
    Click to see more.
  </summary>

### Minor

<<<<<<< HEAD
- Eslint: Bump all related packages/plugins to current latest version (#544)
=======
- Enzyme: Upgrade to the latest `v3.10.0` version and pull in Flow library changes (#543)
>>>>>>> bf2e1ee4

### Patch

</details>

## 0.99.0 (Jun 21, 2019)

### Minor

- SegmentedControl: Update outer border radius to 8px from new design spec (#530)
- Masonry: remove `MasonryBeta` and `MasonryInfiniteBeta` from source code (#531)
- Spinner: add `delay` prop to optionally remove 300ms delay to appear (#533)
- Button: Undo Button border radii changes for full width buttons.  Conform all to 8px (#534)
- IconButton/Pog: Add `dangerouslySetSvgPath` support (#536)
- Flow: Bumping to latest version `v0.101.0` (#539)
- TextField/TextArea/SelectList/Checkbox: Switch from orange to red error states (#540)

### Patch

- Box: Fixed name minification bug and missing PropType from my recent margin:auto change (#532)

## 0.98.0 (May 28, 2019)

### Minor

- Box: `margin` prop now supports `auto` for use in flexbox layouts (#528)
- Icon: Update `flashlight` icon to use new asset (#527)
- Icon: Add new icon of `heart-outline` and update icon of `heart` (#526)

### Patch

- Typography: Fixed a tiny bug where our CSS file had a few uses of curly quotes instead of regular quotes (#524)

## 0.97.0 (May 15, 2019)

### Minor

- IconButton: Add new `disabled` prop and stylings to `IconButton` component (#521)
- Icon: Add new icon of `ads-stats` and `ads-overview` (#522)

## 0.96.0 (May 6, 2019)

## Minor

- Icon: add calendar icon to gestalt (#512)
- Icon: add lightning bolt icon (#513)
- Flow: upgrade version to [0.97.0](https://github.com/facebook/flow/releases/tag/v0.97.0) (#515)

## 0.95.0 (April 10, 2019)

### Minor

- Tooltip: remove focus from revealing Tooltip (#506)
- TextField: Add autocomplete prop value to TextField (#508)
- Upgrade flow version to [0.96.0](https://github.com/facebook/flow/releases/tag/v0.96.0) (#509)

### Patch

## 0.94.0 (March 25, 2019)

### Minor

- Icon: add some new text related icons (#496)
- Modal: add a new sizing option to Modal to match Flyout (#499)
- Modal: add the ability to set a custom header beyond text (#500)
- Tooltip: introduce new Tooltip wrapper component (#501)
- Touchable: cleanup event handlers (#502)
- TextArea/TextField/SelectList: cleanup components and remove gDSFP (#503)
- Upgrade React version to [16.8.5](https://github.com/facebook/react/releases/tag/v16.8.5) (#504)

## 0.93.0 (March 13, 2019)

- Mask: add new prop `willChangeTransform` default true which can turn off `willChange:transform` property in CSS (#494)

## 0.92.0 (March 7, 2019)

### Minor

- SelectList, TextArea, TextField: Remove Flyout error message, use new FormErrorMessage (#486)
- Icon: Add new video-camera icon (#491)
- Avatar: Fixed a bug in MS Edge where text was not vertically centered (#492)

## 0.91.0 (March 1, 2019)

### Minor

- Flyout: Apply the box shadow to Flyout at all times (#488)

### Patch

- Docs: Update remaining prop tables to include links to examples (#487)
- Docs: Improve Image description (#481)

## 0.90.0 (February 19, 2019)

### Minor

- Update fill-transparent icon (#483)
- Upgrade flow version to [0.84.0](https://github.com/facebook/flow/releases/tag/v0.84.0) (#479)
- Layer: `children` prop is now required (#479)

## 0.89.0 (February 15, 2019)

### Minor

- Upgrade React version to [16.8.0](https://reactjs.org/blog/2019/02/06/react-v16.8.0.html) (#474)
- SegmentedControl: items have equal width by default; add `responsive` prop which makes item width responsive to content width (#473)
- Button: Update border radius (#476)
- Icon: Add new alert and arrow-circle-up icons (#477)

### Patch

- Add [ESLint Plugin for React Hooks](https://www.npmjs.com/package/eslint-plugin-react-hooks) (#475)
- Docs: Update Box prop table to include links to examples (#470)

## 0.88.0 (January 24, 2019)

### Minor

- Icon: add new trashcan icon (#462)
- Icon: rename icon name trashcan to trash-can (#463)
- Internal: updated rollup build tools to use stable/predictable minified CSS classnames (#455)
- Video: add children prop (#464)
- Icon: add new icon reorder-images (#466)
- Avatar: add property to use Pinterest icon for verified (#460)

## 0.87.0 (January 17, 2019)

### Minor

- IconButton, Pog, Icon: pass IconButton's `accessibilityLabel` down through Pog to Icon, where it is used as the `svg`s `title` for hover text (#456)
- Box, IconButton, Pog: Add transparentDarkGray color option (#457)

### Patch

- Box: Add orchid to color examples (#458)

## 0.86.2 (January 9, 2019)

### Patch

- Box: update docs to mention new `ref` functionality (#450)
- IconButton: add `title` for hover text, using existing `accessibilityLabel` (453)
- IconButton: add `title` for hover text, using existing `accessibilityLabel` (#453)
- Internal: Reverts upgrade to `postcss-preset-env` due to a bug in how it interacts with CSS modules (#451)
- Layer: Warn instead of erroring when server-rendering (#454)

## 0.86.1 (January 3, 2019)

### Patch

- Box: add displayName to Box to maintain current naming in snapshots (#446)

## 0.86.0 (January 3, 2019)

### Minor

- Icon: adding new icons for editing (#440)
- Icon: adding canonical pin icon (#438)
- Box: Add ref forwarding (#431)
- Masonry: Removed onFinishedRendering prop because better test alternatives could be used (#435)
- Internal: Removes integration tests (#439)
- Tooltip: Deprecate component and remove from exports (includes codemod) (#412)

### Patch

- Internal: Migrated `postcss-cssnext` to `postcss-preset-env` and removed `color()` function (#432)
- Docs: Update `Link` docs to indicate `href` is required (#437)

## 0.85.0 (December 10, 2018)

### Minor

- Icon: adding new icons (#425)
- Color: Change Pinterest Red from BD081C to E60023 (#429)

## 0.84.0 (November 29, 2018)

### Minor

- Masonry: Add a onFinishedRendering prop which allows for better testing (#423)
- Tabs: (Update to #368) Use composite of index and href for tab keys (#419)
- Text: Default value for leading is now undefined to allow browser to determine line-height based on language (#421)

### Patch

- Internal: Fixed a test that started flaking out with React 16.6 (#410)
- Docs: Updated some Masonry props descriptions (#417)

## 0.83.0 (October 25, 2018)

### Minor

- Internal: Bump version of React and related packages (#406)
- Internal: Bump all eslint and stylelint packages (#400)
- Icon: add new icons for text alignment
- Tooltip: Merge abilities into Flyout for future deprecation (#403)
- IconButton: Add new bgColor option "gray" (#405)

## 0.82.0 (October 12, 2018)

### Minor

- Icon: Add compose icon (#358)
- SearchField: Add `autoComplete` prop for parity with `TextField` (#363)
- Tabs: Add optional wrap prop (#361)
- Checkbox: Add optional onClick prop (#364)
- Flow: Bump to version `0.81.0` (#376)
- Tabs: Use href for key instead of index (#368)
- Pulsar: Updated animation that hides ring, allowing full visibility of content underneath (#394)

### Patch

- Internal: Exclude node_modules from babelification (#382)
- Internal: publish `README.md` (#367)
- Internal: add `GH_TOKEN` to docker-compose file for greenkeeper (#378)
- Internal: add greenkeeper env variables to docker-compose and buildkite files (#381)

## 0.81.0 (September 11, 2018)

### Minor

- TextField / TextArea / SelectList: Fix issue with flyout when `errorMessage` is set (#350)
- Icon: Add download svg (#341)
- Masonry: Remove mention of server rendering (#342)

## 0.80.0 (September 7, 2018)

### Minor

- Internal: Update flow-typed def for jest to match jest version (#346)
- Masonry: new MasonryInfiniteBeta and MasonryBeta (#329)

## 0.79.2 (September 5, 2018)

### Minor

- Button: Fix transparent button on blue background (#316)
- Flyout: Add new prop `shouldFocus` to override focus on open behavior. _Has codemod_ (#325)
- Icon: Add camera roll icon (#317)
- Video: Make a11y label props required in Video component (#321)
- Internal: Add in greenkeeper-lockfile for auto updates (#327)

### Patch

- Modal: set content width to 100% to prevent overflow bug in IE (#315)
- Modal: change Box width from using column to width property (#338)

## 0.79.1 (August 24, 2018)

### Patch

- Masonry: Add missing defaultProps and handleResize (#313)

## 0.79.0 (August 22, 2018)

### Minor

- Masonry: MasonryInfinite for infinite fetching (#307)

## 0.78.0 (August 20, 2018)

### Minor

- Internal: Turn on sketchy-number flow lint rules as an error (#293)
- TextArea: Add an onKeyDown prop (#303)
- TextField: Add an onKeyDown prop (#303)
- Internal: Add flow types to `Box` transform functors (#299)
- Icon: Fix cog icon rotation (#308)

## 0.77.0 (July 30, 2018)

### Minor

- Checkbox: Add error prop and styling (#287)
- Internal: Bump flow version to 0.77.0 (#289)
- Internal: Add flow typed definitions for node-fetch and filesize (#290)
- Collage: Add new Collage component to Gestalt (#291)
- Internal: Turn on all non-sketchy flow lint rules as errors (#292)
- Masonry: Add configurable virtual bounds (#294)

## 0.76.1 (July 17, 2018)

### Patch

- Masonry: Fix React prop typing for `layout` (#284)

## 0.76.0 (July 17, 2018)

### Minor

- Icon: reduce filesize of each icon with 40% + add new icons (#269)
- Colors: Darken gray and darkGray so they're AA accessible at smaller sizes (#276)
- Video: Add a gradient overlay on the control bar (#27)
- Layer: Layer component is now exported for use and has documentation
- TextArea: Add a hasError prop (#280)
- Icon: Add new `megaphone` icon (#281)

### Patch

- Icon: Fix `envelope` icon + add `gmail` (#270)
- Internal: Fix release script for gh-pages (#266)
- Flow: Bump Flow to version 0.75.0 in gestalt (#268)
- Internal: Bump all eslint plugin packages in prep for eslint5 (#273)

## 0.75.0 (Jun 27, 2018)

### Minor

- Box: Add `visuallyHidden` as a display option (#262)
- Icon: Add one new icon (globe-checked) for claimed website (#264)

### Patch

- Docs: Fix "fit" labels in Image docs example (#259)
- Internal: Set up pre-commit hooks for linting and testing (#258)
- Internal: Fix peer dependency issues with stylint and jest-pupeteer (#260)
- Internal: Add eslint-import/no-relative-parent-imports rule (#261)

## 0.74.0 (Jun 13, 2018)

### Minor

- ErrorFlyout: Deprecate component and remove from Gestalt (#251)

### Patch

- Danger: Separate danger rules out into separate files (#253)
- Modal: Fix issue with outside click error bubbling (#254)

## 0.73.0 (Jun 8, 2018)

### Minor

- Masonry: Makes Masonry React Async compatible (#227)
- SegmentedControl: Change flow type of `items` to `React.Node` (#230)
- Video: Add jsdom browser specific tests (#205)
- Flyout: Merge ErrorFlyout abilities into Flyout (#242)
- Flyout: Support blue Flyouts (#249)
- Card: Make Card explicitely use box-sizing: content-box (#243)
- GroupAvatar: Text sizes are consistent with Avatar and `size` prop is now optional. (#244)
- Video: Move initial video setup calls to componentDidMount (#245)

### Patch

- Internal: add better basic test coverage (#231)
- Modal: Refactor internals and remove responsive behavior (#218)
- Internal: update to jsdom only tests (#232)
- Internal: Upgrade to Jest 23 (#233)
- Internal: Upgrade to Stylelint 9.2.1 (#235)
- Avatar/GroupAvatar: Add additional tests for 100% coverage (#236)
- Avatar: fix error when name is falsey (#248)
- Button/Icon: Add additional tests for 100% coverage (#237)
- Flyout/SegmentedControl: Add additional tests for 100% coverage (#238)
- Touchable: Add additional tests for 100% coverage (#239)
- Internal: Add Codecov badge to README (#241)

## 0.72.0 (May 30, 2018)

### Minor

- Video: Added new `onSeek` callback prop to `Video` component (#209)
- Video: Added new `onReady` callback prop to `Video` component (#210)
- Internal: Remove dead example code from docs (#211)
- Internal: Fix react router dependencies (#212)
- Internal: Fix package.json dependency locations (#213)
- Flow: Fix Flow errors in the `docs/` directory (#214)
- Flow: Fix remaining errors in the `docs/` directory and enable Flow (#215)
- Docs: Fix indentation on gestalt docs code examples (#219)
- Docs: Fix broken Link component in docs app (#220)
- SelectList: Makes SelectList React Async compatible (#221)
- TextArea: Makes TextArea React Async compatible (#222)
- TextField: Makes TextField React Async compatible (#223)
- ScrollContainer: Makes ScrollContainer React Async compatible (#224)
- Video: Fix Video playback on SSR if playing is true on first mount (#225)

## 0.71.0 (May 23, 2018)

### Minor

- Drop support for React 15 and bump React 16 version (#168)
- Colors: Update blue color (#193)
- Video: Fix background color for fullscreen video playback (#198)
- Internal: Refactor Modal docs to kill StateRecorder (#199)
- Internal: Add eslint-plugin-eslint-comments with recommended settings (#200)
- Video: Makes `aspectRatio` a required prop for `Video` (#201)
- Video: Pass events through to callback functions (#203)
- Touchable: Add event targets to Flow typing for callbacks (#204)
- Video: Add new `onEnded` prop for media end event (#207)

### Patch

- Internal: Add code coverage to PRs (#185)
- Internal: Internal: Convert ghostjs to puppeteer (#182)
- Internal: Update Jest and use multi-project runner (#158)
- Internal: Fix import path for boxperf script (#188)
- Internal: Turn on eslint-plugin-import rules already being followed (#189)
- Docs: Add live docs to Letterbox (#190)
- Docs: Move CardPage rendering into the Route render prop (#191)
- Internal: Turn on all react recommended linters (#192)
- Internal: Merge jest-pupeteer eslint file into main one (#193)
- Docs: Rewrite Column doc to remove scope prop from Example (#196)
- Video: Fix broken equality check for Video `src` prop (#202)
- Internal: Move stylelint config to separate file (#206)

## 0.70.0 (May 15, 2018)

### Minor

- Avatar / GroupAvatar: make outline configurable(#173)
- Masonry: Update non-virtualized Masonry to render all items regardless of the window
- ExperimentalMasonry: remove component (#183)
- Internal: Add flow-typed files for third party packages (#174)
- Internal: Remove unused linter suppressions (#180)
- Internal: Add eslint-plugin-jest with recommended settings (#181)
- Internal: Add Flow type checking to Jest test files (#184)
- Video: Better existing callbacks, new playback rate prop, new loading callback (#174)
- Internal: Turn the [import/first](https://github.com/benmosher/eslint-plugin-import/blob/master/docs/rules/first.md) rule back on (#186)

## 0.69.0 (May 10, 2018)

### Minor

- Sticky: Expand threshold options to take string values (#166)
- Avatar: Fall back to default letter if image does not load (#156)
- Video: Add new Video component to Gestalt (#150)
- Video: Add `aspectRatio` prop to Video and hide fullscreen on unsupported browsers (#171)

### Patch

- Internal: Add bundle size impact reporting (#146)
- Pulsar: Updated styles to use border box so pulsar doesn't extend out of container div (#169)
- Docs: Fix home link (#170)

## 0.68.1 (May 8, 2018)

### Patch

- Masonry: Don't pass Infinity as style value (#163)
- Internal: Generate stats file during build (#160)
- Flow: Upgrade flow-bin to version 0.71.0 (#155)
- Internal: update `yarn.lock` (#152)
- Docs: include images in repo (#151)
- Docs: updated design (#154)

## 0.68.0 (May 3, 2018)

### Minor

- Button / SearchField / SegmentedControl / SelectList / Tabs / TextField: consistent sizing + improve Windows compatibility (#148)
- Icon: Add new prop to Icon -- dangerouslySetSvgPath (#142)

## 0.67.0 (April 25, 2018)

### Minor

- Flyout: make IE11 compatible (#138)
- Icon: Add new GIF icon (#143)

### Patch

- Box: Fixed negative margins for Box marginStart and marginEnd
- Docs: Add a link to the sandbox

## 0.66.0 (April 24, 2018)

### Minor

- Box: Added right to left language aware marginStart & marginEnd (#122)

### Patch

- Switch: Disallow width shrinking in flex layouts
- Masonry: Removed the unused "serverRender" prop
- Docs: Updated Box docs to include marginStart and marginEnd

## 0.65.0 (April 16, 2018)

### Minor

- Link: Remove duplicate CSS declaration (#118)
- Pulsar: Fix default prop value for size to match new design (#126)

### Patch

- Docs: Updated Masonry "comp" definition to be more descriptive
- Docs: Updated Pulsar docs to use new default size
- Internal: Added some header comments to internal components/utils
- Internal: Fixed a subtle bug in throttle that would cause longer than intended delays
- Masonry: Fixed a timing bug where Masonry's handleResize could be called after unmount
- Masonry: Added a debounce method and moved over some Masonry methods to use it

## 0.64.0 (April 12, 2018)

### Minor

- Icon: 4 new icons related to analytic stats (#105)
- GroupAvatar: Fix when there are no collaborators (#112)
- Flyout: Fix positioning during resize (#111)
- Modal: Update heading size + fix docs (#114)
- Pulsar: New blue ring design, size change from 96 to 136px (#115)
- Icon: 1 icon (circle-arrow-down) for search (#119)

### Patch

- Docs: Add live docs to TextField / TextArea (#116)
- Internal: Fix navigation to allow opening in new tabs (#120)

## 0.63.0 (March 26, 2018)

### Minor

- Masonry: Promotes ExperimentalMasonry to be Masonry. Complete re-write of
  measuring etc. (#101)
- Internal: Gestalt now is React 16.2.0 compatible. (#101)

## 0.62.1 (March 22, 2018)

### Patch

- Internal: Fix publish script to work for new Gestalt directory structure (#94)
- Heading / Text / SegmentedControl: Fix flow types when truncation is enabled (#98)

## 0.62.0 (March 21, 2018)

### Minor

- Heading / Text / SegmentedControl: Add `title` when `truncate` is set (#82)

### Patch

- Docs: Masonry locally on port `3000` + update the `README` with the latest commands (#89)
- Internal: No downtime when releasing the docs (#97)

## 0.61.0 (March 20, 2018)

### Minor

- Image: Don't show `alt` text when loading the image in FireFox. (#80)(#84)
- Tabs: Update the background color to be transparent for unselected tabs (#79)

### Patch

- Docs: Add live docs to Toast (#87)
- Internal: Convert `BrowserRouter` to `HashRouter` - fixes directly going to a component (#88)
- Docs: Add live docs to SegmentedControl (#90)

## 0.60.0 (March 13, 2018)

### Minor

- Masonry: Revert promotion of ExperimentalMasonry to be Masonry.
- Internal: Revert React 16 support

## 0.59.0 (March 13, 2018)

### Minor

- Masonry: Promotes ExperimentalMasonry to be Masonry. Complete re-write of
  measuring etc. (#46)
- Sticky: Fallback to position relative in IE11 (#51)
- Internal: Gestalt now is React 16.2.0 compatible (#53)
- SelectList: Hardcode 40px height for consistency (#57)

### Patch

- Internal: Split docs & integration tests into individual packages (#22)
- Flyout: Update the docs with correct flowtypes (#37)
- Internal: Removes [corkboard](https://yarnpkg.com/en/package/corkboard) from the docs (#41)
- Internal: User prettier for markdown and css (#45)
- Internal: Add script to run watcher & docs build concurrently (#49)
- Docs: Readme update to start docs server (#47)
- Docs: fix github source link (#50)
- Internal: IE11 fixes: fix images in docs / fix scrollbar always showing on proptable (#51)
- Docs: Use [create-react-app](https://github.com/facebook/create-react-app) to build and run the docs (#42)
- Docs: Add live docs for Tooltip (#63)
- Docs: Add live docs to Tabs (#65)
- Docs: Add live docs to Spinner (#66)
- Docs: Add live docs to SelectList (#69)
- Flow: Update the Flow typing for `children` prop to be up to date with Flow version (#70)
- ErrorFlyout / Toast / Tooltip: Add missing React proptyping to components (#73)
- Flow: Upgrade flow-bin to version 0.66.0 (#74)

## [0.58.0] (Feb 26, 2018)

### Minor

- Card: Adds an extra "image" property to help separate content (#19)
- GroupAvatar: Update sizes to be in line with other components (#30)
- Touchable: Adds support for `fullHeight` prop (#31)
- Toast: Fix Safari 9 thumbnail/text overlap (#33)

### Patch

- GroupAvatar: Fix text sizes for 1 collaborator (#32)
- Internal: Adds [Danger](http://danger.systems/js/) to pull requests. (#27)
- TextField: Remove duplicate logic opening the error flyout (#34)
- Internal: Re-exports flowtypes (#35)

## [0.57.1] (Feb 22, 2018)

### Patch

- Internal: Fix docs (StateRecorder) + run development mode locally + fix propType error #25

## [0.57.0] (Feb 22, 2018)

## Minor

- Sticky: Add zIndex support (#21)
- SearchField: Add custom `onBlur` prop / Rename syntheticEvent => event / Use stricter flowtype on event to remove if check (#17)
- Flyout: Allow for custom width (#16)
- ExperimentalMasonry: Reference measurementStore from props instead of instance (#14)

## Patch

- Docs: Netlify: Live preview with every PR (#18)
- Docs: Updates Heading, Image, Label & Text to use Example (#10)
- Docs: Container / ErrorFlyout / IconButton / Label / Pog / SearchField: add live docs (#12)
- Docs: Flyout / Mask / Pulsar: add live docs (#15)
- Docs: Readme updates (#3) (#8)
- Docs: Publish docs when releasing (#1)
- Docs: Fixes syntax errors in a few live examples (#6)
- Docs: Move .corkboard/ to docs/ and isolate components (#9)
- Docs: Removes function syntax from cards (#7)
- Build: Fixes repo url in docs build script (#4)
- Internal: Webpack 3 upgrade (#11)

[0.57.1]: https://deploy-preview-26--gestalt.netlify.com/
[0.57.0]: https://deploy-preview-24--gestalt.netlify.com/<|MERGE_RESOLUTION|>--- conflicted
+++ resolved
@@ -8,11 +8,8 @@
 
 ### Minor
 
-<<<<<<< HEAD
+- Enzyme: Upgrade to the latest `v3.10.0` version and pull in Flow library changes (#543)
 - Eslint: Bump all related packages/plugins to current latest version (#544)
-=======
-- Enzyme: Upgrade to the latest `v3.10.0` version and pull in Flow library changes (#543)
->>>>>>> bf2e1ee4
 
 ### Patch
 
