--- conflicted
+++ resolved
@@ -24,11 +24,8 @@
 * Docs: fix github source link (#50)
 * Internal: IE11 fixes: fix images in docs / fix scrollbar always showing on proptable (#51)
 * Docs: Use [create-react-app](https://github.com/facebook/create-react-app) to build and run the docs (#42)
-<<<<<<< HEAD
+* Docs: Add live docs for ToolTip (#63)
 * Docs: Add live docs to Tabs (#65)
-=======
-* Docs: Add live docs for ToolTip (#63)
->>>>>>> b5960fec
 
 </details>
 
