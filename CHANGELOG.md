## [Unreleased]

<details>
  <summary>
    Changes that have landed in master but are not yet released.
    Click to see more.
  </summary>

### Minor
* Drop support for React 15 and bump React 16 version (#168)
<<<<<<< HEAD
* Internal: Refactor Modal docs to kill StateRecorder (#199)
=======
* Video: Fix background color for fullscreen video playback (#198)
>>>>>>> 8b50beeb

### Patch
* Internal: Add code coverage to PRs (#185)
* Internal: Internal: Convert ghostjs to puppeteer (#182)
* Internal: Update Jest and use multi-project runner (#158)
* Internal: Fix import path for boxperf script (#188)
* Internal: Turn on eslint-plugin-import rules already being followed (#189)
* Docs: Add live docs to Letterbox (#190)
* Docs: Move CardPage rendering into the Route render prop (#191)
* Internal: Turn on all react recommended linters (#192)
* Internal: Merge jest-pupeteer eslint file into main one (#193)
* Docs: Rewrite Column doc to remove scope prop from Example (#196)

</details>

## 0.70.0 (May 15, 2018)

### Minor
* Avatar / GroupAvatar: make outline configurable(#173)
* Masonry: Update non-virtualized Masonry to render all items regardless of the window
* ExperimentalMasonry: remove component (#183)
* Internal: Add flow-typed files for third party packages (#174)
* Internal: Remove unused linter suppressions (#180)
* Internal: Add eslint-plugin-jest with recommended settings (#181)
* Internal: Add Flow type checking to Jest test files (#184)
* Video: Better existing callbacks, new playback rate prop, new loading callback (#174)
* Internal: Turn the [import/first](https://github.com/benmosher/eslint-plugin-import/blob/master/docs/rules/first.md) rule back on (#186)

## 0.69.0 (May 10, 2018)

### Minor

* Sticky: Expand threshold options to take string values (#166)
* Avatar: Fall back to default letter if image does not load (#156)
* Video: Add new Video component to Gestalt (#150)
* Video: Add `aspectRatio` prop to Video and hide fullscreen on unsupported browsers (#171)

### Patch

* Internal: Add bundle size impact reporting (#146)
* Pulsar: Updated styles to use border box so pulsar doesn't extend out of container div (#169)
* Docs: Fix home link (#170)

## 0.68.1 (May 8, 2018)

### Patch

* Masonry: Don't pass Infinity as style value (#163)
* Internal: Generate stats file during build (#160)
* Flow: Upgrade flow-bin to version 0.71.0 (#155)
* Internal: update `yarn.lock` (#152)
* Docs: include images in repo (#151)
* Docs: updated design (#154)

## 0.68.0 (May 3, 2018)

### Minor

* Button / SearchField / SegmentedControl / SelectList / Tabs / TextField: consistent sizing + improve Windows compatibility (#148)
* Icon: Add new prop to Icon -- dangerouslySetSvgPath (#142)

## 0.67.0 (April 25, 2018)

### Minor

* Flyout: make IE11 compatible (#138)
* Icon: Add new GIF icon (#143)

### Patch

* Box: Fixed negative margins for Box marginStart and marginEnd
* Docs: Add a link to the sandbox

## 0.66.0 (April 24, 2018)

### Minor

* Box: Added right to left language aware marginStart & marginEnd (#122)

### Patch

* Switch: Disallow width shrinking in flex layouts
* Masonry: Removed the unused "serverRender" prop
* Docs: Updated Box docs to include marginStart and marginEnd

## 0.65.0 (April 16, 2018)

### Minor

* Link: Remove duplicate CSS declaration (#118)
* Pulsar: Fix default prop value for size to match new design (#126)

### Patch

* Docs: Updated Masonry "comp" definition to be more descriptive
* Docs: Updated Pulsar docs to use new default size
* Internal: Added some header comments to internal components/utils
* Internal: Fixed a subtle bug in throttle that would cause longer than intended delays
* Masonry: Fixed a timing bug where Masonry's handleResize could be called after unmount
* Masonry: Added a debounce method and moved over some Masonry methods to use it

## 0.64.0 (April 12, 2018)

### Minor

* Icon: 4 new icons related to analytic stats (#105)
* GroupAvatar: Fix when there are no collaborators (#112)
* Flyout: Fix positioning during resize (#111)
* Modal: Update heading size + fix docs (#114)
* Pulsar: New blue ring design, size change from 96 to 136px (#115)
* Icon: 1 icon (circle-arrow-down) for search (#119)

### Patch

* Docs: Add live docs to TextField / TextArea (#116)
* Internal: Fix navigation to allow opening in new tabs (#120)

## 0.63.0 (March 26, 2018)

### Minor

* Masonry: Promotes ExperimentalMasonry to be Masonry. Complete re-write of
  measuring etc. (#101)
* Internal: Gestalt now is React 16.2.0 compatible. (#101)

## 0.62.1 (March 22, 2018)

### Patch

* Internal: Fix publish script to work for new Gestalt directory structure (#94)
* Heading / Text / SegmentedControl: Fix flow types when truncation is enabled (#98)

## 0.62.0 (March 21, 2018)

### Minor

* Heading / Text / SegmentedControl: Add `title` when `truncate` is set (#82)

### Patch

* Docs: Masonry locally on port `3000` + update the `README` with the latest commands (#89)
* Internal: No downtime when releasing the docs (#97)

## 0.61.0 (March 20, 2018)

### Minor

* Image: Don't show `alt` text when loading the image in FireFox. (#80)(#84)
* Tabs: Update the background color to be transparent for unselected tabs (#79)

### Patch

* Docs: Add live docs to Toast (#87)
* Internal: Convert `BrowserRouter` to `HashRouter` - fixes directly going to a component (#88)
* Docs: Add live docs to SegmentedControl (#90)

## 0.60.0 (March 13, 2018)

### Minor

* Masonry: Revert promotion of ExperimentalMasonry to be Masonry.
* Internal: Revert React 16 support

## 0.59.0 (March 13, 2018)

### Minor

* Masonry: Promotes ExperimentalMasonry to be Masonry. Complete re-write of
  measuring etc. (#46)
* Sticky: Fallback to position relative in IE11 (#51)
* Internal: Gestalt now is React 16.2.0 compatible (#53)
* SelectList: Hardcode 40px height for consistency (#57)

### Patch

* Internal: Split docs & integration tests into individual packages (#22)
* Flyout: Update the docs with correct flowtypes (#37)
* Internal: Removes [corkboard](https://yarnpkg.com/en/package/corkboard) from the docs (#41)
* Internal: User prettier for markdown and css (#45)
* Internal: Add script to run watcher & docs build concurrently (#49)
* Docs: Readme update to start docs server (#47)
* Docs: fix github source link (#50)
* Internal: IE11 fixes: fix images in docs / fix scrollbar always showing on proptable (#51)
* Docs: Use [create-react-app](https://github.com/facebook/create-react-app) to build and run the docs (#42)
* Docs: Add live docs for Tooltip (#63)
* Docs: Add live docs to Tabs (#65)
* Docs: Add live docs to Spinner (#66)
* Docs: Add live docs to SelectList (#69)
* Flow: Update the Flow typing for `children` prop to be up to date with Flow version (#70)
* ErrorFlyout / Toast / Tooltip: Add missing React proptyping to components (#73)
* Flow: Upgrade flow-bin to version 0.66.0 (#74)

## [0.58.0] (Feb 26, 2018)

### Minor

* Card: Adds an extra "image" property to help separate content (#19)
* GroupAvatar: Update sizes to be in line with other components (#30)
* Touchable: Adds support for `fullHeight` prop (#31)
* Toast: Fix Safari 9 thumbnail/text overlap (#33)

### Patch

* GroupAvatar: Fix text sizes for 1 collaborator (#32)
* Internal: Adds [Danger](http://danger.systems/js/) to pull requests. (#27)
* TextField: Remove duplicate logic opening the error flyout (#34)
* Internal: Re-exports flowtypes (#35)

## [0.57.1] (Feb 22, 2018)

### Patch

* Internal: Fix docs (StateRecorder) + run development mode locally + fix propType error #25

## [0.57.0] (Feb 22, 2018)

## Minor

* Sticky: Add zIndex support (#21)
* SearchField: Add custom `onBlur` prop / Rename syntheticEvent => event / Use stricter flowtype on event to remove if check (#17)
* Flyout: Allow for custom width (#16)
* ExperimentalMasonry: Reference measurementStore from props instead of instance (#14)

## Patch

* Docs: Netlify: Live preview with every PR (#18)
* Docs: Updates Heading, Image, Label & Text to use Example (#10)
* Docs: Container / ErrorFlyout / IconButton / Label / Pog / SearchField: add live docs (#12)
* Docs: Flyout / Mask / Pulsar: add live docs (#15)
* Docs: Readme updates (#3) (#8)
* Docs: Publish docs when releasing (#1)
* Docs: Fixes syntax errors in a few live examples (#6)
* Docs: Move .corkboard/ to docs/ and isolate components (#9)
* Docs: Removes function syntax from cards (#7)
* Build: Fixes repo url in docs build script (#4)
* Internal: Webpack 3 upgrade (#11)

[0.57.1]: https://deploy-preview-26--gestalt.netlify.com/
[0.57.0]: https://deploy-preview-24--gestalt.netlify.com/<|MERGE_RESOLUTION|>--- conflicted
+++ resolved
@@ -8,11 +8,8 @@
 
 ### Minor
 * Drop support for React 15 and bump React 16 version (#168)
-<<<<<<< HEAD
+* Video: Fix background color for fullscreen video playback (#198)
 * Internal: Refactor Modal docs to kill StateRecorder (#199)
-=======
-* Video: Fix background color for fullscreen video playback (#198)
->>>>>>> 8b50beeb
 
 ### Patch
 * Internal: Add code coverage to PRs (#185)
