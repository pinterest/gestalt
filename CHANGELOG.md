## [Unreleased]

<details>
  <summary>
    Changes that have landed in master but are not yet released.
    Click to see more.
  </summary>

### Minor

<<<<<<< HEAD
- Internal: Detect invalid composes in CSS modules (#676)
- Internal: Flowtype CSS files in CI (#675)
- Box: Add `borderSize` prop for styling borders (#678)

=======
>>>>>>> 40e9002c
### Patch

</details>

## 1.4.0 (Feb 24, 2020)

### Minor

- Internal: Detect invalid composes in CSS modules (#676)
- Internal: Flowtype CSS files in CI (#675)
- Internal: Add code of conduct & powered by netlify link (#679)
- Text/Heading: Update letter spacing to default (#681)

## 1.3.0 (Feb 20, 2020)

- Modal / SegmentedControl / Card: Fix corner radius (#672)

## 1.2.0 (Feb 20, 2020)

### Minor

- Internal: Update dependencies (#671)

### Patch

- Heading: removed unused weight prop from docs (#653)

## 1.1.0 (Feb 20, 2020)

### Minor

- Masonry: Allow string enum types for Masonry layout prop (in prep of removing symbols/classes) (#667)

## 1.0.0 (Feb 20, 2020)

### Major

- Box / Touchable [Breaking]: Removed support for `shape` prop values `roundedTop`, `roundedRight`, `roundedBottom`, and `roundedLeft` (#657)
- Box / Mask / Touchable [Breaking]: Replace `shape` prop with `rounding` (#666)

Run codemods for breaking changes in order:

1. `cd gestalt; yarn run codemod --parser=flow -t=packages/gestalt-codemods/0.125.0-1.0.0/convert-roundedX.js ~/code/repo`
2. `yarn run codemod --parser=flow -t=packages/gestalt-codemods/0.125.0-1.0.0/convert-shape-to-rounding.js ~/code/repo`

### Minor

- Flyout: Remove caret, update shadow (#663)
- Flyout: Update spacing around items to 8px + remove caret code (#668)

## 0.125.0 (Feb 16, 2020)

### Minor

- IconButton/Pog: Add darkGray background option (#659)
- Tabs: update states + improve docs & test coverage (#658)
- Button/IconButton/Pog: Convert 'darkGray' color to selected state (#661)

## 0.124.0 (Feb 12, 2020)

### Minor

- Box: Add new prop `opacity` to set css opacity with values 0 to 1 in tenth increments. (#654)
- Button: Update border radius / small size + add dark gray option (#655)

## 0.123.0 (Feb 7, 2020)

### Minor

- Color: update dark gray color to #111 (#648)
- Masonry: Shipped "fixFetchMoreBug" behavior and removed flag. This makes Masonry fetch less aggressively in some cases. (#651)

## 0.122.3 (Jan 30, 2020)

### Patch

- Bumping version with no other changes for the sake of fixing release to npm.

## 0.122.2 (Jan 30, 2020)

### Patch

- Masonry: Reverts the past update to `wait`. Turns out this was more dangerous than expected, and we should experiment on it later. (#645)

## 0.122.1 (Jan 29, 2020)

### Patch

- Masonry: Add a `wait` value for throttling updateScrollPosition (#641)

## 0.122.0 (Jan 28, 2020)

### Minor

- Icon: Update existing workflow icon svg for ok, halted, problem, unstarted, in progress and warning (#638)
- Icon: Added newline in css file and removed comment (#637)
- Icon: Add right-to-left locales flip style support (#631)

### Patch

- Docs: Update docs to wrap Flyouts, Modals, and Tooltips in Layers so they don't get overlapped by example code (#639)

## 0.121.0 (Jan 21, 2020)

### Minor

- Switch: Add right-to-left locales flip style support (#628)
- Flow: Upgrade to version 0.116.1 (#635)

## 0.120.0 (Jan 20, 2020)

### Patch

- Stats: Calculate raw and percentage number of gestalt components vs native components (#627)
- Masonry: Add a flag to optionally fix a bug (see PR notes) (#632)

## 0.113.3 (Jan 13, 2020)

### Patch

- Internal: Update GitHub pages publish script (#625)

## 0.113.2 (Jan 13, 2020)

### Patch

- Internal: Update GitHub pages publish script (#624)

## 0.113.1 (Jan 13, 2020)

### Patch

- Button: Fix spelling mistake in the docs (#622)
- Internal: Fix the publish to GitHub pages (#621)

## 0.113.0 (Jan 9, 2020)

### Minor

- Icon: Add workflow-status-all icon (#614)
- Icon: Add workflow-status-warning icon (#616)
- IconWithTooltip: Add component and tests (#609)
- IconWithTooltip: Improve accessibility and convert component to hooks (#618)

### Patch

- IconButton: Convert examples & component to use hooks (#612)
- Internal: Convert from Travis.ci to GitHub workflows (#610)
- Internal: include flow warnings in error output (#611)
- Internal: Perform releases with GitHub CI (#615)
- Link: Convert component to use hooks (#613)

## 0.112.0 (Dec 10, 2019)

### Minor

- Icon: Add info-circle icon (#604)
- Icon: Add workflow-status-in-progress icon (#604)
- Icon: Add workflow-status-ok icon (#604)
- Icon: Add workflow-status-problem icon (#604)
- Icon: Add workflow-status-unstarted icon (#604)
- Text/Heading: Remove semibold (#607)

## 0.111.0 (Dec 9, 2019)

### Minor

- Pog: Add `orange` icon color prop to be passed as a value (#602)
- Icon: Add directional-arrow-left icon (#605)
- Icon: Add directional-arrow-right icon (#605)
- IconButton: Allow `orange` icon color prop to be passed as a value (#602)
- Video: Improve video seeking (#601)

### Patch

- Avatar: Convert component to use hooks (#598)
- Card: Convert examples & component to use hooks (#597)
- Checkbox: Convert examples & component to use hooks (#600)
- Internal: Add `react-testing-library` (#598)
- Internal: Enable `react-hooks/exhaustive-deps` lint rule (#598)
- Internal: Remove `concurrently` dependency (#599)
- Internal: Convert tests to React Testing Library (#603)

## 0.110.0 (Nov 27, 2019)

### Minor

- Internal: Upgrade react-scripts / babel7 & jest (#592)
- Internal: upgrade gestalt package dependencies (#595)

## 0.109.0 (Nov 25, 2019)

### Minor

- Text / Heading: Add semibold weight (#591)
- Internal: Introduce codemod unit tests (#591)

## 0.108.0 (Nov 18, 2019)

### Minor

- Colors: Update blue color with higher contrast version (improved a11y) (#589)

## 0.107.0 (Nov 14, 2019)

### Minor

- ScrollFetch: Fixed a tiny flow type bug on the default props (#587)

## 0.106.0 (Nov 12, 2019)

### Minor

- defaultProps: Remove the last React defaultProps and transfer it to the already existing but empty ES6 static defaultProps on the same file (#568)
- Video: add onPlayheadDown and onPlayheadUp callbacks (#585)

## 0.105.0 (Oct 22, 2019)

### Minor

- IconButton: Allow `blue` background color prop to be passed as a value (#572)
- Pog: Add `blue` background color prop to be passed as a value (#572)
- Masonry: Fixed a bug where all grids shared the same default measurement store (#573)
- Icon: Add new add-layout icon (#574)
- Flyout: Remove the lightgray border between content and caret on white flyouts (#576)
- Contents/Controller: Remove UNSAFE\_ methods in favor of supported ones (#570)

## 0.104.0 (Oct 3, 2019)

### Minor

- Icon: Replace existing filter icon (#565)
- Contents/Controller: Replace componentWillReceiveProps with UNSAFE_componentWillReceiveProps (#566)
- Icon: Add new replace/scale icons (#567)

## 0.103.0 (Aug 19, 2019)

### Minor

- Spinner: Add `size` prop which can be passed `sm` or `md` as a value (#553)
- Icon: Replace existing folder and file-unknown icon (#562)

## 0.102.0 (Aug 6, 2019)

### Minor

- Box: Allow `justifyContent` and `alignContent` props to be passed `evenly` as a value (#557)

## 0.101.0 (Jul 31, 2019)

### Minor

- SearchField: Remove the white background color of the outer box to make its corners looks correct on backgrounds with colors different than white (#552)
- Icon: Add new folder and file-unknown icon (#554)

## 0.100.0 (Jul 23, 2019)

### Minor

- Enzyme: Upgrade to the latest `v3.10.0` version and pull in Flow library changes (#543)
- Eslint: Bump all related packages/plugins to current latest version (#544)
- Button: add new `textColor` prop to allow overriding of text color for buttons (#545)
- Icon: Add new lightning icon (#547)
- Icon: Update send icon (#549)
- SegmentedControl: Fixup some extra CSS that was messing with Tooltips (#550)

## 0.99.0 (Jun 21, 2019)

### Minor

- SegmentedControl: Update outer border radius to 8px from new design spec (#530)
- Masonry: remove `MasonryBeta` and `MasonryInfiniteBeta` from source code (#531)
- Spinner: add `delay` prop to optionally remove 300ms delay to appear (#533)
- Button: Undo Button border radii changes for full width buttons. Conform all to 8px (#534)
- IconButton/Pog: Add `dangerouslySetSvgPath` support (#536)
- Flow: Bumping to latest version `v0.101.0` (#539)
- TextField/TextArea/SelectList/Checkbox: Switch from orange to red error states (#540)

### Patch

- Box: Fixed name minification bug and missing PropType from my recent margin:auto change (#532)

## 0.98.0 (May 28, 2019)

### Minor

- Box: `margin` prop now supports `auto` for use in flexbox layouts (#528)
- Icon: Update `flashlight` icon to use new asset (#527)
- Icon: Add new icon of `heart-outline` and update icon of `heart` (#526)

### Patch

- Typography: Fixed a tiny bug where our CSS file had a few uses of curly quotes instead of regular quotes (#524)

## 0.97.0 (May 15, 2019)

### Minor

- IconButton: Add new `disabled` prop and stylings to `IconButton` component (#521)
- Icon: Add new icon of `ads-stats` and `ads-overview` (#522)

## 0.96.0 (May 6, 2019)

## Minor

- Icon: add calendar icon to gestalt (#512)
- Icon: add lightning bolt icon (#513)
- Flow: upgrade version to [0.97.0](https://github.com/facebook/flow/releases/tag/v0.97.0) (#515)

## 0.95.0 (April 10, 2019)

### Minor

- Tooltip: remove focus from revealing Tooltip (#506)
- TextField: Add autocomplete prop value to TextField (#508)
- Upgrade flow version to [0.96.0](https://github.com/facebook/flow/releases/tag/v0.96.0) (#509)

### Patch

## 0.94.0 (March 25, 2019)

### Minor

- Icon: add some new text related icons (#496)
- Modal: add a new sizing option to Modal to match Flyout (#499)
- Modal: add the ability to set a custom header beyond text (#500)
- Tooltip: introduce new Tooltip wrapper component (#501)
- Touchable: cleanup event handlers (#502)
- TextArea/TextField/SelectList: cleanup components and remove gDSFP (#503)
- Upgrade React version to [16.8.5](https://github.com/facebook/react/releases/tag/v16.8.5) (#504)

## 0.93.0 (March 13, 2019)

- Mask: add new prop `willChangeTransform` default true which can turn off `willChange:transform` property in CSS (#494)

## 0.92.0 (March 7, 2019)

### Minor

- SelectList, TextArea, TextField: Remove Flyout error message, use new FormErrorMessage (#486)
- Icon: Add new video-camera icon (#491)
- Avatar: Fixed a bug in MS Edge where text was not vertically centered (#492)

## 0.91.0 (March 1, 2019)

### Minor

- Flyout: Apply the box shadow to Flyout at all times (#488)

### Patch

- Docs: Update remaining prop tables to include links to examples (#487)
- Docs: Improve Image description (#481)

## 0.90.0 (February 19, 2019)

### Minor

- Update fill-transparent icon (#483)
- Upgrade flow version to [0.84.0](https://github.com/facebook/flow/releases/tag/v0.84.0) (#479)
- Layer: `children` prop is now required (#479)

## 0.89.0 (February 15, 2019)

### Minor

- Upgrade React version to [16.8.0](https://reactjs.org/blog/2019/02/06/react-v16.8.0.html) (#474)
- SegmentedControl: items have equal width by default; add `responsive` prop which makes item width responsive to content width (#473)
- Button: Update border radius (#476)
- Icon: Add new alert and arrow-circle-up icons (#477)

### Patch

- Add [ESLint Plugin for React Hooks](https://www.npmjs.com/package/eslint-plugin-react-hooks) (#475)
- Docs: Update Box prop table to include links to examples (#470)

## 0.88.0 (January 24, 2019)

### Minor

- Icon: add new trashcan icon (#462)
- Icon: rename icon name trashcan to trash-can (#463)
- Internal: updated rollup build tools to use stable/predictable minified CSS classnames (#455)
- Video: add children prop (#464)
- Icon: add new icon reorder-images (#466)
- Avatar: add property to use Pinterest icon for verified (#460)

## 0.87.0 (January 17, 2019)

### Minor

- IconButton, Pog, Icon: pass IconButton's `accessibilityLabel` down through Pog to Icon, where it is used as the `svg`s `title` for hover text (#456)
- Box, IconButton, Pog: Add transparentDarkGray color option (#457)

### Patch

- Box: Add orchid to color examples (#458)

## 0.86.2 (January 9, 2019)

### Patch

- Box: update docs to mention new `ref` functionality (#450)
- IconButton: add `title` for hover text, using existing `accessibilityLabel` (453)
- IconButton: add `title` for hover text, using existing `accessibilityLabel` (#453)
- Internal: Reverts upgrade to `postcss-preset-env` due to a bug in how it interacts with CSS modules (#451)
- Layer: Warn instead of erroring when server-rendering (#454)

## 0.86.1 (January 3, 2019)

### Patch

- Box: add displayName to Box to maintain current naming in snapshots (#446)

## 0.86.0 (January 3, 2019)

### Minor

- Icon: adding new icons for editing (#440)
- Icon: adding canonical pin icon (#438)
- Box: Add ref forwarding (#431)
- Masonry: Removed onFinishedRendering prop because better test alternatives could be used (#435)
- Internal: Removes integration tests (#439)
- Tooltip: Deprecate component and remove from exports (includes codemod) (#412)

### Patch

- Internal: Migrated `postcss-cssnext` to `postcss-preset-env` and removed `color()` function (#432)
- Docs: Update `Link` docs to indicate `href` is required (#437)

## 0.85.0 (December 10, 2018)

### Minor

- Icon: adding new icons (#425)
- Color: Change Pinterest Red from BD081C to E60023 (#429)

## 0.84.0 (November 29, 2018)

### Minor

- Masonry: Add a onFinishedRendering prop which allows for better testing (#423)
- Tabs: (Update to #368) Use composite of index and href for tab keys (#419)
- Text: Default value for leading is now undefined to allow browser to determine line-height based on language (#421)

### Patch

- Internal: Fixed a test that started flaking out with React 16.6 (#410)
- Docs: Updated some Masonry props descriptions (#417)

## 0.83.0 (October 25, 2018)

### Minor

- Internal: Bump version of React and related packages (#406)
- Internal: Bump all eslint and stylelint packages (#400)
- Icon: add new icons for text alignment
- Tooltip: Merge abilities into Flyout for future deprecation (#403)
- IconButton: Add new bgColor option "gray" (#405)

## 0.82.0 (October 12, 2018)

### Minor

- Icon: Add compose icon (#358)
- SearchField: Add `autoComplete` prop for parity with `TextField` (#363)
- Tabs: Add optional wrap prop (#361)
- Checkbox: Add optional onClick prop (#364)
- Flow: Bump to version `0.81.0` (#376)
- Tabs: Use href for key instead of index (#368)
- Pulsar: Updated animation that hides ring, allowing full visibility of content underneath (#394)

### Patch

- Internal: Exclude node_modules from babelification (#382)
- Internal: publish `README.md` (#367)
- Internal: add `GH_TOKEN` to docker-compose file for greenkeeper (#378)
- Internal: add greenkeeper env variables to docker-compose and buildkite files (#381)

## 0.81.0 (September 11, 2018)

### Minor

- TextField / TextArea / SelectList: Fix issue with flyout when `errorMessage` is set (#350)
- Icon: Add download svg (#341)
- Masonry: Remove mention of server rendering (#342)

## 0.80.0 (September 7, 2018)

### Minor

- Internal: Update flow-typed def for jest to match jest version (#346)
- Masonry: new MasonryInfiniteBeta and MasonryBeta (#329)

## 0.79.2 (September 5, 2018)

### Minor

- Button: Fix transparent button on blue background (#316)
- Flyout: Add new prop `shouldFocus` to override focus on open behavior. _Has codemod_ (#325)
- Icon: Add camera roll icon (#317)
- Video: Make a11y label props required in Video component (#321)
- Internal: Add in greenkeeper-lockfile for auto updates (#327)

### Patch

- Modal: set content width to 100% to prevent overflow bug in IE (#315)
- Modal: change Box width from using column to width property (#338)

## 0.79.1 (August 24, 2018)

### Patch

- Masonry: Add missing defaultProps and handleResize (#313)

## 0.79.0 (August 22, 2018)

### Minor

- Masonry: MasonryInfinite for infinite fetching (#307)

## 0.78.0 (August 20, 2018)

### Minor

- Internal: Turn on sketchy-number flow lint rules as an error (#293)
- TextArea: Add an onKeyDown prop (#303)
- TextField: Add an onKeyDown prop (#303)
- Internal: Add flow types to `Box` transform functors (#299)
- Icon: Fix cog icon rotation (#308)

## 0.77.0 (July 30, 2018)

### Minor

- Checkbox: Add error prop and styling (#287)
- Internal: Bump flow version to 0.77.0 (#289)
- Internal: Add flow typed definitions for node-fetch and filesize (#290)
- Collage: Add new Collage component to Gestalt (#291)
- Internal: Turn on all non-sketchy flow lint rules as errors (#292)
- Masonry: Add configurable virtual bounds (#294)

## 0.76.1 (July 17, 2018)

### Patch

- Masonry: Fix React prop typing for `layout` (#284)

## 0.76.0 (July 17, 2018)

### Minor

- Icon: reduce filesize of each icon with 40% + add new icons (#269)
- Colors: Darken gray and darkGray so they're AA accessible at smaller sizes (#276)
- Video: Add a gradient overlay on the control bar (#27)
- Layer: Layer component is now exported for use and has documentation
- TextArea: Add a hasError prop (#280)
- Icon: Add new `megaphone` icon (#281)

### Patch

- Icon: Fix `envelope` icon + add `gmail` (#270)
- Internal: Fix release script for gh-pages (#266)
- Flow: Bump Flow to version 0.75.0 in gestalt (#268)
- Internal: Bump all eslint plugin packages in prep for eslint5 (#273)

## 0.75.0 (Jun 27, 2018)

### Minor

- Box: Add `visuallyHidden` as a display option (#262)
- Icon: Add one new icon (globe-checked) for claimed website (#264)

### Patch

- Docs: Fix "fit" labels in Image docs example (#259)
- Internal: Set up pre-commit hooks for linting and testing (#258)
- Internal: Fix peer dependency issues with stylint and jest-pupeteer (#260)
- Internal: Add eslint-import/no-relative-parent-imports rule (#261)

## 0.74.0 (Jun 13, 2018)

### Minor

- ErrorFlyout: Deprecate component and remove from Gestalt (#251)

### Patch

- Danger: Separate danger rules out into separate files (#253)
- Modal: Fix issue with outside click error bubbling (#254)

## 0.73.0 (Jun 8, 2018)

### Minor

- Masonry: Makes Masonry React Async compatible (#227)
- SegmentedControl: Change flow type of `items` to `React.Node` (#230)
- Video: Add jsdom browser specific tests (#205)
- Flyout: Merge ErrorFlyout abilities into Flyout (#242)
- Flyout: Support blue Flyouts (#249)
- Card: Make Card explicitely use box-sizing: content-box (#243)
- GroupAvatar: Text sizes are consistent with Avatar and `size` prop is now optional. (#244)
- Video: Move initial video setup calls to componentDidMount (#245)

### Patch

- Internal: add better basic test coverage (#231)
- Modal: Refactor internals and remove responsive behavior (#218)
- Internal: update to jsdom only tests (#232)
- Internal: Upgrade to Jest 23 (#233)
- Internal: Upgrade to Stylelint 9.2.1 (#235)
- Avatar/GroupAvatar: Add additional tests for 100% coverage (#236)
- Avatar: fix error when name is falsey (#248)
- Button/Icon: Add additional tests for 100% coverage (#237)
- Flyout/SegmentedControl: Add additional tests for 100% coverage (#238)
- Touchable: Add additional tests for 100% coverage (#239)
- Internal: Add Codecov badge to README (#241)

## 0.72.0 (May 30, 2018)

### Minor

- Video: Added new `onSeek` callback prop to `Video` component (#209)
- Video: Added new `onReady` callback prop to `Video` component (#210)
- Internal: Remove dead example code from docs (#211)
- Internal: Fix react router dependencies (#212)
- Internal: Fix package.json dependency locations (#213)
- Flow: Fix Flow errors in the `docs/` directory (#214)
- Flow: Fix remaining errors in the `docs/` directory and enable Flow (#215)
- Docs: Fix indentation on gestalt docs code examples (#219)
- Docs: Fix broken Link component in docs app (#220)
- SelectList: Makes SelectList React Async compatible (#221)
- TextArea: Makes TextArea React Async compatible (#222)
- TextField: Makes TextField React Async compatible (#223)
- ScrollContainer: Makes ScrollContainer React Async compatible (#224)
- Video: Fix Video playback on SSR if playing is true on first mount (#225)

## 0.71.0 (May 23, 2018)

### Minor

- Drop support for React 15 and bump React 16 version (#168)
- Colors: Update blue color (#193)
- Video: Fix background color for fullscreen video playback (#198)
- Internal: Refactor Modal docs to kill StateRecorder (#199)
- Internal: Add eslint-plugin-eslint-comments with recommended settings (#200)
- Video: Makes `aspectRatio` a required prop for `Video` (#201)
- Video: Pass events through to callback functions (#203)
- Touchable: Add event targets to Flow typing for callbacks (#204)
- Video: Add new `onEnded` prop for media end event (#207)

### Patch

- Internal: Add code coverage to PRs (#185)
- Internal: Internal: Convert ghostjs to puppeteer (#182)
- Internal: Update Jest and use multi-project runner (#158)
- Internal: Fix import path for boxperf script (#188)
- Internal: Turn on eslint-plugin-import rules already being followed (#189)
- Docs: Add live docs to Letterbox (#190)
- Docs: Move CardPage rendering into the Route render prop (#191)
- Internal: Turn on all react recommended linters (#192)
- Internal: Merge jest-pupeteer eslint file into main one (#193)
- Docs: Rewrite Column doc to remove scope prop from Example (#196)
- Video: Fix broken equality check for Video `src` prop (#202)
- Internal: Move stylelint config to separate file (#206)

## 0.70.0 (May 15, 2018)

### Minor

- Avatar / GroupAvatar: make outline configurable(#173)
- Masonry: Update non-virtualized Masonry to render all items regardless of the window
- ExperimentalMasonry: remove component (#183)
- Internal: Add flow-typed files for third party packages (#174)
- Internal: Remove unused linter suppressions (#180)
- Internal: Add eslint-plugin-jest with recommended settings (#181)
- Internal: Add Flow type checking to Jest test files (#184)
- Video: Better existing callbacks, new playback rate prop, new loading callback (#174)
- Internal: Turn the [import/first](https://github.com/benmosher/eslint-plugin-import/blob/master/docs/rules/first.md) rule back on (#186)

## 0.69.0 (May 10, 2018)

### Minor

- Sticky: Expand threshold options to take string values (#166)
- Avatar: Fall back to default letter if image does not load (#156)
- Video: Add new Video component to Gestalt (#150)
- Video: Add `aspectRatio` prop to Video and hide fullscreen on unsupported browsers (#171)

### Patch

- Internal: Add bundle size impact reporting (#146)
- Pulsar: Updated styles to use border box so pulsar doesn't extend out of container div (#169)
- Docs: Fix home link (#170)

## 0.68.1 (May 8, 2018)

### Patch

- Masonry: Don't pass Infinity as style value (#163)
- Internal: Generate stats file during build (#160)
- Flow: Upgrade flow-bin to version 0.71.0 (#155)
- Internal: update `yarn.lock` (#152)
- Docs: include images in repo (#151)
- Docs: updated design (#154)

## 0.68.0 (May 3, 2018)

### Minor

- Button / SearchField / SegmentedControl / SelectList / Tabs / TextField: consistent sizing + improve Windows compatibility (#148)
- Icon: Add new prop to Icon -- dangerouslySetSvgPath (#142)

## 0.67.0 (April 25, 2018)

### Minor

- Flyout: make IE11 compatible (#138)
- Icon: Add new GIF icon (#143)

### Patch

- Box: Fixed negative margins for Box marginStart and marginEnd
- Docs: Add a link to the sandbox

## 0.66.0 (April 24, 2018)

### Minor

- Box: Added right to left language aware marginStart & marginEnd (#122)

### Patch

- Switch: Disallow width shrinking in flex layouts
- Masonry: Removed the unused "serverRender" prop
- Docs: Updated Box docs to include marginStart and marginEnd

## 0.65.0 (April 16, 2018)

### Minor

- Link: Remove duplicate CSS declaration (#118)
- Pulsar: Fix default prop value for size to match new design (#126)

### Patch

- Docs: Updated Masonry "comp" definition to be more descriptive
- Docs: Updated Pulsar docs to use new default size
- Internal: Added some header comments to internal components/utils
- Internal: Fixed a subtle bug in throttle that would cause longer than intended delays
- Masonry: Fixed a timing bug where Masonry's handleResize could be called after unmount
- Masonry: Added a debounce method and moved over some Masonry methods to use it

## 0.64.0 (April 12, 2018)

### Minor

- Icon: 4 new icons related to analytic stats (#105)
- GroupAvatar: Fix when there are no collaborators (#112)
- Flyout: Fix positioning during resize (#111)
- Modal: Update heading size + fix docs (#114)
- Pulsar: New blue ring design, size change from 96 to 136px (#115)
- Icon: 1 icon (circle-arrow-down) for search (#119)

### Patch

- Docs: Add live docs to TextField / TextArea (#116)
- Internal: Fix navigation to allow opening in new tabs (#120)

## 0.63.0 (March 26, 2018)

### Minor

- Masonry: Promotes ExperimentalMasonry to be Masonry. Complete re-write of
  measuring etc. (#101)
- Internal: Gestalt now is React 16.2.0 compatible. (#101)

## 0.62.1 (March 22, 2018)

### Patch

- Internal: Fix publish script to work for new Gestalt directory structure (#94)
- Heading / Text / SegmentedControl: Fix flow types when truncation is enabled (#98)

## 0.62.0 (March 21, 2018)

### Minor

- Heading / Text / SegmentedControl: Add `title` when `truncate` is set (#82)

### Patch

- Docs: Masonry locally on port `3000` + update the `README` with the latest commands (#89)
- Internal: No downtime when releasing the docs (#97)

## 0.61.0 (March 20, 2018)

### Minor

- Image: Don't show `alt` text when loading the image in FireFox. (#80)(#84)
- Tabs: Update the background color to be transparent for unselected tabs (#79)

### Patch

- Docs: Add live docs to Toast (#87)
- Internal: Convert `BrowserRouter` to `HashRouter` - fixes directly going to a component (#88)
- Docs: Add live docs to SegmentedControl (#90)

## 0.60.0 (March 13, 2018)

### Minor

- Masonry: Revert promotion of ExperimentalMasonry to be Masonry.
- Internal: Revert React 16 support

## 0.59.0 (March 13, 2018)

### Minor

- Masonry: Promotes ExperimentalMasonry to be Masonry. Complete re-write of
  measuring etc. (#46)
- Sticky: Fallback to position relative in IE11 (#51)
- Internal: Gestalt now is React 16.2.0 compatible (#53)
- SelectList: Hardcode 40px height for consistency (#57)

### Patch

- Internal: Split docs & integration tests into individual packages (#22)
- Flyout: Update the docs with correct flowtypes (#37)
- Internal: Removes [corkboard](https://yarnpkg.com/en/package/corkboard) from the docs (#41)
- Internal: User prettier for markdown and css (#45)
- Internal: Add script to run watcher & docs build concurrently (#49)
- Docs: Readme update to start docs server (#47)
- Docs: fix github source link (#50)
- Internal: IE11 fixes: fix images in docs / fix scrollbar always showing on proptable (#51)
- Docs: Use [create-react-app](https://github.com/facebook/create-react-app) to build and run the docs (#42)
- Docs: Add live docs for Tooltip (#63)
- Docs: Add live docs to Tabs (#65)
- Docs: Add live docs to Spinner (#66)
- Docs: Add live docs to SelectList (#69)
- Flow: Update the Flow typing for `children` prop to be up to date with Flow version (#70)
- ErrorFlyout / Toast / Tooltip: Add missing React proptyping to components (#73)
- Flow: Upgrade flow-bin to version 0.66.0 (#74)

## [0.58.0] (Feb 26, 2018)

### Minor

- Card: Adds an extra "image" property to help separate content (#19)
- GroupAvatar: Update sizes to be in line with other components (#30)
- Touchable: Adds support for `fullHeight` prop (#31)
- Toast: Fix Safari 9 thumbnail/text overlap (#33)

### Patch

- GroupAvatar: Fix text sizes for 1 collaborator (#32)
- Internal: Adds [Danger](http://danger.systems/js/) to pull requests. (#27)
- TextField: Remove duplicate logic opening the error flyout (#34)
- Internal: Re-exports flowtypes (#35)

## [0.57.1] (Feb 22, 2018)

### Patch

- Internal: Fix docs (StateRecorder) + run development mode locally + fix propType error #25

## [0.57.0] (Feb 22, 2018)

## Minor

- Sticky: Add zIndex support (#21)
- SearchField: Add custom `onBlur` prop / Rename syntheticEvent => event / Use stricter flowtype on event to remove if check (#17)
- Flyout: Allow for custom width (#16)
- ExperimentalMasonry: Reference measurementStore from props instead of instance (#14)

## Patch

- Docs: Netlify: Live preview with every PR (#18)
- Docs: Updates Heading, Image, Label & Text to use Example (#10)
- Docs: Container / ErrorFlyout / IconButton / Label / Pog / SearchField: add live docs (#12)
- Docs: Flyout / Mask / Pulsar: add live docs (#15)
- Docs: Readme updates (#3) (#8)
- Docs: Publish docs when releasing (#1)
- Docs: Fixes syntax errors in a few live examples (#6)
- Docs: Move .corkboard/ to docs/ and isolate components (#9)
- Docs: Removes function syntax from cards (#7)
- Build: Fixes repo url in docs build script (#4)
- Internal: Webpack 3 upgrade (#11)

[0.57.1]: https://deploy-preview-26--gestalt.netlify.com/
[0.57.0]: https://deploy-preview-24--gestalt.netlify.com/<|MERGE_RESOLUTION|>--- conflicted
+++ resolved
@@ -8,13 +8,8 @@
 
 ### Minor
 
-<<<<<<< HEAD
-- Internal: Detect invalid composes in CSS modules (#676)
-- Internal: Flowtype CSS files in CI (#675)
 - Box: Add `borderSize` prop for styling borders (#678)
 
-=======
->>>>>>> 40e9002c
 ### Patch
 
 </details>
