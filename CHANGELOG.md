## [Unreleased]

<details>
  <summary>
    Changes that have landed in master but are not yet released.
    Click to see more.
  </summary>

### Minor

<<<<<<< HEAD
- Docs: make checkerboard optional (#714)
=======
- Tabs: update horizontal padding to 12px (#698)
- SelectList/TextArea/TextField: Update focus states (#720)
>>>>>>> b18b6fa3

### Patch

</details>

## 1.11.1 (Mar 3, 2020)

### Patch

- Tooltip: Bugfix: add layer (#717)

## 1.11.0 (Mar 3, 2020)

### Minor

- SelectList / TextField / TextArea: Add `label` and `helperText` props (#705)
- Flyout: Make caret optional (#706)

## 1.10.1 (Mar 2, 2020)

### Patch

- Text / Heading: Made typography changes more backwards-compatible by adding xl size back in as deprecated feature (#707)

## 1.10.0 (Feb 28, 2020)

### Minor

- Tooltip: Add ability to hover over tooltip and add a clickable link (#684)
- Tooltip: Add idealDirection (#701)
- IconWithTooltip: deprecate component (#690)

### Patch

- Modal: [Docs] Fix default value for closeOnOutsideClick (#697)
- Box/Mask/Sticky: [Docs] Added descriptions about usage to attributes accepting both string and number formats. (#703)
- README: [Docs] Removed references and script to run integrations tests. (#702)

## 1.9.0 (Feb 27, 2020)

### Minor

- Text / Heading [Breaking]: Added codemod to support breaking changes from #693 (removed support for responsive size prop values smSize, mdSize, and lgSize in Text and Heading component) (#696)
- Heading / Text [Breaking]: Reduce size options from xs-xl to sm-lg (#693)

Run codemods for breaking changes in order:

1. `cd gestalt; yarn run codemod --parser=flow -t=packages/gestalt-codemods/1.8.0-1.9.0/remove-responsive-text-sizing.js ~/code/repo`
2. `yarn run codemod --parser=flow -t=packages/gestalt-codemods/1.8.0-1.9.0/heading-size-replace.js ~/code/repo`
3. `yarn run codemod --parser=flow -t=packages/gestalt-codemods/1.8.0-1.9.0/text-size-replace.js ~/code/repo`

## 1.8.0 (Feb 27, 2020)

### Minor

- SelectList / TextField / TextArea: Update design (#664)

## 1.7.1 (Feb 26, 2020)

### Minor

- Modal: Fix extra border between content / footer (#694)
- Text/Heading: Revert letter spacing changes (#694)

## 1.7.0 (Feb 25, 2020)

### Minor

- Button: update horizontal padding to 12px (#688)
- [Revert] Flyout: Update spacing around items to 8px + remove caret code (#668)
- [Revert] Masonry: Allow string enum types for Masonry layout prop (in prep of removing symbols/classes) (#667)

## 1.6.0 (Feb 25, 2020)

- Internal: Update Node.js version to 12.x (#686)
- Internal: update yarn.lock file (#687)

## 1.5.0 (Feb 25, 2020)

### Minor

- Box: Add `borderSize` prop for styling borders (#678)
- Modal: visual refresh + heading optional + add closeOnOutsideClick (#680)

Codemods:
`cd gestalt; yarn run codemod --parser=flow -t=packages/gestalt-codemods/1.3.0-1.4.0/modal-remove-close-label.js ~/code/repo`

## 1.4.0 (Feb 24, 2020)

### Minor

- Internal: Detect invalid composes in CSS modules (#676)
- Internal: Flowtype CSS files in CI (#675)
- Internal: Add code of conduct & powered by netlify link (#679)
- Text/Heading: Update letter spacing to default (#681)

## 1.3.0 (Feb 20, 2020)

- Modal / SegmentedControl / Card: Fix corner radius (#672)

## 1.2.0 (Feb 20, 2020)

### Minor

- Internal: Update dependencies (#671)

### Patch

- Heading: removed unused weight prop from docs (#653)

## 1.1.0 (Feb 20, 2020)

### Minor

- Masonry: Allow string enum types for Masonry layout prop (in prep of removing symbols/classes) (#667)

## 1.0.0 (Feb 20, 2020)

### Major

- Box / Touchable [Breaking]: Removed support for `shape` prop values `roundedTop`, `roundedRight`, `roundedBottom`, and `roundedLeft` (#657)
- Box / Mask / Touchable [Breaking]: Replace `shape` prop with `rounding` (#666)

Run codemods for breaking changes in order:

1. `cd gestalt; yarn run codemod --parser=flow -t=packages/gestalt-codemods/0.125.0-1.0.0/convert-roundedX.js ~/code/repo`
2. `yarn run codemod --parser=flow -t=packages/gestalt-codemods/0.125.0-1.0.0/convert-shape-to-rounding.js ~/code/repo`

### Minor

- Flyout: Remove caret, update shadow (#663)
- Flyout: Update spacing around items to 8px + remove caret code (#668)

## 0.125.0 (Feb 16, 2020)

### Minor

- IconButton/Pog: Add darkGray background option (#659)
- Tabs: update states + improve docs & test coverage (#658)
- Button/IconButton/Pog: Convert 'darkGray' color to selected state (#661)

## 0.124.0 (Feb 12, 2020)

### Minor

- Box: Add new prop `opacity` to set css opacity with values 0 to 1 in tenth increments. (#654)
- Button: Update border radius / small size + add dark gray option (#655)

## 0.123.0 (Feb 7, 2020)

### Minor

- Color: update dark gray color to #111 (#648)
- Masonry: Shipped "fixFetchMoreBug" behavior and removed flag. This makes Masonry fetch less aggressively in some cases. (#651)

## 0.122.3 (Jan 30, 2020)

### Patch

- Bumping version with no other changes for the sake of fixing release to npm.

## 0.122.2 (Jan 30, 2020)

### Patch

- Masonry: Reverts the past update to `wait`. Turns out this was more dangerous than expected, and we should experiment on it later. (#645)

## 0.122.1 (Jan 29, 2020)

### Patch

- Masonry: Add a `wait` value for throttling updateScrollPosition (#641)

## 0.122.0 (Jan 28, 2020)

### Minor

- Icon: Update existing workflow icon svg for ok, halted, problem, unstarted, in progress and warning (#638)
- Icon: Added newline in css file and removed comment (#637)
- Icon: Add right-to-left locales flip style support (#631)

### Patch

- Docs: Update docs to wrap Flyouts, Modals, and Tooltips in Layers so they don't get overlapped by example code (#639)

## 0.121.0 (Jan 21, 2020)

### Minor

- Switch: Add right-to-left locales flip style support (#628)
- Flow: Upgrade to version 0.116.1 (#635)

## 0.120.0 (Jan 20, 2020)

### Patch

- Stats: Calculate raw and percentage number of gestalt components vs native components (#627)
- Masonry: Add a flag to optionally fix a bug (see PR notes) (#632)

## 0.113.3 (Jan 13, 2020)

### Patch

- Internal: Update GitHub pages publish script (#625)

## 0.113.2 (Jan 13, 2020)

### Patch

- Internal: Update GitHub pages publish script (#624)

## 0.113.1 (Jan 13, 2020)

### Patch

- Button: Fix spelling mistake in the docs (#622)
- Internal: Fix the publish to GitHub pages (#621)

## 0.113.0 (Jan 9, 2020)

### Minor

- Icon: Add workflow-status-all icon (#614)
- Icon: Add workflow-status-warning icon (#616)
- IconWithTooltip: Add component and tests (#609)
- IconWithTooltip: Improve accessibility and convert component to hooks (#618)

### Patch

- IconButton: Convert examples & component to use hooks (#612)
- Internal: Convert from Travis.ci to GitHub workflows (#610)
- Internal: include flow warnings in error output (#611)
- Internal: Perform releases with GitHub CI (#615)
- Link: Convert component to use hooks (#613)

## 0.112.0 (Dec 10, 2019)

### Minor

- Icon: Add info-circle icon (#604)
- Icon: Add workflow-status-in-progress icon (#604)
- Icon: Add workflow-status-ok icon (#604)
- Icon: Add workflow-status-problem icon (#604)
- Icon: Add workflow-status-unstarted icon (#604)
- Text/Heading: Remove semibold (#607)

## 0.111.0 (Dec 9, 2019)

### Minor

- Pog: Add `orange` icon color prop to be passed as a value (#602)
- Icon: Add directional-arrow-left icon (#605)
- Icon: Add directional-arrow-right icon (#605)
- IconButton: Allow `orange` icon color prop to be passed as a value (#602)
- Video: Improve video seeking (#601)

### Patch

- Avatar: Convert component to use hooks (#598)
- Card: Convert examples & component to use hooks (#597)
- Checkbox: Convert examples & component to use hooks (#600)
- Internal: Add `react-testing-library` (#598)
- Internal: Enable `react-hooks/exhaustive-deps` lint rule (#598)
- Internal: Remove `concurrently` dependency (#599)
- Internal: Convert tests to React Testing Library (#603)

## 0.110.0 (Nov 27, 2019)

### Minor

- Internal: Upgrade react-scripts / babel7 & jest (#592)
- Internal: upgrade gestalt package dependencies (#595)

## 0.109.0 (Nov 25, 2019)

### Minor

- Text / Heading: Add semibold weight (#591)
- Internal: Introduce codemod unit tests (#591)

## 0.108.0 (Nov 18, 2019)

### Minor

- Colors: Update blue color with higher contrast version (improved a11y) (#589)

## 0.107.0 (Nov 14, 2019)

### Minor

- ScrollFetch: Fixed a tiny flow type bug on the default props (#587)

## 0.106.0 (Nov 12, 2019)

### Minor

- defaultProps: Remove the last React defaultProps and transfer it to the already existing but empty ES6 static defaultProps on the same file (#568)
- Video: add onPlayheadDown and onPlayheadUp callbacks (#585)

## 0.105.0 (Oct 22, 2019)

### Minor

- IconButton: Allow `blue` background color prop to be passed as a value (#572)
- Pog: Add `blue` background color prop to be passed as a value (#572)
- Masonry: Fixed a bug where all grids shared the same default measurement store (#573)
- Icon: Add new add-layout icon (#574)
- Flyout: Remove the lightgray border between content and caret on white flyouts (#576)
- Contents/Controller: Remove UNSAFE\_ methods in favor of supported ones (#570)

## 0.104.0 (Oct 3, 2019)

### Minor

- Icon: Replace existing filter icon (#565)
- Contents/Controller: Replace componentWillReceiveProps with UNSAFE_componentWillReceiveProps (#566)
- Icon: Add new replace/scale icons (#567)

## 0.103.0 (Aug 19, 2019)

### Minor

- Spinner: Add `size` prop which can be passed `sm` or `md` as a value (#553)
- Icon: Replace existing folder and file-unknown icon (#562)

## 0.102.0 (Aug 6, 2019)

### Minor

- Box: Allow `justifyContent` and `alignContent` props to be passed `evenly` as a value (#557)

## 0.101.0 (Jul 31, 2019)

### Minor

- SearchField: Remove the white background color of the outer box to make its corners looks correct on backgrounds with colors different than white (#552)
- Icon: Add new folder and file-unknown icon (#554)

## 0.100.0 (Jul 23, 2019)

### Minor

- Enzyme: Upgrade to the latest `v3.10.0` version and pull in Flow library changes (#543)
- Eslint: Bump all related packages/plugins to current latest version (#544)
- Button: add new `textColor` prop to allow overriding of text color for buttons (#545)
- Icon: Add new lightning icon (#547)
- Icon: Update send icon (#549)
- SegmentedControl: Fixup some extra CSS that was messing with Tooltips (#550)

## 0.99.0 (Jun 21, 2019)

### Minor

- SegmentedControl: Update outer border radius to 8px from new design spec (#530)
- Masonry: remove `MasonryBeta` and `MasonryInfiniteBeta` from source code (#531)
- Spinner: add `delay` prop to optionally remove 300ms delay to appear (#533)
- Button: Undo Button border radii changes for full width buttons. Conform all to 8px (#534)
- IconButton/Pog: Add `dangerouslySetSvgPath` support (#536)
- Flow: Bumping to latest version `v0.101.0` (#539)
- TextField/TextArea/SelectList/Checkbox: Switch from orange to red error states (#540)

### Patch

- Box: Fixed name minification bug and missing PropType from my recent margin:auto change (#532)

## 0.98.0 (May 28, 2019)

### Minor

- Box: `margin` prop now supports `auto` for use in flexbox layouts (#528)
- Icon: Update `flashlight` icon to use new asset (#527)
- Icon: Add new icon of `heart-outline` and update icon of `heart` (#526)

### Patch

- Typography: Fixed a tiny bug where our CSS file had a few uses of curly quotes instead of regular quotes (#524)

## 0.97.0 (May 15, 2019)

### Minor

- IconButton: Add new `disabled` prop and stylings to `IconButton` component (#521)
- Icon: Add new icon of `ads-stats` and `ads-overview` (#522)

## 0.96.0 (May 6, 2019)

## Minor

- Icon: add calendar icon to gestalt (#512)
- Icon: add lightning bolt icon (#513)
- Flow: upgrade version to [0.97.0](https://github.com/facebook/flow/releases/tag/v0.97.0) (#515)

## 0.95.0 (April 10, 2019)

### Minor

- Tooltip: remove focus from revealing Tooltip (#506)
- TextField: Add autocomplete prop value to TextField (#508)
- Upgrade flow version to [0.96.0](https://github.com/facebook/flow/releases/tag/v0.96.0) (#509)

### Patch

## 0.94.0 (March 25, 2019)

### Minor

- Icon: add some new text related icons (#496)
- Modal: add a new sizing option to Modal to match Flyout (#499)
- Modal: add the ability to set a custom header beyond text (#500)
- Tooltip: introduce new Tooltip wrapper component (#501)
- Touchable: cleanup event handlers (#502)
- TextArea/TextField/SelectList: cleanup components and remove gDSFP (#503)
- Upgrade React version to [16.8.5](https://github.com/facebook/react/releases/tag/v16.8.5) (#504)

## 0.93.0 (March 13, 2019)

- Mask: add new prop `willChangeTransform` default true which can turn off `willChange:transform` property in CSS (#494)

## 0.92.0 (March 7, 2019)

### Minor

- SelectList, TextArea, TextField: Remove Flyout error message, use new FormErrorMessage (#486)
- Icon: Add new video-camera icon (#491)
- Avatar: Fixed a bug in MS Edge where text was not vertically centered (#492)

## 0.91.0 (March 1, 2019)

### Minor

- Flyout: Apply the box shadow to Flyout at all times (#488)

### Patch

- Docs: Update remaining prop tables to include links to examples (#487)
- Docs: Improve Image description (#481)

## 0.90.0 (February 19, 2019)

### Minor

- Update fill-transparent icon (#483)
- Upgrade flow version to [0.84.0](https://github.com/facebook/flow/releases/tag/v0.84.0) (#479)
- Layer: `children` prop is now required (#479)

## 0.89.0 (February 15, 2019)

### Minor

- Upgrade React version to [16.8.0](https://reactjs.org/blog/2019/02/06/react-v16.8.0.html) (#474)
- SegmentedControl: items have equal width by default; add `responsive` prop which makes item width responsive to content width (#473)
- Button: Update border radius (#476)
- Icon: Add new alert and arrow-circle-up icons (#477)

### Patch

- Add [ESLint Plugin for React Hooks](https://www.npmjs.com/package/eslint-plugin-react-hooks) (#475)
- Docs: Update Box prop table to include links to examples (#470)

## 0.88.0 (January 24, 2019)

### Minor

- Icon: add new trashcan icon (#462)
- Icon: rename icon name trashcan to trash-can (#463)
- Internal: updated rollup build tools to use stable/predictable minified CSS classnames (#455)
- Video: add children prop (#464)
- Icon: add new icon reorder-images (#466)
- Avatar: add property to use Pinterest icon for verified (#460)

## 0.87.0 (January 17, 2019)

### Minor

- IconButton, Pog, Icon: pass IconButton's `accessibilityLabel` down through Pog to Icon, where it is used as the `svg`s `title` for hover text (#456)
- Box, IconButton, Pog: Add transparentDarkGray color option (#457)

### Patch

- Box: Add orchid to color examples (#458)

## 0.86.2 (January 9, 2019)

### Patch

- Box: update docs to mention new `ref` functionality (#450)
- IconButton: add `title` for hover text, using existing `accessibilityLabel` (453)
- IconButton: add `title` for hover text, using existing `accessibilityLabel` (#453)
- Internal: Reverts upgrade to `postcss-preset-env` due to a bug in how it interacts with CSS modules (#451)
- Layer: Warn instead of erroring when server-rendering (#454)

## 0.86.1 (January 3, 2019)

### Patch

- Box: add displayName to Box to maintain current naming in snapshots (#446)

## 0.86.0 (January 3, 2019)

### Minor

- Icon: adding new icons for editing (#440)
- Icon: adding canonical pin icon (#438)
- Box: Add ref forwarding (#431)
- Masonry: Removed onFinishedRendering prop because better test alternatives could be used (#435)
- Internal: Removes integration tests (#439)
- Tooltip: Deprecate component and remove from exports (includes codemod) (#412)

### Patch

- Internal: Migrated `postcss-cssnext` to `postcss-preset-env` and removed `color()` function (#432)
- Docs: Update `Link` docs to indicate `href` is required (#437)

## 0.85.0 (December 10, 2018)

### Minor

- Icon: adding new icons (#425)
- Color: Change Pinterest Red from BD081C to E60023 (#429)

## 0.84.0 (November 29, 2018)

### Minor

- Masonry: Add a onFinishedRendering prop which allows for better testing (#423)
- Tabs: (Update to #368) Use composite of index and href for tab keys (#419)
- Text: Default value for leading is now undefined to allow browser to determine line-height based on language (#421)

### Patch

- Internal: Fixed a test that started flaking out with React 16.6 (#410)
- Docs: Updated some Masonry props descriptions (#417)

## 0.83.0 (October 25, 2018)

### Minor

- Internal: Bump version of React and related packages (#406)
- Internal: Bump all eslint and stylelint packages (#400)
- Icon: add new icons for text alignment
- Tooltip: Merge abilities into Flyout for future deprecation (#403)
- IconButton: Add new bgColor option "gray" (#405)

## 0.82.0 (October 12, 2018)

### Minor

- Icon: Add compose icon (#358)
- SearchField: Add `autoComplete` prop for parity with `TextField` (#363)
- Tabs: Add optional wrap prop (#361)
- Checkbox: Add optional onClick prop (#364)
- Flow: Bump to version `0.81.0` (#376)
- Tabs: Use href for key instead of index (#368)
- Pulsar: Updated animation that hides ring, allowing full visibility of content underneath (#394)

### Patch

- Internal: Exclude node_modules from babelification (#382)
- Internal: publish `README.md` (#367)
- Internal: add `GH_TOKEN` to docker-compose file for greenkeeper (#378)
- Internal: add greenkeeper env variables to docker-compose and buildkite files (#381)

## 0.81.0 (September 11, 2018)

### Minor

- TextField / TextArea / SelectList: Fix issue with flyout when `errorMessage` is set (#350)
- Icon: Add download svg (#341)
- Masonry: Remove mention of server rendering (#342)

## 0.80.0 (September 7, 2018)

### Minor

- Internal: Update flow-typed def for jest to match jest version (#346)
- Masonry: new MasonryInfiniteBeta and MasonryBeta (#329)

## 0.79.2 (September 5, 2018)

### Minor

- Button: Fix transparent button on blue background (#316)
- Flyout: Add new prop `shouldFocus` to override focus on open behavior. _Has codemod_ (#325)
- Icon: Add camera roll icon (#317)
- Video: Make a11y label props required in Video component (#321)
- Internal: Add in greenkeeper-lockfile for auto updates (#327)

### Patch

- Modal: set content width to 100% to prevent overflow bug in IE (#315)
- Modal: change Box width from using column to width property (#338)

## 0.79.1 (August 24, 2018)

### Patch

- Masonry: Add missing defaultProps and handleResize (#313)

## 0.79.0 (August 22, 2018)

### Minor

- Masonry: MasonryInfinite for infinite fetching (#307)

## 0.78.0 (August 20, 2018)

### Minor

- Internal: Turn on sketchy-number flow lint rules as an error (#293)
- TextArea: Add an onKeyDown prop (#303)
- TextField: Add an onKeyDown prop (#303)
- Internal: Add flow types to `Box` transform functors (#299)
- Icon: Fix cog icon rotation (#308)

## 0.77.0 (July 30, 2018)

### Minor

- Checkbox: Add error prop and styling (#287)
- Internal: Bump flow version to 0.77.0 (#289)
- Internal: Add flow typed definitions for node-fetch and filesize (#290)
- Collage: Add new Collage component to Gestalt (#291)
- Internal: Turn on all non-sketchy flow lint rules as errors (#292)
- Masonry: Add configurable virtual bounds (#294)

## 0.76.1 (July 17, 2018)

### Patch

- Masonry: Fix React prop typing for `layout` (#284)

## 0.76.0 (July 17, 2018)

### Minor

- Icon: reduce filesize of each icon with 40% + add new icons (#269)
- Colors: Darken gray and darkGray so they're AA accessible at smaller sizes (#276)
- Video: Add a gradient overlay on the control bar (#27)
- Layer: Layer component is now exported for use and has documentation
- TextArea: Add a hasError prop (#280)
- Icon: Add new `megaphone` icon (#281)

### Patch

- Icon: Fix `envelope` icon + add `gmail` (#270)
- Internal: Fix release script for gh-pages (#266)
- Flow: Bump Flow to version 0.75.0 in gestalt (#268)
- Internal: Bump all eslint plugin packages in prep for eslint5 (#273)

## 0.75.0 (Jun 27, 2018)

### Minor

- Box: Add `visuallyHidden` as a display option (#262)
- Icon: Add one new icon (globe-checked) for claimed website (#264)

### Patch

- Docs: Fix "fit" labels in Image docs example (#259)
- Internal: Set up pre-commit hooks for linting and testing (#258)
- Internal: Fix peer dependency issues with stylint and jest-pupeteer (#260)
- Internal: Add eslint-import/no-relative-parent-imports rule (#261)

## 0.74.0 (Jun 13, 2018)

### Minor

- ErrorFlyout: Deprecate component and remove from Gestalt (#251)

### Patch

- Danger: Separate danger rules out into separate files (#253)
- Modal: Fix issue with outside click error bubbling (#254)

## 0.73.0 (Jun 8, 2018)

### Minor

- Masonry: Makes Masonry React Async compatible (#227)
- SegmentedControl: Change flow type of `items` to `React.Node` (#230)
- Video: Add jsdom browser specific tests (#205)
- Flyout: Merge ErrorFlyout abilities into Flyout (#242)
- Flyout: Support blue Flyouts (#249)
- Card: Make Card explicitely use box-sizing: content-box (#243)
- GroupAvatar: Text sizes are consistent with Avatar and `size` prop is now optional. (#244)
- Video: Move initial video setup calls to componentDidMount (#245)

### Patch

- Internal: add better basic test coverage (#231)
- Modal: Refactor internals and remove responsive behavior (#218)
- Internal: update to jsdom only tests (#232)
- Internal: Upgrade to Jest 23 (#233)
- Internal: Upgrade to Stylelint 9.2.1 (#235)
- Avatar/GroupAvatar: Add additional tests for 100% coverage (#236)
- Avatar: fix error when name is falsey (#248)
- Button/Icon: Add additional tests for 100% coverage (#237)
- Flyout/SegmentedControl: Add additional tests for 100% coverage (#238)
- Touchable: Add additional tests for 100% coverage (#239)
- Internal: Add Codecov badge to README (#241)

## 0.72.0 (May 30, 2018)

### Minor

- Video: Added new `onSeek` callback prop to `Video` component (#209)
- Video: Added new `onReady` callback prop to `Video` component (#210)
- Internal: Remove dead example code from docs (#211)
- Internal: Fix react router dependencies (#212)
- Internal: Fix package.json dependency locations (#213)
- Flow: Fix Flow errors in the `docs/` directory (#214)
- Flow: Fix remaining errors in the `docs/` directory and enable Flow (#215)
- Docs: Fix indentation on gestalt docs code examples (#219)
- Docs: Fix broken Link component in docs app (#220)
- SelectList: Makes SelectList React Async compatible (#221)
- TextArea: Makes TextArea React Async compatible (#222)
- TextField: Makes TextField React Async compatible (#223)
- ScrollContainer: Makes ScrollContainer React Async compatible (#224)
- Video: Fix Video playback on SSR if playing is true on first mount (#225)

## 0.71.0 (May 23, 2018)

### Minor

- Drop support for React 15 and bump React 16 version (#168)
- Colors: Update blue color (#193)
- Video: Fix background color for fullscreen video playback (#198)
- Internal: Refactor Modal docs to kill StateRecorder (#199)
- Internal: Add eslint-plugin-eslint-comments with recommended settings (#200)
- Video: Makes `aspectRatio` a required prop for `Video` (#201)
- Video: Pass events through to callback functions (#203)
- Touchable: Add event targets to Flow typing for callbacks (#204)
- Video: Add new `onEnded` prop for media end event (#207)

### Patch

- Internal: Add code coverage to PRs (#185)
- Internal: Internal: Convert ghostjs to puppeteer (#182)
- Internal: Update Jest and use multi-project runner (#158)
- Internal: Fix import path for boxperf script (#188)
- Internal: Turn on eslint-plugin-import rules already being followed (#189)
- Docs: Add live docs to Letterbox (#190)
- Docs: Move CardPage rendering into the Route render prop (#191)
- Internal: Turn on all react recommended linters (#192)
- Internal: Merge jest-pupeteer eslint file into main one (#193)
- Docs: Rewrite Column doc to remove scope prop from Example (#196)
- Video: Fix broken equality check for Video `src` prop (#202)
- Internal: Move stylelint config to separate file (#206)

## 0.70.0 (May 15, 2018)

### Minor

- Avatar / GroupAvatar: make outline configurable(#173)
- Masonry: Update non-virtualized Masonry to render all items regardless of the window
- ExperimentalMasonry: remove component (#183)
- Internal: Add flow-typed files for third party packages (#174)
- Internal: Remove unused linter suppressions (#180)
- Internal: Add eslint-plugin-jest with recommended settings (#181)
- Internal: Add Flow type checking to Jest test files (#184)
- Video: Better existing callbacks, new playback rate prop, new loading callback (#174)
- Internal: Turn the [import/first](https://github.com/benmosher/eslint-plugin-import/blob/master/docs/rules/first.md) rule back on (#186)

## 0.69.0 (May 10, 2018)

### Minor

- Sticky: Expand threshold options to take string values (#166)
- Avatar: Fall back to default letter if image does not load (#156)
- Video: Add new Video component to Gestalt (#150)
- Video: Add `aspectRatio` prop to Video and hide fullscreen on unsupported browsers (#171)

### Patch

- Internal: Add bundle size impact reporting (#146)
- Pulsar: Updated styles to use border box so pulsar doesn't extend out of container div (#169)
- Docs: Fix home link (#170)

## 0.68.1 (May 8, 2018)

### Patch

- Masonry: Don't pass Infinity as style value (#163)
- Internal: Generate stats file during build (#160)
- Flow: Upgrade flow-bin to version 0.71.0 (#155)
- Internal: update `yarn.lock` (#152)
- Docs: include images in repo (#151)
- Docs: updated design (#154)

## 0.68.0 (May 3, 2018)

### Minor

- Button / SearchField / SegmentedControl / SelectList / Tabs / TextField: consistent sizing + improve Windows compatibility (#148)
- Icon: Add new prop to Icon -- dangerouslySetSvgPath (#142)

## 0.67.0 (April 25, 2018)

### Minor

- Flyout: make IE11 compatible (#138)
- Icon: Add new GIF icon (#143)

### Patch

- Box: Fixed negative margins for Box marginStart and marginEnd
- Docs: Add a link to the sandbox

## 0.66.0 (April 24, 2018)

### Minor

- Box: Added right to left language aware marginStart & marginEnd (#122)

### Patch

- Switch: Disallow width shrinking in flex layouts
- Masonry: Removed the unused "serverRender" prop
- Docs: Updated Box docs to include marginStart and marginEnd

## 0.65.0 (April 16, 2018)

### Minor

- Link: Remove duplicate CSS declaration (#118)
- Pulsar: Fix default prop value for size to match new design (#126)

### Patch

- Docs: Updated Masonry "comp" definition to be more descriptive
- Docs: Updated Pulsar docs to use new default size
- Internal: Added some header comments to internal components/utils
- Internal: Fixed a subtle bug in throttle that would cause longer than intended delays
- Masonry: Fixed a timing bug where Masonry's handleResize could be called after unmount
- Masonry: Added a debounce method and moved over some Masonry methods to use it

## 0.64.0 (April 12, 2018)

### Minor

- Icon: 4 new icons related to analytic stats (#105)
- GroupAvatar: Fix when there are no collaborators (#112)
- Flyout: Fix positioning during resize (#111)
- Modal: Update heading size + fix docs (#114)
- Pulsar: New blue ring design, size change from 96 to 136px (#115)
- Icon: 1 icon (circle-arrow-down) for search (#119)

### Patch

- Docs: Add live docs to TextField / TextArea (#116)
- Internal: Fix navigation to allow opening in new tabs (#120)

## 0.63.0 (March 26, 2018)

### Minor

- Masonry: Promotes ExperimentalMasonry to be Masonry. Complete re-write of
  measuring etc. (#101)
- Internal: Gestalt now is React 16.2.0 compatible. (#101)

## 0.62.1 (March 22, 2018)

### Patch

- Internal: Fix publish script to work for new Gestalt directory structure (#94)
- Heading / Text / SegmentedControl: Fix flow types when truncation is enabled (#98)

## 0.62.0 (March 21, 2018)

### Minor

- Heading / Text / SegmentedControl: Add `title` when `truncate` is set (#82)

### Patch

- Docs: Masonry locally on port `3000` + update the `README` with the latest commands (#89)
- Internal: No downtime when releasing the docs (#97)

## 0.61.0 (March 20, 2018)

### Minor

- Image: Don't show `alt` text when loading the image in FireFox. (#80)(#84)
- Tabs: Update the background color to be transparent for unselected tabs (#79)

### Patch

- Docs: Add live docs to Toast (#87)
- Internal: Convert `BrowserRouter` to `HashRouter` - fixes directly going to a component (#88)
- Docs: Add live docs to SegmentedControl (#90)

## 0.60.0 (March 13, 2018)

### Minor

- Masonry: Revert promotion of ExperimentalMasonry to be Masonry.
- Internal: Revert React 16 support

## 0.59.0 (March 13, 2018)

### Minor

- Masonry: Promotes ExperimentalMasonry to be Masonry. Complete re-write of
  measuring etc. (#46)
- Sticky: Fallback to position relative in IE11 (#51)
- Internal: Gestalt now is React 16.2.0 compatible (#53)
- SelectList: Hardcode 40px height for consistency (#57)

### Patch

- Internal: Split docs & integration tests into individual packages (#22)
- Flyout: Update the docs with correct flowtypes (#37)
- Internal: Removes [corkboard](https://yarnpkg.com/en/package/corkboard) from the docs (#41)
- Internal: User prettier for markdown and css (#45)
- Internal: Add script to run watcher & docs build concurrently (#49)
- Docs: Readme update to start docs server (#47)
- Docs: fix github source link (#50)
- Internal: IE11 fixes: fix images in docs / fix scrollbar always showing on proptable (#51)
- Docs: Use [create-react-app](https://github.com/facebook/create-react-app) to build and run the docs (#42)
- Docs: Add live docs for Tooltip (#63)
- Docs: Add live docs to Tabs (#65)
- Docs: Add live docs to Spinner (#66)
- Docs: Add live docs to SelectList (#69)
- Flow: Update the Flow typing for `children` prop to be up to date with Flow version (#70)
- ErrorFlyout / Toast / Tooltip: Add missing React proptyping to components (#73)
- Flow: Upgrade flow-bin to version 0.66.0 (#74)

## [0.58.0] (Feb 26, 2018)

### Minor

- Card: Adds an extra "image" property to help separate content (#19)
- GroupAvatar: Update sizes to be in line with other components (#30)
- Touchable: Adds support for `fullHeight` prop (#31)
- Toast: Fix Safari 9 thumbnail/text overlap (#33)

### Patch

- GroupAvatar: Fix text sizes for 1 collaborator (#32)
- Internal: Adds [Danger](http://danger.systems/js/) to pull requests. (#27)
- TextField: Remove duplicate logic opening the error flyout (#34)
- Internal: Re-exports flowtypes (#35)

## [0.57.1] (Feb 22, 2018)

### Patch

- Internal: Fix docs (StateRecorder) + run development mode locally + fix propType error #25

## [0.57.0] (Feb 22, 2018)

## Minor

- Sticky: Add zIndex support (#21)
- SearchField: Add custom `onBlur` prop / Rename syntheticEvent => event / Use stricter flowtype on event to remove if check (#17)
- Flyout: Allow for custom width (#16)
- ExperimentalMasonry: Reference measurementStore from props instead of instance (#14)

## Patch

- Docs: Netlify: Live preview with every PR (#18)
- Docs: Updates Heading, Image, Label & Text to use Example (#10)
- Docs: Container / ErrorFlyout / IconButton / Label / Pog / SearchField: add live docs (#12)
- Docs: Flyout / Mask / Pulsar: add live docs (#15)
- Docs: Readme updates (#3) (#8)
- Docs: Publish docs when releasing (#1)
- Docs: Fixes syntax errors in a few live examples (#6)
- Docs: Move .corkboard/ to docs/ and isolate components (#9)
- Docs: Removes function syntax from cards (#7)
- Build: Fixes repo url in docs build script (#4)
- Internal: Webpack 3 upgrade (#11)

[0.57.1]: https://deploy-preview-26--gestalt.netlify.com/
[0.57.0]: https://deploy-preview-24--gestalt.netlify.com/<|MERGE_RESOLUTION|>--- conflicted
+++ resolved
@@ -8,14 +8,12 @@
 
 ### Minor
 
-<<<<<<< HEAD
-- Docs: make checkerboard optional (#714)
-=======
 - Tabs: update horizontal padding to 12px (#698)
 - SelectList/TextArea/TextField: Update focus states (#720)
->>>>>>> b18b6fa3
-
-### Patch
+
+### Patch
+
+- Docs: make checkerboard optional (#714)
 
 </details>
 
