## [Unreleased]

<details>
  <summary>
    Changes that have landed in master but are not yet released.
    Click to see more.
  </summary>

### Minor
* Masonry: Makes Masonry React Async compatible (#227)
* SegmentedControl: Change flow type of `items` to `React.Node` (#230)
* Video: Add jsdom browser specific tests (#205)

### Patch
* Internal: add better basic test coverage (#231)
* Internal: update to jsdom only tests (#232)
* Internal: Upgrade to Jest 23 (#233)
* Internal: Upgrade to Stylelint 9.2.1 (#235)
* Avatar/GroupAvatar: Add additional tests for 100% coverage (#236)
<<<<<<< HEAD
* Flyout/SegmentedControl: Add additional tests for 100% coverage (#238)
=======
* Button/Icon: Add additional tests for 100% coverage (#237)
>>>>>>> 05ddf88c

</details>

## 0.72.0 (May 30, 2018)

### Minor
* Video: Added new `onSeek` callback prop to `Video` component (#209)
* Video: Added new `onReady` callback prop to `Video` component (#210)
* Internal: Remove dead example code from docs (#211)
* Internal: Fix react router dependencies (#212)
* Internal: Fix package.json dependency locations (#213)
* Flow: Fix Flow errors in the `docs/` directory (#214)
* Flow: Fix remaining errors in the `docs/` directory and enable Flow (#215)
* Docs: Fix indentation on gestalt docs code examples (#219)
* Docs: Fix broken Link component in docs app (#220)
* SelectList: Makes SelectList React Async compatible (#221)
* TextArea: Makes TextArea React Async compatible (#222)
* TextField: Makes TextField React Async compatible (#223)
* ScrollContainer: Makes ScrollContainer React Async compatible (#224)
* Video: Fix Video playback on SSR if playing is true on first mount (#225)

## 0.71.0 (May 23, 2018)

### Minor
* Drop support for React 15 and bump React 16 version (#168)
* Colors: Update blue color (#193)
* Video: Fix background color for fullscreen video playback (#198)
* Internal: Refactor Modal docs to kill StateRecorder (#199)
* Internal: Add eslint-plugin-eslint-comments with recommended settings (#200)
* Video: Makes `aspectRatio` a required prop for `Video` (#201)
* Video: Pass events through to callback functions (#203)
* Touchable: Add event targets to Flow typing for callbacks (#204)
* Video: Add new `onEnded` prop for media end event (#207)

### Patch
* Internal: Add code coverage to PRs (#185)
* Internal: Internal: Convert ghostjs to puppeteer (#182)
* Internal: Update Jest and use multi-project runner (#158)
* Internal: Fix import path for boxperf script (#188)
* Internal: Turn on eslint-plugin-import rules already being followed (#189)
* Docs: Add live docs to Letterbox (#190)
* Docs: Move CardPage rendering into the Route render prop (#191)
* Internal: Turn on all react recommended linters (#192)
* Internal: Merge jest-pupeteer eslint file into main one (#193)
* Docs: Rewrite Column doc to remove scope prop from Example (#196)
* Video: Fix broken equality check for Video `src` prop (#202)
* Internal: Move stylelint config to separate file (#206)

## 0.70.0 (May 15, 2018)

### Minor
* Avatar / GroupAvatar: make outline configurable(#173)
* Masonry: Update non-virtualized Masonry to render all items regardless of the window
* ExperimentalMasonry: remove component (#183)
* Internal: Add flow-typed files for third party packages (#174)
* Internal: Remove unused linter suppressions (#180)
* Internal: Add eslint-plugin-jest with recommended settings (#181)
* Internal: Add Flow type checking to Jest test files (#184)
* Video: Better existing callbacks, new playback rate prop, new loading callback (#174)
* Internal: Turn the [import/first](https://github.com/benmosher/eslint-plugin-import/blob/master/docs/rules/first.md) rule back on (#186)

## 0.69.0 (May 10, 2018)

### Minor

* Sticky: Expand threshold options to take string values (#166)
* Avatar: Fall back to default letter if image does not load (#156)
* Video: Add new Video component to Gestalt (#150)
* Video: Add `aspectRatio` prop to Video and hide fullscreen on unsupported browsers (#171)

### Patch

* Internal: Add bundle size impact reporting (#146)
* Pulsar: Updated styles to use border box so pulsar doesn't extend out of container div (#169)
* Docs: Fix home link (#170)

## 0.68.1 (May 8, 2018)

### Patch

* Masonry: Don't pass Infinity as style value (#163)
* Internal: Generate stats file during build (#160)
* Flow: Upgrade flow-bin to version 0.71.0 (#155)
* Internal: update `yarn.lock` (#152)
* Docs: include images in repo (#151)
* Docs: updated design (#154)

## 0.68.0 (May 3, 2018)

### Minor

* Button / SearchField / SegmentedControl / SelectList / Tabs / TextField: consistent sizing + improve Windows compatibility (#148)
* Icon: Add new prop to Icon -- dangerouslySetSvgPath (#142)

## 0.67.0 (April 25, 2018)

### Minor

* Flyout: make IE11 compatible (#138)
* Icon: Add new GIF icon (#143)

### Patch

* Box: Fixed negative margins for Box marginStart and marginEnd
* Docs: Add a link to the sandbox

## 0.66.0 (April 24, 2018)

### Minor

* Box: Added right to left language aware marginStart & marginEnd (#122)

### Patch

* Switch: Disallow width shrinking in flex layouts
* Masonry: Removed the unused "serverRender" prop
* Docs: Updated Box docs to include marginStart and marginEnd

## 0.65.0 (April 16, 2018)

### Minor

* Link: Remove duplicate CSS declaration (#118)
* Pulsar: Fix default prop value for size to match new design (#126)

### Patch

* Docs: Updated Masonry "comp" definition to be more descriptive
* Docs: Updated Pulsar docs to use new default size
* Internal: Added some header comments to internal components/utils
* Internal: Fixed a subtle bug in throttle that would cause longer than intended delays
* Masonry: Fixed a timing bug where Masonry's handleResize could be called after unmount
* Masonry: Added a debounce method and moved over some Masonry methods to use it

## 0.64.0 (April 12, 2018)

### Minor

* Icon: 4 new icons related to analytic stats (#105)
* GroupAvatar: Fix when there are no collaborators (#112)
* Flyout: Fix positioning during resize (#111)
* Modal: Update heading size + fix docs (#114)
* Pulsar: New blue ring design, size change from 96 to 136px (#115)
* Icon: 1 icon (circle-arrow-down) for search (#119)

### Patch

* Docs: Add live docs to TextField / TextArea (#116)
* Internal: Fix navigation to allow opening in new tabs (#120)

## 0.63.0 (March 26, 2018)

### Minor

* Masonry: Promotes ExperimentalMasonry to be Masonry. Complete re-write of
  measuring etc. (#101)
* Internal: Gestalt now is React 16.2.0 compatible. (#101)

## 0.62.1 (March 22, 2018)

### Patch

* Internal: Fix publish script to work for new Gestalt directory structure (#94)
* Heading / Text / SegmentedControl: Fix flow types when truncation is enabled (#98)

## 0.62.0 (March 21, 2018)

### Minor

* Heading / Text / SegmentedControl: Add `title` when `truncate` is set (#82)

### Patch

* Docs: Masonry locally on port `3000` + update the `README` with the latest commands (#89)
* Internal: No downtime when releasing the docs (#97)

## 0.61.0 (March 20, 2018)

### Minor

* Image: Don't show `alt` text when loading the image in FireFox. (#80)(#84)
* Tabs: Update the background color to be transparent for unselected tabs (#79)

### Patch

* Docs: Add live docs to Toast (#87)
* Internal: Convert `BrowserRouter` to `HashRouter` - fixes directly going to a component (#88)
* Docs: Add live docs to SegmentedControl (#90)

## 0.60.0 (March 13, 2018)

### Minor

* Masonry: Revert promotion of ExperimentalMasonry to be Masonry.
* Internal: Revert React 16 support

## 0.59.0 (March 13, 2018)

### Minor

* Masonry: Promotes ExperimentalMasonry to be Masonry. Complete re-write of
  measuring etc. (#46)
* Sticky: Fallback to position relative in IE11 (#51)
* Internal: Gestalt now is React 16.2.0 compatible (#53)
* SelectList: Hardcode 40px height for consistency (#57)

### Patch

* Internal: Split docs & integration tests into individual packages (#22)
* Flyout: Update the docs with correct flowtypes (#37)
* Internal: Removes [corkboard](https://yarnpkg.com/en/package/corkboard) from the docs (#41)
* Internal: User prettier for markdown and css (#45)
* Internal: Add script to run watcher & docs build concurrently (#49)
* Docs: Readme update to start docs server (#47)
* Docs: fix github source link (#50)
* Internal: IE11 fixes: fix images in docs / fix scrollbar always showing on proptable (#51)
* Docs: Use [create-react-app](https://github.com/facebook/create-react-app) to build and run the docs (#42)
* Docs: Add live docs for Tooltip (#63)
* Docs: Add live docs to Tabs (#65)
* Docs: Add live docs to Spinner (#66)
* Docs: Add live docs to SelectList (#69)
* Flow: Update the Flow typing for `children` prop to be up to date with Flow version (#70)
* ErrorFlyout / Toast / Tooltip: Add missing React proptyping to components (#73)
* Flow: Upgrade flow-bin to version 0.66.0 (#74)

## [0.58.0] (Feb 26, 2018)

### Minor

* Card: Adds an extra "image" property to help separate content (#19)
* GroupAvatar: Update sizes to be in line with other components (#30)
* Touchable: Adds support for `fullHeight` prop (#31)
* Toast: Fix Safari 9 thumbnail/text overlap (#33)

### Patch

* GroupAvatar: Fix text sizes for 1 collaborator (#32)
* Internal: Adds [Danger](http://danger.systems/js/) to pull requests. (#27)
* TextField: Remove duplicate logic opening the error flyout (#34)
* Internal: Re-exports flowtypes (#35)

## [0.57.1] (Feb 22, 2018)

### Patch

* Internal: Fix docs (StateRecorder) + run development mode locally + fix propType error #25

## [0.57.0] (Feb 22, 2018)

## Minor

* Sticky: Add zIndex support (#21)
* SearchField: Add custom `onBlur` prop / Rename syntheticEvent => event / Use stricter flowtype on event to remove if check (#17)
* Flyout: Allow for custom width (#16)
* ExperimentalMasonry: Reference measurementStore from props instead of instance (#14)

## Patch

* Docs: Netlify: Live preview with every PR (#18)
* Docs: Updates Heading, Image, Label & Text to use Example (#10)
* Docs: Container / ErrorFlyout / IconButton / Label / Pog / SearchField: add live docs (#12)
* Docs: Flyout / Mask / Pulsar: add live docs (#15)
* Docs: Readme updates (#3) (#8)
* Docs: Publish docs when releasing (#1)
* Docs: Fixes syntax errors in a few live examples (#6)
* Docs: Move .corkboard/ to docs/ and isolate components (#9)
* Docs: Removes function syntax from cards (#7)
* Build: Fixes repo url in docs build script (#4)
* Internal: Webpack 3 upgrade (#11)

[0.57.1]: https://deploy-preview-26--gestalt.netlify.com/
[0.57.0]: https://deploy-preview-24--gestalt.netlify.com/<|MERGE_RESOLUTION|>--- conflicted
+++ resolved
@@ -17,11 +17,8 @@
 * Internal: Upgrade to Jest 23 (#233)
 * Internal: Upgrade to Stylelint 9.2.1 (#235)
 * Avatar/GroupAvatar: Add additional tests for 100% coverage (#236)
-<<<<<<< HEAD
+* Button/Icon: Add additional tests for 100% coverage (#237)
 * Flyout/SegmentedControl: Add additional tests for 100% coverage (#238)
-=======
-* Button/Icon: Add additional tests for 100% coverage (#237)
->>>>>>> 05ddf88c
 
 </details>
 
