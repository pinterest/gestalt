## [Unreleased]

<details>
  <summary>
    Changes that have landed in master but are not yet released.
    Click to see more.
  </summary>

<<<<<<< HEAD
### Minor

* GroupAvatar: Fix when there are no collaborators (#112)
* Flyout: Fix positioning during resize (#111)
* Modal: Update heading size + fix docs (#114)
=======
  ### Minor
  
  * 4 new icons related to analytic stats (#105)
  * Fixes GroupAvatar when there are no collaborators (#112)
  * Fix flyout positioning during resize (#111)
>>>>>>> 81a731c6

  ### Patch

</details>

## 0.63.0 (March 26, 2018)

### Minor

* Masonry: Promotes ExperimentalMasonry to be Masonry. Complete re-write of
  measuring etc. (#101)
* Internal: Gestalt now is React 16.2.0 compatible. (#101)

## 0.62.1 (March 22, 2018)

### Patch

* Internal: Fix publish script to work for new Gestalt directory structure (#94)
* Heading / Text / SegmentedControl: Fix flow types when truncation is enabled (#98)

## 0.62.0 (March 21, 2018)

### Minor

* Heading / Text / SegmentedControl: Add `title` when `truncate` is set (#82)

### Patch

* Docs: Masonry locally on port `3000` + update the `README` with the latest commands (#89)
* Internal: No downtime when releasing the docs (#97)

## 0.61.0 (March 20, 2018)

### Minor

* Image: Don't show `alt` text when loading the image in FireFox. (#80)(#84)
* Tabs: Update the background color to be transparent for unselected tabs (#79)

### Patch

* Docs: Add live docs to Toast (#87)
* Internal: Convert `BrowserRouter` to `HashRouter` - fixes directly going to a component (#88)
* Docs: Add live docs to SegmentedControl (#90)

## 0.60.0 (March 13, 2018)

### Minor

* Masonry: Revert promotion of ExperimentalMasonry to be Masonry.
* Internal: Revert React 16 support

## 0.59.0 (March 13, 2018)

### Minor

* Masonry: Promotes ExperimentalMasonry to be Masonry. Complete re-write of
  measuring etc. (#46)
* Sticky: Fallback to position relative in IE11 (#51)
* Internal: Gestalt now is React 16.2.0 compatible (#53)
* SelectList: Hardcode 40px height for consistency (#57)

### Patch

* Internal: Split docs & integration tests into individual packages (#22)
* Flyout: Update the docs with correct flowtypes (#37)
* Internal: Removes [corkboard](https://yarnpkg.com/en/package/corkboard) from the docs (#41)
* Internal: User prettier for markdown and css (#45)
* Internal: Add script to run watcher & docs build concurrently (#49)
* Docs: Readme update to start docs server (#47)
* Docs: fix github source link (#50)
* Internal: IE11 fixes: fix images in docs / fix scrollbar always showing on proptable (#51)
* Docs: Use [create-react-app](https://github.com/facebook/create-react-app) to build and run the docs (#42)
* Docs: Add live docs for Tooltip (#63)
* Docs: Add live docs to Tabs (#65)
* Docs: Add live docs to Spinner (#66)
* Docs: Add live docs to SelectList (#69)
* Flow: Update the Flow typing for `children` prop to be up to date with Flow version (#70)
* ErrorFlyout / Toast / Tooltip: Add missing React proptyping to components (#73)
* Flow: Upgrade flow-bin to version 0.66.0 (#74)

## [0.58.0] (Feb 26, 2018)

### Minor

* Card: Adds an extra "image" property to help separate content (#19)
* GroupAvatar: Update sizes to be in line with other components (#30)
* Touchable: Adds support for `fullHeight` prop (#31)
* Toast: Fix Safari 9 thumbnail/text overlap (#33)

### Patch

* GroupAvatar: Fix text sizes for 1 collaborator (#32)
* Internal: Adds [Danger](http://danger.systems/js/) to pull requests. (#27)
* TextField: Remove duplicate logic opening the error flyout (#34)
* Internal: Re-exports flowtypes (#35)

## [0.57.1] (Feb 22, 2018)

### Patch

* Internal: Fix docs (StateRecorder) + run development mode locally + fix propType error #25

## [0.57.0] (Feb 22, 2018)

## Minor

* Sticky: Add zIndex support (#21)
* SearchField: Add custom `onBlur` prop / Rename syntheticEvent => event / Use stricter flowtype on event to remove if check (#17)
* Flyout: Allow for custom width (#16)
* ExperimentalMasonry: Reference measurementStore from props instead of instance (#14)

## Patch

* Docs: Netlify: Live preview with every PR (#18)
* Docs: Updates Heading, Image, Label & Text to use Example (#10)
* Docs: Container / ErrorFlyout / IconButton / Label / Pog / SearchField: add live docs (#12)
* Docs: Flyout / Mask / Pulsar: add live docs (#15)
* Docs: Readme updates (#3) (#8)
* Docs: Publish docs when releasing (#1)
* Docs: Fixes syntax errors in a few live examples (#6)
* Docs: Move .corkboard/ to docs/ and isolate components (#9)
* Docs: Removes function syntax from cards (#7)
* Build: Fixes repo url in docs build script (#4)
* Internal: Webpack 3 upgrade (#11)

[0.57.1]: https://deploy-preview-26--gestalt.netlify.com/
[0.57.0]: https://deploy-preview-24--gestalt.netlify.com/<|MERGE_RESOLUTION|>--- conflicted
+++ resolved
@@ -6,21 +6,13 @@
     Click to see more.
   </summary>
 
-<<<<<<< HEAD
 ### Minor
-
+* Icon: 4 new icons related to analytic stats (#105)
 * GroupAvatar: Fix when there are no collaborators (#112)
 * Flyout: Fix positioning during resize (#111)
 * Modal: Update heading size + fix docs (#114)
-=======
-  ### Minor
-  
-  * 4 new icons related to analytic stats (#105)
-  * Fixes GroupAvatar when there are no collaborators (#112)
-  * Fix flyout positioning during resize (#111)
->>>>>>> 81a731c6
 
-  ### Patch
+### Patch
 
 </details>
 
