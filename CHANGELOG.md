## [Unreleased]

<details>
  <summary>
    Changes that have landed in master but are not yet released.
    Click to see more.
  </summary>

### Major
* GroupAvatar: `size` prop is now optional. (#244)

### Minor
* Masonry: Makes Masonry React Async compatible (#227)
* SegmentedControl: Change flow type of `items` to `React.Node` (#230)
* Video: Add jsdom browser specific tests (#205)
* Card: Make Card explicitely use box-sizing: content-box (#243)
<<<<<<< HEAD
* GroupAvatar: Text sizes have shrunk to be consistent with Avatar. (#244)
=======
* Video: Move initial video setup calls to componentDidMount (#245)
>>>>>>> b66c5fb1

### Patch
* Internal: add better basic test coverage (#231)
* Modal: Refactor internals and remove responsive behavior (#218)
* Internal: update to jsdom only tests (#232)
* Internal: Upgrade to Jest 23 (#233)
* Internal: Upgrade to Stylelint 9.2.1 (#235)
* Avatar/GroupAvatar: Add additional tests for 100% coverage (#236)
* Button/Icon: Add additional tests for 100% coverage (#237)
* Flyout/SegmentedControl: Add additional tests for 100% coverage (#238)
* Touchable: Add additional tests for 100% coverage (#239)
* Internal: Add Codecov badge to README (#241)

</details>

## 0.72.0 (May 30, 2018)

### Minor
* Video: Added new `onSeek` callback prop to `Video` component (#209)
* Video: Added new `onReady` callback prop to `Video` component (#210)
* Internal: Remove dead example code from docs (#211)
* Internal: Fix react router dependencies (#212)
* Internal: Fix package.json dependency locations (#213)
* Flow: Fix Flow errors in the `docs/` directory (#214)
* Flow: Fix remaining errors in the `docs/` directory and enable Flow (#215)
* Docs: Fix indentation on gestalt docs code examples (#219)
* Docs: Fix broken Link component in docs app (#220)
* SelectList: Makes SelectList React Async compatible (#221)
* TextArea: Makes TextArea React Async compatible (#222)
* TextField: Makes TextField React Async compatible (#223)
* ScrollContainer: Makes ScrollContainer React Async compatible (#224)
* Video: Fix Video playback on SSR if playing is true on first mount (#225)

## 0.71.0 (May 23, 2018)

### Minor
* Drop support for React 15 and bump React 16 version (#168)
* Colors: Update blue color (#193)
* Video: Fix background color for fullscreen video playback (#198)
* Internal: Refactor Modal docs to kill StateRecorder (#199)
* Internal: Add eslint-plugin-eslint-comments with recommended settings (#200)
* Video: Makes `aspectRatio` a required prop for `Video` (#201)
* Video: Pass events through to callback functions (#203)
* Touchable: Add event targets to Flow typing for callbacks (#204)
* Video: Add new `onEnded` prop for media end event (#207)

### Patch
* Internal: Add code coverage to PRs (#185)
* Internal: Internal: Convert ghostjs to puppeteer (#182)
* Internal: Update Jest and use multi-project runner (#158)
* Internal: Fix import path for boxperf script (#188)
* Internal: Turn on eslint-plugin-import rules already being followed (#189)
* Docs: Add live docs to Letterbox (#190)
* Docs: Move CardPage rendering into the Route render prop (#191)
* Internal: Turn on all react recommended linters (#192)
* Internal: Merge jest-pupeteer eslint file into main one (#193)
* Docs: Rewrite Column doc to remove scope prop from Example (#196)
* Video: Fix broken equality check for Video `src` prop (#202)
* Internal: Move stylelint config to separate file (#206)

## 0.70.0 (May 15, 2018)

### Minor
* Avatar / GroupAvatar: make outline configurable(#173)
* Masonry: Update non-virtualized Masonry to render all items regardless of the window
* ExperimentalMasonry: remove component (#183)
* Internal: Add flow-typed files for third party packages (#174)
* Internal: Remove unused linter suppressions (#180)
* Internal: Add eslint-plugin-jest with recommended settings (#181)
* Internal: Add Flow type checking to Jest test files (#184)
* Video: Better existing callbacks, new playback rate prop, new loading callback (#174)
* Internal: Turn the [import/first](https://github.com/benmosher/eslint-plugin-import/blob/master/docs/rules/first.md) rule back on (#186)

## 0.69.0 (May 10, 2018)

### Minor

* Sticky: Expand threshold options to take string values (#166)
* Avatar: Fall back to default letter if image does not load (#156)
* Video: Add new Video component to Gestalt (#150)
* Video: Add `aspectRatio` prop to Video and hide fullscreen on unsupported browsers (#171)

### Patch

* Internal: Add bundle size impact reporting (#146)
* Pulsar: Updated styles to use border box so pulsar doesn't extend out of container div (#169)
* Docs: Fix home link (#170)

## 0.68.1 (May 8, 2018)

### Patch

* Masonry: Don't pass Infinity as style value (#163)
* Internal: Generate stats file during build (#160)
* Flow: Upgrade flow-bin to version 0.71.0 (#155)
* Internal: update `yarn.lock` (#152)
* Docs: include images in repo (#151)
* Docs: updated design (#154)

## 0.68.0 (May 3, 2018)

### Minor

* Button / SearchField / SegmentedControl / SelectList / Tabs / TextField: consistent sizing + improve Windows compatibility (#148)
* Icon: Add new prop to Icon -- dangerouslySetSvgPath (#142)

## 0.67.0 (April 25, 2018)

### Minor

* Flyout: make IE11 compatible (#138)
* Icon: Add new GIF icon (#143)

### Patch

* Box: Fixed negative margins for Box marginStart and marginEnd
* Docs: Add a link to the sandbox

## 0.66.0 (April 24, 2018)

### Minor

* Box: Added right to left language aware marginStart & marginEnd (#122)

### Patch

* Switch: Disallow width shrinking in flex layouts
* Masonry: Removed the unused "serverRender" prop
* Docs: Updated Box docs to include marginStart and marginEnd

## 0.65.0 (April 16, 2018)

### Minor

* Link: Remove duplicate CSS declaration (#118)
* Pulsar: Fix default prop value for size to match new design (#126)

### Patch

* Docs: Updated Masonry "comp" definition to be more descriptive
* Docs: Updated Pulsar docs to use new default size
* Internal: Added some header comments to internal components/utils
* Internal: Fixed a subtle bug in throttle that would cause longer than intended delays
* Masonry: Fixed a timing bug where Masonry's handleResize could be called after unmount
* Masonry: Added a debounce method and moved over some Masonry methods to use it

## 0.64.0 (April 12, 2018)

### Minor

* Icon: 4 new icons related to analytic stats (#105)
* GroupAvatar: Fix when there are no collaborators (#112)
* Flyout: Fix positioning during resize (#111)
* Modal: Update heading size + fix docs (#114)
* Pulsar: New blue ring design, size change from 96 to 136px (#115)
* Icon: 1 icon (circle-arrow-down) for search (#119)

### Patch

* Docs: Add live docs to TextField / TextArea (#116)
* Internal: Fix navigation to allow opening in new tabs (#120)

## 0.63.0 (March 26, 2018)

### Minor

* Masonry: Promotes ExperimentalMasonry to be Masonry. Complete re-write of
  measuring etc. (#101)
* Internal: Gestalt now is React 16.2.0 compatible. (#101)

## 0.62.1 (March 22, 2018)

### Patch

* Internal: Fix publish script to work for new Gestalt directory structure (#94)
* Heading / Text / SegmentedControl: Fix flow types when truncation is enabled (#98)

## 0.62.0 (March 21, 2018)

### Minor

* Heading / Text / SegmentedControl: Add `title` when `truncate` is set (#82)

### Patch

* Docs: Masonry locally on port `3000` + update the `README` with the latest commands (#89)
* Internal: No downtime when releasing the docs (#97)

## 0.61.0 (March 20, 2018)

### Minor

* Image: Don't show `alt` text when loading the image in FireFox. (#80)(#84)
* Tabs: Update the background color to be transparent for unselected tabs (#79)

### Patch

* Docs: Add live docs to Toast (#87)
* Internal: Convert `BrowserRouter` to `HashRouter` - fixes directly going to a component (#88)
* Docs: Add live docs to SegmentedControl (#90)

## 0.60.0 (March 13, 2018)

### Minor

* Masonry: Revert promotion of ExperimentalMasonry to be Masonry.
* Internal: Revert React 16 support

## 0.59.0 (March 13, 2018)

### Minor

* Masonry: Promotes ExperimentalMasonry to be Masonry. Complete re-write of
  measuring etc. (#46)
* Sticky: Fallback to position relative in IE11 (#51)
* Internal: Gestalt now is React 16.2.0 compatible (#53)
* SelectList: Hardcode 40px height for consistency (#57)

### Patch

* Internal: Split docs & integration tests into individual packages (#22)
* Flyout: Update the docs with correct flowtypes (#37)
* Internal: Removes [corkboard](https://yarnpkg.com/en/package/corkboard) from the docs (#41)
* Internal: User prettier for markdown and css (#45)
* Internal: Add script to run watcher & docs build concurrently (#49)
* Docs: Readme update to start docs server (#47)
* Docs: fix github source link (#50)
* Internal: IE11 fixes: fix images in docs / fix scrollbar always showing on proptable (#51)
* Docs: Use [create-react-app](https://github.com/facebook/create-react-app) to build and run the docs (#42)
* Docs: Add live docs for Tooltip (#63)
* Docs: Add live docs to Tabs (#65)
* Docs: Add live docs to Spinner (#66)
* Docs: Add live docs to SelectList (#69)
* Flow: Update the Flow typing for `children` prop to be up to date with Flow version (#70)
* ErrorFlyout / Toast / Tooltip: Add missing React proptyping to components (#73)
* Flow: Upgrade flow-bin to version 0.66.0 (#74)

## [0.58.0] (Feb 26, 2018)

### Minor

* Card: Adds an extra "image" property to help separate content (#19)
* GroupAvatar: Update sizes to be in line with other components (#30)
* Touchable: Adds support for `fullHeight` prop (#31)
* Toast: Fix Safari 9 thumbnail/text overlap (#33)

### Patch

* GroupAvatar: Fix text sizes for 1 collaborator (#32)
* Internal: Adds [Danger](http://danger.systems/js/) to pull requests. (#27)
* TextField: Remove duplicate logic opening the error flyout (#34)
* Internal: Re-exports flowtypes (#35)

## [0.57.1] (Feb 22, 2018)

### Patch

* Internal: Fix docs (StateRecorder) + run development mode locally + fix propType error #25

## [0.57.0] (Feb 22, 2018)

## Minor

* Sticky: Add zIndex support (#21)
* SearchField: Add custom `onBlur` prop / Rename syntheticEvent => event / Use stricter flowtype on event to remove if check (#17)
* Flyout: Allow for custom width (#16)
* ExperimentalMasonry: Reference measurementStore from props instead of instance (#14)

## Patch

* Docs: Netlify: Live preview with every PR (#18)
* Docs: Updates Heading, Image, Label & Text to use Example (#10)
* Docs: Container / ErrorFlyout / IconButton / Label / Pog / SearchField: add live docs (#12)
* Docs: Flyout / Mask / Pulsar: add live docs (#15)
* Docs: Readme updates (#3) (#8)
* Docs: Publish docs when releasing (#1)
* Docs: Fixes syntax errors in a few live examples (#6)
* Docs: Move .corkboard/ to docs/ and isolate components (#9)
* Docs: Removes function syntax from cards (#7)
* Build: Fixes repo url in docs build script (#4)
* Internal: Webpack 3 upgrade (#11)

[0.57.1]: https://deploy-preview-26--gestalt.netlify.com/
[0.57.0]: https://deploy-preview-24--gestalt.netlify.com/<|MERGE_RESOLUTION|>--- conflicted
+++ resolved
@@ -14,11 +14,8 @@
 * SegmentedControl: Change flow type of `items` to `React.Node` (#230)
 * Video: Add jsdom browser specific tests (#205)
 * Card: Make Card explicitely use box-sizing: content-box (#243)
-<<<<<<< HEAD
 * GroupAvatar: Text sizes have shrunk to be consistent with Avatar. (#244)
-=======
 * Video: Move initial video setup calls to componentDidMount (#245)
->>>>>>> b66c5fb1
 
 ### Patch
 * Internal: add better basic test coverage (#231)
