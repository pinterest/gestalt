--- conflicted
+++ resolved
@@ -1,32 +1,26 @@
-<<<<<<< HEAD
-## 1.49.2 (May 12, 2020)
-  ### Minor 
-  - Icon: Adding star-half and plus (#856)
-=======
 ## 1.49.3 (May 13, 2020)
 
-  ### Patch
-
-  - Internal: Cache yarn dependencies in CI (#854)
+### Patch
+
+- Internal: Cache yarn dependencies in CI (#854)
 
 ## 1.49.2 (May 13, 2020)
 
-  ### Patch
-
-  - Internal: Require release type on every PR (#853)
->>>>>>> 9cc2aff0
+### Patch
+
+- Internal: Require release type on every PR (#853)
 
 ## 1.49.1 (May 12, 2020)
 
-  ### Patch
-
-  - Button/IconButton: update white background colors (#852)
+### Patch
+
+- Button/IconButton: update white background colors (#852)
 
 ## 1.49.0 (May 12, 2020)
 
-  ### Minor
-
-  - Internal: Release with every commit (#848)
+### Minor
+
+- Internal: Release with every commit (#848)
 
 ## 1.48.0 (May 8, 2020)
 
