--- conflicted
+++ resolved
@@ -8,24 +8,18 @@
 
 ### Minor
 
-<<<<<<< HEAD
-=======
+### Patch
+
+</details>
+
+## 0.86.2 (January 9, 2019)
+
+### Patch
+
 - Internal: Reverts upgrade to `postcss-preset-env` due to a bug in how it interacts with CSS modules (#451)
 - Box: update docs to mention new `ref` functionality (#450)
 - IconButton: add `title` for hover text, using existing `accessibilityLabel` (453)
 - Layer: Warn instead of erroring when server-rendering (#454)
-
->>>>>>> b55eacfa
-### Patch
-
-</details>
-
-## 0.86.2 (January 8, 2019)
-
-### Patch
-
-- Box: update docs to mention new `ref` functionality (#450)
-- Internal: Reverts upgrade to `postcss-preset-env` due to a bug in how it interacts with CSS modules (#451)
 
 ## 0.86.1 (January 3, 2019)
 
