## [Unreleased]

<details>
  <summary>
    Changes that have landed in master but are not yet released.
    Click to see more.
  </summary>

### Minor
<<<<<<< HEAD

- Masonry: Small cosmetic refactoring and fixed a tiny edge-case bug with `scrollContainer` prop (#471)

=======
>>>>>>> b427181d
### Patch

</details>

## 0.93.0 (March 13, 2019)
- Mask: add new prop `willChangeTransform` default true which can turn off `willChange:transform` property in CSS (#494)

## 0.92.0 (March 7, 2019)

### Minor

- SelectList, TextArea, TextField: Remove Flyout error message, use new FormErrorMessage (#486)
- Icon: Add new video-camera icon (#491)
- Avatar: Fixed a bug in MS Edge where text was not vertically centered (#492)

## 0.91.0 (March 1, 2019)

### Minor

- Flyout: Apply the box shadow to Flyout at all times (#488)

### Patch

- Docs: Update remaining prop tables to include links to examples (#487)
- Docs: Improve Image description (#481)

## 0.90.0 (February 19, 2019)

### Minor

- Update fill-transparent icon (#483)
- Upgrade flow version to [0.84.0](https://github.com/facebook/flow/releases/tag/v0.84.0) (#479)
- Layer: `children` prop is now required (#479)

## 0.89.0 (February 15, 2019)

### Minor

- Upgrade React version to [16.8.0](https://reactjs.org/blog/2019/02/06/react-v16.8.0.html) (#474)
- SegmentedControl: items have equal width by default; add `responsive` prop which makes item width responsive to content width (#473)
- Button: Update border radius (#476)
- Icon: Add new alert and arrow-circle-up icons (#477)

### Patch

- Add [ESLint Plugin for React Hooks](https://www.npmjs.com/package/eslint-plugin-react-hooks) (#475)
- Docs: Update Box prop table to include links to examples (#470)

## 0.88.0 (January 24, 2019)

### Minor

- Icon: add new trashcan icon (#462)
- Icon: rename icon name trashcan to trash-can (#463)
- Internal: updated rollup build tools to use stable/predictable minified CSS classnames (#455)
- Video: add children prop (#464)
- Icon: add new icon reorder-images (#466)
- Avatar: add property to use Pinterest icon for verified (#460)

## 0.87.0 (January 17, 2019)

### Minor

- IconButton, Pog, Icon: pass IconButton's `accessibilityLabel` down through Pog to Icon, where it is used as the `svg`s `title` for hover text (#456)
- Box, IconButton, Pog: Add transparentDarkGray color option (#457)

### Patch

- Box: Add orchid to color examples (#458)

## 0.86.2 (January 9, 2019)

### Patch

- Box: update docs to mention new `ref` functionality (#450)
- IconButton: add `title` for hover text, using existing `accessibilityLabel` (453)
- IconButton: add `title` for hover text, using existing `accessibilityLabel` (#453)
- Internal: Reverts upgrade to `postcss-preset-env` due to a bug in how it interacts with CSS modules (#451)
- Layer: Warn instead of erroring when server-rendering (#454)

## 0.86.1 (January 3, 2019)

### Patch

- Box: add displayName to Box to maintain current naming in snapshots (#446)

## 0.86.0 (January 3, 2019)

### Minor

- Icon: adding new icons for editing (#440)
- Icon: adding canonical pin icon (#438)
- Box: Add ref forwarding (#431)
- Masonry: Removed onFinishedRendering prop because better test alternatives could be used (#435)
- Internal: Removes integration tests (#439)
- Tooltip: Deprecate component and remove from exports (includes codemod) (#412)

### Patch

- Internal: Migrated `postcss-cssnext` to `postcss-preset-env` and removed `color()` function (#432)
- Docs: Update `Link` docs to indicate `href` is required (#437)

## 0.85.0 (December 10, 2018)

### Minor

- Icon: adding new icons (#425)
- Color: Change Pinterest Red from BD081C to E60023 (#429)

## 0.84.0 (November 29, 2018)

### Minor

- Masonry: Add a onFinishedRendering prop which allows for better testing (#423)
- Tabs: (Update to #368) Use composite of index and href for tab keys (#419)
- Text: Default value for leading is now undefined to allow browser to determine line-height based on language (#421)

### Patch

- Internal: Fixed a test that started flaking out with React 16.6 (#410)
- Docs: Updated some Masonry props descriptions (#417)

## 0.83.0 (October 25, 2018)

### Minor

- Internal: Bump version of React and related packages (#406)
- Internal: Bump all eslint and stylelint packages (#400)
- Icon: add new icons for text alignment
- Tooltip: Merge abilities into Flyout for future deprecation (#403)
- IconButton: Add new bgColor option "gray" (#405)

## 0.82.0 (October 12, 2018)

### Minor

- Icon: Add compose icon (#358)
- SearchField: Add `autoComplete` prop for parity with `TextField` (#363)
- Tabs: Add optional wrap prop (#361)
- Checkbox: Add optional onClick prop (#364)
- Flow: Bump to version `0.81.0` (#376)
- Tabs: Use href for key instead of index (#368)
- Pulsar: Updated animation that hides ring, allowing full visibility of content underneath (#394)

### Patch

- Internal: Exclude node_modules from babelification (#382)
- Internal: publish `README.md` (#367)
- Internal: add `GH_TOKEN` to docker-compose file for greenkeeper (#378)
- Internal: add greenkeeper env variables to docker-compose and buildkite files (#381)

## 0.81.0 (September 11, 2018)

### Minor

- TextField / TextArea / SelectList: Fix issue with flyout when `errorMessage` is set (#350)
- Icon: Add download svg (#341)
- Masonry: Remove mention of server rendering (#342)

## 0.80.0 (September 7, 2018)

### Minor

- Internal: Update flow-typed def for jest to match jest version (#346)
- Masonry: new MasonryInfiniteBeta and MasonryBeta (#329)

## 0.79.2 (September 5, 2018)

### Minor

- Button: Fix transparent button on blue background (#316)
- Flyout: Add new prop `shouldFocus` to override focus on open behavior. _Has codemod_ (#325)
- Icon: Add camera roll icon (#317)
- Video: Make a11y label props required in Video component (#321)
- Internal: Add in greenkeeper-lockfile for auto updates (#327)

### Patch

- Modal: set content width to 100% to prevent overflow bug in IE (#315)
- Modal: change Box width from using column to width property (#338)

## 0.79.1 (August 24, 2018)

### Patch

- Masonry: Add missing defaultProps and handleResize (#313)

## 0.79.0 (August 22, 2018)

### Minor

- Masonry: MasonryInfinite for infinite fetching (#307)

## 0.78.0 (August 20, 2018)

### Minor

- Internal: Turn on sketchy-number flow lint rules as an error (#293)
- TextArea: Add an onKeyDown prop (#303)
- TextField: Add an onKeyDown prop (#303)
- Internal: Add flow types to `Box` transform functors (#299)
- Icon: Fix cog icon rotation (#308)

## 0.77.0 (July 30, 2018)

### Minor

- Checkbox: Add error prop and styling (#287)
- Internal: Bump flow version to 0.77.0 (#289)
- Internal: Add flow typed definitions for node-fetch and filesize (#290)
- Collage: Add new Collage component to Gestalt (#291)
- Internal: Turn on all non-sketchy flow lint rules as errors (#292)
- Masonry: Add configurable virtual bounds (#294)

## 0.76.1 (July 17, 2018)

### Patch

- Masonry: Fix React prop typing for `layout` (#284)

## 0.76.0 (July 17, 2018)

### Minor

- Icon: reduce filesize of each icon with 40% + add new icons (#269)
- Colors: Darken gray and darkGray so they're AA accessible at smaller sizes (#276)
- Video: Add a gradient overlay on the control bar (#27)
- Layer: Layer component is now exported for use and has documentation
- TextArea: Add a hasError prop (#280)
- Icon: Add new `megaphone` icon (#281)

### Patch

- Icon: Fix `envelope` icon + add `gmail` (#270)
- Internal: Fix release script for gh-pages (#266)
- Flow: Bump Flow to version 0.75.0 in gestalt (#268)
- Internal: Bump all eslint plugin packages in prep for eslint5 (#273)

## 0.75.0 (Jun 27, 2018)

### Minor

- Box: Add `visuallyHidden` as a display option (#262)
- Icon: Add one new icon (globe-checked) for claimed website (#264)

### Patch

- Docs: Fix "fit" labels in Image docs example (#259)
- Internal: Set up pre-commit hooks for linting and testing (#258)
- Internal: Fix peer dependency issues with stylint and jest-pupeteer (#260)
- Internal: Add eslint-import/no-relative-parent-imports rule (#261)

## 0.74.0 (Jun 13, 2018)

### Minor

- ErrorFlyout: Deprecate component and remove from Gestalt (#251)

### Patch

- Danger: Separate danger rules out into separate files (#253)
- Modal: Fix issue with outside click error bubbling (#254)

## 0.73.0 (Jun 8, 2018)

### Minor

- Masonry: Makes Masonry React Async compatible (#227)
- SegmentedControl: Change flow type of `items` to `React.Node` (#230)
- Video: Add jsdom browser specific tests (#205)
- Flyout: Merge ErrorFlyout abilities into Flyout (#242)
- Flyout: Support blue Flyouts (#249)
- Card: Make Card explicitely use box-sizing: content-box (#243)
- GroupAvatar: Text sizes are consistent with Avatar and `size` prop is now optional. (#244)
- Video: Move initial video setup calls to componentDidMount (#245)

### Patch

- Internal: add better basic test coverage (#231)
- Modal: Refactor internals and remove responsive behavior (#218)
- Internal: update to jsdom only tests (#232)
- Internal: Upgrade to Jest 23 (#233)
- Internal: Upgrade to Stylelint 9.2.1 (#235)
- Avatar/GroupAvatar: Add additional tests for 100% coverage (#236)
- Avatar: fix error when name is falsey (#248)
- Button/Icon: Add additional tests for 100% coverage (#237)
- Flyout/SegmentedControl: Add additional tests for 100% coverage (#238)
- Touchable: Add additional tests for 100% coverage (#239)
- Internal: Add Codecov badge to README (#241)

## 0.72.0 (May 30, 2018)

### Minor

- Video: Added new `onSeek` callback prop to `Video` component (#209)
- Video: Added new `onReady` callback prop to `Video` component (#210)
- Internal: Remove dead example code from docs (#211)
- Internal: Fix react router dependencies (#212)
- Internal: Fix package.json dependency locations (#213)
- Flow: Fix Flow errors in the `docs/` directory (#214)
- Flow: Fix remaining errors in the `docs/` directory and enable Flow (#215)
- Docs: Fix indentation on gestalt docs code examples (#219)
- Docs: Fix broken Link component in docs app (#220)
- SelectList: Makes SelectList React Async compatible (#221)
- TextArea: Makes TextArea React Async compatible (#222)
- TextField: Makes TextField React Async compatible (#223)
- ScrollContainer: Makes ScrollContainer React Async compatible (#224)
- Video: Fix Video playback on SSR if playing is true on first mount (#225)

## 0.71.0 (May 23, 2018)

### Minor

- Drop support for React 15 and bump React 16 version (#168)
- Colors: Update blue color (#193)
- Video: Fix background color for fullscreen video playback (#198)
- Internal: Refactor Modal docs to kill StateRecorder (#199)
- Internal: Add eslint-plugin-eslint-comments with recommended settings (#200)
- Video: Makes `aspectRatio` a required prop for `Video` (#201)
- Video: Pass events through to callback functions (#203)
- Touchable: Add event targets to Flow typing for callbacks (#204)
- Video: Add new `onEnded` prop for media end event (#207)

### Patch

- Internal: Add code coverage to PRs (#185)
- Internal: Internal: Convert ghostjs to puppeteer (#182)
- Internal: Update Jest and use multi-project runner (#158)
- Internal: Fix import path for boxperf script (#188)
- Internal: Turn on eslint-plugin-import rules already being followed (#189)
- Docs: Add live docs to Letterbox (#190)
- Docs: Move CardPage rendering into the Route render prop (#191)
- Internal: Turn on all react recommended linters (#192)
- Internal: Merge jest-pupeteer eslint file into main one (#193)
- Docs: Rewrite Column doc to remove scope prop from Example (#196)
- Video: Fix broken equality check for Video `src` prop (#202)
- Internal: Move stylelint config to separate file (#206)

## 0.70.0 (May 15, 2018)

### Minor

- Avatar / GroupAvatar: make outline configurable(#173)
- Masonry: Update non-virtualized Masonry to render all items regardless of the window
- ExperimentalMasonry: remove component (#183)
- Internal: Add flow-typed files for third party packages (#174)
- Internal: Remove unused linter suppressions (#180)
- Internal: Add eslint-plugin-jest with recommended settings (#181)
- Internal: Add Flow type checking to Jest test files (#184)
- Video: Better existing callbacks, new playback rate prop, new loading callback (#174)
- Internal: Turn the [import/first](https://github.com/benmosher/eslint-plugin-import/blob/master/docs/rules/first.md) rule back on (#186)

## 0.69.0 (May 10, 2018)

### Minor

- Sticky: Expand threshold options to take string values (#166)
- Avatar: Fall back to default letter if image does not load (#156)
- Video: Add new Video component to Gestalt (#150)
- Video: Add `aspectRatio` prop to Video and hide fullscreen on unsupported browsers (#171)

### Patch

- Internal: Add bundle size impact reporting (#146)
- Pulsar: Updated styles to use border box so pulsar doesn't extend out of container div (#169)
- Docs: Fix home link (#170)

## 0.68.1 (May 8, 2018)

### Patch

- Masonry: Don't pass Infinity as style value (#163)
- Internal: Generate stats file during build (#160)
- Flow: Upgrade flow-bin to version 0.71.0 (#155)
- Internal: update `yarn.lock` (#152)
- Docs: include images in repo (#151)
- Docs: updated design (#154)

## 0.68.0 (May 3, 2018)

### Minor

- Button / SearchField / SegmentedControl / SelectList / Tabs / TextField: consistent sizing + improve Windows compatibility (#148)
- Icon: Add new prop to Icon -- dangerouslySetSvgPath (#142)

## 0.67.0 (April 25, 2018)

### Minor

- Flyout: make IE11 compatible (#138)
- Icon: Add new GIF icon (#143)

### Patch

- Box: Fixed negative margins for Box marginStart and marginEnd
- Docs: Add a link to the sandbox

## 0.66.0 (April 24, 2018)

### Minor

- Box: Added right to left language aware marginStart & marginEnd (#122)

### Patch

- Switch: Disallow width shrinking in flex layouts
- Masonry: Removed the unused "serverRender" prop
- Docs: Updated Box docs to include marginStart and marginEnd

## 0.65.0 (April 16, 2018)

### Minor

- Link: Remove duplicate CSS declaration (#118)
- Pulsar: Fix default prop value for size to match new design (#126)

### Patch

- Docs: Updated Masonry "comp" definition to be more descriptive
- Docs: Updated Pulsar docs to use new default size
- Internal: Added some header comments to internal components/utils
- Internal: Fixed a subtle bug in throttle that would cause longer than intended delays
- Masonry: Fixed a timing bug where Masonry's handleResize could be called after unmount
- Masonry: Added a debounce method and moved over some Masonry methods to use it

## 0.64.0 (April 12, 2018)

### Minor

- Icon: 4 new icons related to analytic stats (#105)
- GroupAvatar: Fix when there are no collaborators (#112)
- Flyout: Fix positioning during resize (#111)
- Modal: Update heading size + fix docs (#114)
- Pulsar: New blue ring design, size change from 96 to 136px (#115)
- Icon: 1 icon (circle-arrow-down) for search (#119)

### Patch

- Docs: Add live docs to TextField / TextArea (#116)
- Internal: Fix navigation to allow opening in new tabs (#120)

## 0.63.0 (March 26, 2018)

### Minor

- Masonry: Promotes ExperimentalMasonry to be Masonry. Complete re-write of
  measuring etc. (#101)
- Internal: Gestalt now is React 16.2.0 compatible. (#101)

## 0.62.1 (March 22, 2018)

### Patch

- Internal: Fix publish script to work for new Gestalt directory structure (#94)
- Heading / Text / SegmentedControl: Fix flow types when truncation is enabled (#98)

## 0.62.0 (March 21, 2018)

### Minor

- Heading / Text / SegmentedControl: Add `title` when `truncate` is set (#82)

### Patch

- Docs: Masonry locally on port `3000` + update the `README` with the latest commands (#89)
- Internal: No downtime when releasing the docs (#97)

## 0.61.0 (March 20, 2018)

### Minor

- Image: Don't show `alt` text when loading the image in FireFox. (#80)(#84)
- Tabs: Update the background color to be transparent for unselected tabs (#79)

### Patch

- Docs: Add live docs to Toast (#87)
- Internal: Convert `BrowserRouter` to `HashRouter` - fixes directly going to a component (#88)
- Docs: Add live docs to SegmentedControl (#90)

## 0.60.0 (March 13, 2018)

### Minor

- Masonry: Revert promotion of ExperimentalMasonry to be Masonry.
- Internal: Revert React 16 support

## 0.59.0 (March 13, 2018)

### Minor

- Masonry: Promotes ExperimentalMasonry to be Masonry. Complete re-write of
  measuring etc. (#46)
- Sticky: Fallback to position relative in IE11 (#51)
- Internal: Gestalt now is React 16.2.0 compatible (#53)
- SelectList: Hardcode 40px height for consistency (#57)

### Patch

- Internal: Split docs & integration tests into individual packages (#22)
- Flyout: Update the docs with correct flowtypes (#37)
- Internal: Removes [corkboard](https://yarnpkg.com/en/package/corkboard) from the docs (#41)
- Internal: User prettier for markdown and css (#45)
- Internal: Add script to run watcher & docs build concurrently (#49)
- Docs: Readme update to start docs server (#47)
- Docs: fix github source link (#50)
- Internal: IE11 fixes: fix images in docs / fix scrollbar always showing on proptable (#51)
- Docs: Use [create-react-app](https://github.com/facebook/create-react-app) to build and run the docs (#42)
- Docs: Add live docs for Tooltip (#63)
- Docs: Add live docs to Tabs (#65)
- Docs: Add live docs to Spinner (#66)
- Docs: Add live docs to SelectList (#69)
- Flow: Update the Flow typing for `children` prop to be up to date with Flow version (#70)
- ErrorFlyout / Toast / Tooltip: Add missing React proptyping to components (#73)
- Flow: Upgrade flow-bin to version 0.66.0 (#74)

## [0.58.0] (Feb 26, 2018)

### Minor

- Card: Adds an extra "image" property to help separate content (#19)
- GroupAvatar: Update sizes to be in line with other components (#30)
- Touchable: Adds support for `fullHeight` prop (#31)
- Toast: Fix Safari 9 thumbnail/text overlap (#33)

### Patch

- GroupAvatar: Fix text sizes for 1 collaborator (#32)
- Internal: Adds [Danger](http://danger.systems/js/) to pull requests. (#27)
- TextField: Remove duplicate logic opening the error flyout (#34)
- Internal: Re-exports flowtypes (#35)

## [0.57.1] (Feb 22, 2018)

### Patch

- Internal: Fix docs (StateRecorder) + run development mode locally + fix propType error #25

## [0.57.0] (Feb 22, 2018)

## Minor

- Sticky: Add zIndex support (#21)
- SearchField: Add custom `onBlur` prop / Rename syntheticEvent => event / Use stricter flowtype on event to remove if check (#17)
- Flyout: Allow for custom width (#16)
- ExperimentalMasonry: Reference measurementStore from props instead of instance (#14)

## Patch

- Docs: Netlify: Live preview with every PR (#18)
- Docs: Updates Heading, Image, Label & Text to use Example (#10)
- Docs: Container / ErrorFlyout / IconButton / Label / Pog / SearchField: add live docs (#12)
- Docs: Flyout / Mask / Pulsar: add live docs (#15)
- Docs: Readme updates (#3) (#8)
- Docs: Publish docs when releasing (#1)
- Docs: Fixes syntax errors in a few live examples (#6)
- Docs: Move .corkboard/ to docs/ and isolate components (#9)
- Docs: Removes function syntax from cards (#7)
- Build: Fixes repo url in docs build script (#4)
- Internal: Webpack 3 upgrade (#11)

[0.57.1]: https://deploy-preview-26--gestalt.netlify.com/
[0.57.0]: https://deploy-preview-24--gestalt.netlify.com/<|MERGE_RESOLUTION|>--- conflicted
+++ resolved
@@ -7,17 +7,15 @@
   </summary>
 
 ### Minor
-<<<<<<< HEAD
 
 - Masonry: Small cosmetic refactoring and fixed a tiny edge-case bug with `scrollContainer` prop (#471)
 
-=======
->>>>>>> b427181d
 ### Patch
 
 </details>
 
 ## 0.93.0 (March 13, 2019)
+
 - Mask: add new prop `willChangeTransform` default true which can turn off `willChange:transform` property in CSS (#494)
 
 ## 0.92.0 (March 7, 2019)
