## [Unreleased]

<details>
  <summary>
    Changes that have landed in master but are not yet released.
    Click to see more.
  </summary>

### Minor

* Masonry: Promotes ExperimentalMasonry to be Masonry. Complete re-write of
  measuring etc. (#46)

### Patch

* Internal: Split docs & integration tests into individual packages (#22)
* Flyout: Update the docs with correct flowtypes (#37)
* Internal: Removes [corkboard](https://yarnpkg.com/en/package/corkboard) from the docs (#41)
* Internal: User prettier for markdown and css (#45)
<<<<<<< HEAD
* Internal: Add script to run watcher & docs build concurrently (#49)
=======
* Docs: Readme update to start docs server (#47)
* Docs: fix github source link (#50)
>>>>>>> 0b4b0a73

</details>

## [0.58.0] (Feb 26, 2018)

### Minor

* Card: Adds an extra "image" property to help separate content (#19)
* GroupAvatar: Update sizes to be in line with other components (#30)
* Touchable: Adds support for `fullHeight` prop (#31)
* Toast: Fix Safari 9 thumbnail/text overlap (#33)

### Patch

* GroupAvatar: Fix text sizes for 1 collaborator (#32)
* Internal: Adds [Danger](http://danger.systems/js/) to pull requests. (#27)
* TextField: Remove duplicate logic opening the error flyout (#34)
* Internal: Re-exports flowtypes (#35)

## [0.57.1] (Feb 22, 2018)

### Patch

* Internal: Fix docs (StateRecorder) + run development mode locally + fix propType error #25

## [0.57.0] (Feb 22, 2018)

## Minor

* Sticky: Add zIndex support (#21)
* SearchField: Add custom `onBlur` prop / Rename syntheticEvent => event / Use stricter flowtype on event to remove if check (#17)
* Flyout: Allow for custom width (#16)
* ExperimentalMasonry: Reference measurementStore from props instead of instance (#14)

## Patch

* Docs: Netlify: Live preview with every PR (#18)
* Docs: Updates Heading, Image, Label & Text to use Example (#10)
* Docs: Container / ErrorFlyout / IconButton / Label / Pog / SearchField: add live docs (#12)
* Docs: Flyout / Mask / Pulsar: add live docs (#15)
* Docs: Readme updates (#3) (#8)
* Docs: Publish docs when releasing (#1)
* Docs: Fixes syntax errors in a few live examples (#6)
* Docs: Move .corkboard/ to docs/ and isolate components (#9)
* Docs: Removes function syntax from cards (#7)
* Build: Fixes repo url in docs build script (#4)
* Internal: Webpack 3 upgrade (#11)

[0.57.1]: https://deploy-preview-26--gestalt.netlify.com/
[0.57.0]: https://deploy-preview-24--gestalt.netlify.com/<|MERGE_RESOLUTION|>--- conflicted
+++ resolved
@@ -17,12 +17,9 @@
 * Flyout: Update the docs with correct flowtypes (#37)
 * Internal: Removes [corkboard](https://yarnpkg.com/en/package/corkboard) from the docs (#41)
 * Internal: User prettier for markdown and css (#45)
-<<<<<<< HEAD
 * Internal: Add script to run watcher & docs build concurrently (#49)
-=======
 * Docs: Readme update to start docs server (#47)
 * Docs: fix github source link (#50)
->>>>>>> 0b4b0a73
 
 </details>
 
