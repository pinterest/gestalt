## [Unreleased]

<details>
  <summary>
    Changes that have landed in master but are not yet released.
    Click to see more.
  </summary>

### Minor

* Link: Remove duplicate CSS declaration (#118)
* Pulsar: Fix default prop value for size to match new design (#126)

### Patch

* Docs: Updated Masonry "comp" definition to be more descriptive
<<<<<<< HEAD
* Docs: Added some header comments to internal components/utils
* Docs: Updated Pulsar docs to use new default size
=======
* Internal: Added some header comments to internal components/utils
* Internal: Fixed a subtle bug in throttle that would cause longer than intended delays
* Masonry: Fixed a timing bug where Masonry's handleResize could be called after unmount
* Masonry: Added a debounce method and moved over some Masonry methods to use it
>>>>>>> 4ffbe63f

</details>

## 0.64.0 (April 12, 2018)

### Minor

* Icon: 4 new icons related to analytic stats (#105)
* GroupAvatar: Fix when there are no collaborators (#112)
* Flyout: Fix positioning during resize (#111)
* Modal: Update heading size + fix docs (#114)
* Pulsar: New blue ring design, size change from 96 to 136px (#115)
* Icon: 1 icon (circle-arrow-down) for search (#119)

### Patch

* Docs: Add live docs to TextField / TextArea (#116)
* Internal: Fix navigation to allow opening in new tabs (#120)

## 0.63.0 (March 26, 2018)

### Minor

* Masonry: Promotes ExperimentalMasonry to be Masonry. Complete re-write of
  measuring etc. (#101)
* Internal: Gestalt now is React 16.2.0 compatible. (#101)

## 0.62.1 (March 22, 2018)

### Patch

* Internal: Fix publish script to work for new Gestalt directory structure (#94)
* Heading / Text / SegmentedControl: Fix flow types when truncation is enabled (#98)

## 0.62.0 (March 21, 2018)

### Minor

* Heading / Text / SegmentedControl: Add `title` when `truncate` is set (#82)

### Patch

* Docs: Masonry locally on port `3000` + update the `README` with the latest commands (#89)
* Internal: No downtime when releasing the docs (#97)

## 0.61.0 (March 20, 2018)

### Minor

* Image: Don't show `alt` text when loading the image in FireFox. (#80)(#84)
* Tabs: Update the background color to be transparent for unselected tabs (#79)

### Patch

* Docs: Add live docs to Toast (#87)
* Internal: Convert `BrowserRouter` to `HashRouter` - fixes directly going to a component (#88)
* Docs: Add live docs to SegmentedControl (#90)

## 0.60.0 (March 13, 2018)

### Minor

* Masonry: Revert promotion of ExperimentalMasonry to be Masonry.
* Internal: Revert React 16 support

## 0.59.0 (March 13, 2018)

### Minor

* Masonry: Promotes ExperimentalMasonry to be Masonry. Complete re-write of
  measuring etc. (#46)
* Sticky: Fallback to position relative in IE11 (#51)
* Internal: Gestalt now is React 16.2.0 compatible (#53)
* SelectList: Hardcode 40px height for consistency (#57)

### Patch

* Internal: Split docs & integration tests into individual packages (#22)
* Flyout: Update the docs with correct flowtypes (#37)
* Internal: Removes [corkboard](https://yarnpkg.com/en/package/corkboard) from the docs (#41)
* Internal: User prettier for markdown and css (#45)
* Internal: Add script to run watcher & docs build concurrently (#49)
* Docs: Readme update to start docs server (#47)
* Docs: fix github source link (#50)
* Internal: IE11 fixes: fix images in docs / fix scrollbar always showing on proptable (#51)
* Docs: Use [create-react-app](https://github.com/facebook/create-react-app) to build and run the docs (#42)
* Docs: Add live docs for Tooltip (#63)
* Docs: Add live docs to Tabs (#65)
* Docs: Add live docs to Spinner (#66)
* Docs: Add live docs to SelectList (#69)
* Flow: Update the Flow typing for `children` prop to be up to date with Flow version (#70)
* ErrorFlyout / Toast / Tooltip: Add missing React proptyping to components (#73)
* Flow: Upgrade flow-bin to version 0.66.0 (#74)

## [0.58.0] (Feb 26, 2018)

### Minor

* Card: Adds an extra "image" property to help separate content (#19)
* GroupAvatar: Update sizes to be in line with other components (#30)
* Touchable: Adds support for `fullHeight` prop (#31)
* Toast: Fix Safari 9 thumbnail/text overlap (#33)

### Patch

* GroupAvatar: Fix text sizes for 1 collaborator (#32)
* Internal: Adds [Danger](http://danger.systems/js/) to pull requests. (#27)
* TextField: Remove duplicate logic opening the error flyout (#34)
* Internal: Re-exports flowtypes (#35)

## [0.57.1] (Feb 22, 2018)

### Patch

* Internal: Fix docs (StateRecorder) + run development mode locally + fix propType error #25

## [0.57.0] (Feb 22, 2018)

## Minor

* Sticky: Add zIndex support (#21)
* SearchField: Add custom `onBlur` prop / Rename syntheticEvent => event / Use stricter flowtype on event to remove if check (#17)
* Flyout: Allow for custom width (#16)
* ExperimentalMasonry: Reference measurementStore from props instead of instance (#14)

## Patch

* Docs: Netlify: Live preview with every PR (#18)
* Docs: Updates Heading, Image, Label & Text to use Example (#10)
* Docs: Container / ErrorFlyout / IconButton / Label / Pog / SearchField: add live docs (#12)
* Docs: Flyout / Mask / Pulsar: add live docs (#15)
* Docs: Readme updates (#3) (#8)
* Docs: Publish docs when releasing (#1)
* Docs: Fixes syntax errors in a few live examples (#6)
* Docs: Move .corkboard/ to docs/ and isolate components (#9)
* Docs: Removes function syntax from cards (#7)
* Build: Fixes repo url in docs build script (#4)
* Internal: Webpack 3 upgrade (#11)

[0.57.1]: https://deploy-preview-26--gestalt.netlify.com/
[0.57.0]: https://deploy-preview-24--gestalt.netlify.com/<|MERGE_RESOLUTION|>--- conflicted
+++ resolved
@@ -14,15 +14,12 @@
 ### Patch
 
 * Docs: Updated Masonry "comp" definition to be more descriptive
-<<<<<<< HEAD
 * Docs: Added some header comments to internal components/utils
 * Docs: Updated Pulsar docs to use new default size
-=======
 * Internal: Added some header comments to internal components/utils
 * Internal: Fixed a subtle bug in throttle that would cause longer than intended delays
 * Masonry: Fixed a timing bug where Masonry's handleResize could be called after unmount
 * Masonry: Added a debounce method and moved over some Masonry methods to use it
->>>>>>> 4ffbe63f
 
 </details>
 
