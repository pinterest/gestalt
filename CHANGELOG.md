## [Unreleased]

<details>
  <summary>
    Changes that have landed in master but are not yet released.
    Click to see more.
  </summary>

### Minor

<<<<<<< HEAD
- Tooltip: Show tooltip when React children have focus (#824)
=======
- IconButton/Pog: Removed unused iconColor options: blue, orange; added darkGray; added bgColor: darkGray (#823)
- Docs: Replaced combinations in Pog with Combinations: Icon Color & Background Color. Removed IconButton-bgColor-blue option from Docs. (#823)
>>>>>>> 5e705a0f

### Patch

- Internal: Enable React.Strict on documentation (#821)
- Checkbox/Radiobutton: Updated checkbox and radiobutton borders for disabled state (disabled controls don't show outlines) (#795)

</details>

## 1.42.0 (Apr 20, 2020)

### Minor

- RadioButton/Checkbox: Moved shared classes to RadioButtonCheckbox.css (#810)
- Internal: update yarn.lock file (#814)
- Internal: Minor version updates for several dependencies (#815)
- Buttons/Tabs: Increase paddingX to 16px on lg Buttons and Tabs (#816)

### Patch

- Docs: Add a note on the Tabs documentation about use with react-router (#813)

## 1.41.0 (Apr 16, 2020)

### Minor

- Color: update gray color to #767676 (#804)
- Icon: update default #8e8e8e to #767676 (#811)

## 1.40.0 (Apr 15, 2020)

### Minor

- Text/Heading: Use default (manual) hyphenation (#807)

### Patch

- Internal: remove reference to unused .integration.js (#808)

## 1.39.0 (Apr 14, 2020)

### Minor

- SegmentedControl: Update the border radius from 8px outer / 6px inner to 16px outer / 14px inner (#798)

## 1.38.0 (Apr 13, 2020)

### Minor

- Modal: support Flyout inside of a Modal (#793)

## 1.37.0 (Apr 3, 2020)

### Minor

- Masonry: Allow string enum types for Masonry layout prop (in prep of removing symbols/classes) (#782)

## 1.36.0 (Apr 3, 2020)

### Minor

- Icon: Add code icon (#786)

## 1.35.0 (Apr 2, 2020)

### Minor

- Text: Remove prop `leading` and related css properties (#784)

Run codemods:
cd gestalt; yarn run codemod --parser=flow -t=packages/gestalt-codemods/1.35.0-1.36.0/leading-text-remove.js ~/code/repo

## 1.34.0 (Apr 1, 2020)

### Minor

- Tooltip: Update border radius + adjust spacing (#786)

## 1.33.0 (Mar 31, 2020)

### Minor

- Avatar: Add `__dangerouslyUseDefaultIcon` prop (#774)

## 1.32.0 (Mar 31, 2020)

### Minor

- Avatar/GroupAvatar: update sizes / default avatar / remove verified outline (#771)

## 1.31.0 (Mar 31, 2020)

### Minor

- [Revert] Modal: Update OutsideEventBehavior to work well with Portals (#778)

## 1.30.0 (Mar 30, 2020)

### Minor

- Modal: Update OutsideEventBehavior to work well with Portals (#777)

## 1.29.0 (Mar 27, 2020)

### Minor

- IconButton/Pog: Add "red" backgroundColor + update icon sizes (#778)

## 1.28.0 (Mar 27, 2020)

### Minor

- Borders: Update lightgray border color to `#ddd` (#776)

### Patch

- Docs: Fix layout for 1 line code example (#779)

## 1.27.0 (Mar 26, 2020)

### Minor

- Text: Remove deprecated prop `__dangerouslyIncreaseLineHeight` (#773)

### Patch

- SelectList: Remove selected prop from the placeholder option tag for better React support (#759)

## 1.26.0 (Mar 25, 2020)

### Minor

- Heading: Add align prop (#767)
- Button: Add iconEnd prop (#766)

## 1.25.0 (Mar 24, 2020)

### Minor

- RadioButton: Updated style. Added built-in label (optional 'label' prop). (#749)
- Checkbox: Updated style. Added built-in label (optional 'label' and 'errorMessage' props) (#749)

## 1.24.0 (Mar 23, 2020)

### Minor

- Text/Heading: Update letter spacing to default (normal) (#764)

## 1.23.2 (Mar 20, 2020)

### Patch

- Toast: Fix color proptypes (#762)

## 1.23.1 (Mar 20, 2020)

### Patch

- Toast: add back the color `red` as a deprecated feature (#760)

## 1.23.0 (Mar 20, 2020)

### Minor

- Toast: Update design + remove icon/color + add thumbnailShape/button (#755)

Run codemods:
`cd gestalt; yarn run codemod --parser=flow -t=packages/gestalt-codemods/1.22.0-1.23.0/toast-remove-color-icon.js ~/code/repo`

## 1.22.1 (Mar 19, 2020)

### Patch

- SelectList: Update wrapper rounding (#756)

## 1.22.0 (Mar 16, 2020)

### Minor

- Docs: Use same React version as package (#753)

## 1.21.0 (Mar 16, 2020)

### Minor

- Flyout: Responsive, updated sizes + minimum width (#743)

### Patch

- Internal: upgrade packages (#751)

## 1.20.0 (Mar 12, 2020)

### Minor

- RadioButton: Fix when container is set to overflow=auto (#745)
- Icon: Add phone icon (#746)

### Patch

- TextField / TextArea / SelectList: Fix error focus state (#744)

## 1.19.0 (Mar 11, 2020)

### Minor

- IconWithTooltip: Remove deprecated component (#741)

## 1.18.0 (Mar 10, 2020)

### Minor

- Flyout/Tooltip: Update spacing around to 8px when caret is hidden (#737)
- Docs: Open in CodeSandbox & remove checkerbox from example (#735)
- Internal: fail build when CSS flow changes are required (#738)

## 1.17.0 (Mar 9, 2020)

### Minor

- Icon: Add credit-card and conversion-tag icons (#716)
- Box [Breaking]: Removes support to deprecated props deprecatedMargin & deprecatedPadding (#711)

Run codemods:

`cd gestalt; yarn run codemod --parser=flow -t=packages/gestalt-codemods/1.15.0-1.16.0/deprecatedMargin-box-replace.js ~/code/repo`
`cd gestalt; yarn run codemod --parser=flow -t=packages/gestalt-codemods/1.15.0-1.16.0/deprecatedPadding-box-replace.js ~/code/repo`

## 1.16.0 (Mar 6, 2020)

### Minor

- Tabs: Add white background, backgrounds for active and hover/focus states, 60px min width (#731)

### Patch

- Internal: Detect and remove unused eslint disables (#723)

## 1.15.0 (Mar 5, 2020)

### Minor

- Text [Breaking]: Removes deprecated size=xl (#729)

Run codemod:

`cd gestalt; yarn run codemod --parser=flow -t=packages/gestalt-codemods/1.14.0-1.15.0/remove-text-size-xl.js ~/code/repo`

## 1.14.0 (Mar 5, 2020)

### Minor

- Form Elements: Remove horizontal spacing for label / helperText and errorMessage (#727)

## 1.13.0 (Mar 5, 2020)

### Minor

- Form fields: Add "lg" size option (#713)

## 1.12.0 (Mar 4, 2020)

### Minor

- Tabs: update horizontal padding to 12px (#698)
- SelectList/TextArea/TextField: Update focus states (#720)

### Patch

- Docs: make checkerboard optional (#714)

## 1.11.1 (Mar 3, 2020)

### Patch

- Tooltip: Bugfix: add layer (#717)

## 1.11.0 (Mar 3, 2020)

### Minor

- SelectList / TextField / TextArea: Add `label` and `helperText` props (#705)
- Flyout: Make caret optional (#706)

## 1.10.1 (Mar 2, 2020)

### Patch

- Text / Heading: Made typography changes more backwards-compatible by adding xl size back in as deprecated feature (#707)

## 1.10.0 (Feb 28, 2020)

### Minor

- Tooltip: Add ability to hover over tooltip and add a clickable link (#684)
- Tooltip: Add idealDirection (#701)
- IconWithTooltip: deprecate component (#690)

### Patch

- Modal: [Docs] Fix default value for closeOnOutsideClick (#697)
- Box/Mask/Sticky: [Docs] Added descriptions about usage to attributes accepting both string and number formats. (#703)
- README: [Docs] Removed references and script to run integrations tests. (#702)

## 1.9.0 (Feb 27, 2020)

### Minor

- Text / Heading [Breaking]: Added codemod to support breaking changes from #693 (removed support for responsive size prop values smSize, mdSize, and lgSize in Text and Heading component) (#696)
- Heading / Text [Breaking]: Reduce size options from xs-xl to sm-lg (#693)

Run codemods for breaking changes in order:

1. `cd gestalt; yarn run codemod --parser=flow -t=packages/gestalt-codemods/1.8.0-1.9.0/remove-responsive-text-sizing.js ~/code/repo`
2. `yarn run codemod --parser=flow -t=packages/gestalt-codemods/1.8.0-1.9.0/heading-size-replace.js ~/code/repo`
3. `yarn run codemod --parser=flow -t=packages/gestalt-codemods/1.8.0-1.9.0/text-size-replace.js ~/code/repo`

## 1.8.0 (Feb 27, 2020)

### Minor

- SelectList / TextField / TextArea: Update design (#664)

## 1.7.1 (Feb 26, 2020)

### Minor

- Modal: Fix extra border between content / footer (#694)
- Text/Heading: Revert letter spacing changes (#694)

## 1.7.0 (Feb 25, 2020)

### Minor

- Button: update horizontal padding to 12px (#688)
- [Revert] Flyout: Update spacing around items to 8px + remove caret code (#668)
- [Revert] Masonry: Allow string enum types for Masonry layout prop (in prep of removing symbols/classes) (#667)

## 1.6.0 (Feb 25, 2020)

- Internal: Update Node.js version to 12.x (#686)
- Internal: update yarn.lock file (#687)

## 1.5.0 (Feb 25, 2020)

### Minor

- Box: Add `borderSize` prop for styling borders (#678)
- Modal: visual refresh + heading optional + add closeOnOutsideClick (#680)

Codemods:
`cd gestalt; yarn run codemod --parser=flow -t=packages/gestalt-codemods/1.3.0-1.4.0/modal-remove-close-label.js ~/code/repo`

## 1.4.0 (Feb 24, 2020)

### Minor

- Internal: Detect invalid composes in CSS modules (#676)
- Internal: Flowtype CSS files in CI (#675)
- Internal: Add code of conduct & powered by netlify link (#679)
- Text/Heading: Update letter spacing to default (#681)

## 1.3.0 (Feb 20, 2020)

- Modal / SegmentedControl / Card: Fix corner radius (#672)

## 1.2.0 (Feb 20, 2020)

### Minor

- Internal: Update dependencies (#671)

### Patch

- Heading: removed unused weight prop from docs (#653)

## 1.1.0 (Feb 20, 2020)

### Minor

- Masonry: Allow string enum types for Masonry layout prop (in prep of removing symbols/classes) (#667)

## 1.0.0 (Feb 20, 2020)

### Major

- Box / Touchable [Breaking]: Removed support for `shape` prop values `roundedTop`, `roundedRight`, `roundedBottom`, and `roundedLeft` (#657)
- Box / Mask / Touchable [Breaking]: Replace `shape` prop with `rounding` (#666)

Run codemods for breaking changes in order:

1. `cd gestalt; yarn run codemod --parser=flow -t=packages/gestalt-codemods/0.125.0-1.0.0/convert-roundedX.js ~/code/repo`
2. `yarn run codemod --parser=flow -t=packages/gestalt-codemods/0.125.0-1.0.0/convert-shape-to-rounding.js ~/code/repo`

### Minor

- Flyout: Remove caret, update shadow (#663)
- Flyout: Update spacing around items to 8px + remove caret code (#668)

## 0.125.0 (Feb 16, 2020)

### Minor

- IconButton/Pog: Add darkGray background option (#659)
- Tabs: update states + improve docs & test coverage (#658)
- Button/IconButton/Pog: Convert 'darkGray' color to selected state (#661)

## 0.124.0 (Feb 12, 2020)

### Minor

- Box: Add new prop `opacity` to set css opacity with values 0 to 1 in tenth increments. (#654)
- Button: Update border radius / small size + add dark gray option (#655)

## 0.123.0 (Feb 7, 2020)

### Minor

- Color: update dark gray color to #111 (#648)
- Masonry: Shipped "fixFetchMoreBug" behavior and removed flag. This makes Masonry fetch less aggressively in some cases. (#651)

## 0.122.3 (Jan 30, 2020)

### Patch

- Bumping version with no other changes for the sake of fixing release to npm.

## 0.122.2 (Jan 30, 2020)

### Patch

- Masonry: Reverts the past update to `wait`. Turns out this was more dangerous than expected, and we should experiment on it later. (#645)

## 0.122.1 (Jan 29, 2020)

### Patch

- Masonry: Add a `wait` value for throttling updateScrollPosition (#641)

## 0.122.0 (Jan 28, 2020)

### Minor

- Icon: Update existing workflow icon svg for ok, halted, problem, unstarted, in progress and warning (#638)
- Icon: Added newline in css file and removed comment (#637)
- Icon: Add right-to-left locales flip style support (#631)

### Patch

- Docs: Update docs to wrap Flyouts, Modals, and Tooltips in Layers so they don't get overlapped by example code (#639)

## 0.121.0 (Jan 21, 2020)

### Minor

- Switch: Add right-to-left locales flip style support (#628)
- Flow: Upgrade to version 0.116.1 (#635)

## 0.120.0 (Jan 20, 2020)

### Patch

- Stats: Calculate raw and percentage number of gestalt components vs native components (#627)
- Masonry: Add a flag to optionally fix a bug (see PR notes) (#632)

## 0.113.3 (Jan 13, 2020)

### Patch

- Internal: Update GitHub pages publish script (#625)

## 0.113.2 (Jan 13, 2020)

### Patch

- Internal: Update GitHub pages publish script (#624)

## 0.113.1 (Jan 13, 2020)

### Patch

- Button: Fix spelling mistake in the docs (#622)
- Internal: Fix the publish to GitHub pages (#621)

## 0.113.0 (Jan 9, 2020)

### Minor

- Icon: Add workflow-status-all icon (#614)
- Icon: Add workflow-status-warning icon (#616)
- IconWithTooltip: Add component and tests (#609)
- IconWithTooltip: Improve accessibility and convert component to hooks (#618)

### Patch

- IconButton: Convert examples & component to use hooks (#612)
- Internal: Convert from Travis.ci to GitHub workflows (#610)
- Internal: include flow warnings in error output (#611)
- Internal: Perform releases with GitHub CI (#615)
- Link: Convert component to use hooks (#613)

## 0.112.0 (Dec 10, 2019)

### Minor

- Icon: Add info-circle icon (#604)
- Icon: Add workflow-status-in-progress icon (#604)
- Icon: Add workflow-status-ok icon (#604)
- Icon: Add workflow-status-problem icon (#604)
- Icon: Add workflow-status-unstarted icon (#604)
- Text/Heading: Remove semibold (#607)

## 0.111.0 (Dec 9, 2019)

### Minor

- Pog: Add `orange` icon color prop to be passed as a value (#602)
- Icon: Add directional-arrow-left icon (#605)
- Icon: Add directional-arrow-right icon (#605)
- IconButton: Allow `orange` icon color prop to be passed as a value (#602)
- Video: Improve video seeking (#601)

### Patch

- Avatar: Convert component to use hooks (#598)
- Card: Convert examples & component to use hooks (#597)
- Checkbox: Convert examples & component to use hooks (#600)
- Internal: Add `react-testing-library` (#598)
- Internal: Enable `react-hooks/exhaustive-deps` lint rule (#598)
- Internal: Remove `concurrently` dependency (#599)
- Internal: Convert tests to React Testing Library (#603)

## 0.110.0 (Nov 27, 2019)

### Minor

- Internal: Upgrade react-scripts / babel7 & jest (#592)
- Internal: upgrade gestalt package dependencies (#595)

## 0.109.0 (Nov 25, 2019)

### Minor

- Text / Heading: Add semibold weight (#591)
- Internal: Introduce codemod unit tests (#591)

## 0.108.0 (Nov 18, 2019)

### Minor

- Colors: Update blue color with higher contrast version (improved a11y) (#589)

## 0.107.0 (Nov 14, 2019)

### Minor

- ScrollFetch: Fixed a tiny flow type bug on the default props (#587)

## 0.106.0 (Nov 12, 2019)

### Minor

- defaultProps: Remove the last React defaultProps and transfer it to the already existing but empty ES6 static defaultProps on the same file (#568)
- Video: add onPlayheadDown and onPlayheadUp callbacks (#585)

## 0.105.0 (Oct 22, 2019)

### Minor

- IconButton: Allow `blue` background color prop to be passed as a value (#572)
- Pog: Add `blue` background color prop to be passed as a value (#572)
- Masonry: Fixed a bug where all grids shared the same default measurement store (#573)
- Icon: Add new add-layout icon (#574)
- Flyout: Remove the lightgray border between content and caret on white flyouts (#576)
- Contents/Controller: Remove UNSAFE\_ methods in favor of supported ones (#570)

## 0.104.0 (Oct 3, 2019)

### Minor

- Icon: Replace existing filter icon (#565)
- Contents/Controller: Replace componentWillReceiveProps with UNSAFE_componentWillReceiveProps (#566)
- Icon: Add new replace/scale icons (#567)

## 0.103.0 (Aug 19, 2019)

### Minor

- Spinner: Add `size` prop which can be passed `sm` or `md` as a value (#553)
- Icon: Replace existing folder and file-unknown icon (#562)

## 0.102.0 (Aug 6, 2019)

### Minor

- Box: Allow `justifyContent` and `alignContent` props to be passed `evenly` as a value (#557)

## 0.101.0 (Jul 31, 2019)

### Minor

- SearchField: Remove the white background color of the outer box to make its corners looks correct on backgrounds with colors different than white (#552)
- Icon: Add new folder and file-unknown icon (#554)

## 0.100.0 (Jul 23, 2019)

### Minor

- Enzyme: Upgrade to the latest `v3.10.0` version and pull in Flow library changes (#543)
- Eslint: Bump all related packages/plugins to current latest version (#544)
- Button: add new `textColor` prop to allow overriding of text color for buttons (#545)
- Icon: Add new lightning icon (#547)
- Icon: Update send icon (#549)
- SegmentedControl: Fixup some extra CSS that was messing with Tooltips (#550)

## 0.99.0 (Jun 21, 2019)

### Minor

- SegmentedControl: Update outer border radius to 8px from new design spec (#530)
- Masonry: remove `MasonryBeta` and `MasonryInfiniteBeta` from source code (#531)
- Spinner: add `delay` prop to optionally remove 300ms delay to appear (#533)
- Button: Undo Button border radii changes for full width buttons. Conform all to 8px (#534)
- IconButton/Pog: Add `dangerouslySetSvgPath` support (#536)
- Flow: Bumping to latest version `v0.101.0` (#539)
- TextField/TextArea/SelectList/Checkbox: Switch from orange to red error states (#540)

### Patch

- Box: Fixed name minification bug and missing PropType from my recent margin:auto change (#532)

## 0.98.0 (May 28, 2019)

### Minor

- Box: `margin` prop now supports `auto` for use in flexbox layouts (#528)
- Icon: Update `flashlight` icon to use new asset (#527)
- Icon: Add new icon of `heart-outline` and update icon of `heart` (#526)

### Patch

- Typography: Fixed a tiny bug where our CSS file had a few uses of curly quotes instead of regular quotes (#524)

## 0.97.0 (May 15, 2019)

### Minor

- IconButton: Add new `disabled` prop and stylings to `IconButton` component (#521)
- Icon: Add new icon of `ads-stats` and `ads-overview` (#522)

## 0.96.0 (May 6, 2019)

## Minor

- Icon: add calendar icon to gestalt (#512)
- Icon: add lightning bolt icon (#513)
- Flow: upgrade version to [0.97.0](https://github.com/facebook/flow/releases/tag/v0.97.0) (#515)

## 0.95.0 (April 10, 2019)

### Minor

- Tooltip: remove focus from revealing Tooltip (#506)
- TextField: Add autocomplete prop value to TextField (#508)
- Upgrade flow version to [0.96.0](https://github.com/facebook/flow/releases/tag/v0.96.0) (#509)

### Patch

## 0.94.0 (March 25, 2019)

### Minor

- Icon: add some new text related icons (#496)
- Modal: add a new sizing option to Modal to match Flyout (#499)
- Modal: add the ability to set a custom header beyond text (#500)
- Tooltip: introduce new Tooltip wrapper component (#501)
- Touchable: cleanup event handlers (#502)
- TextArea/TextField/SelectList: cleanup components and remove gDSFP (#503)
- Upgrade React version to [16.8.5](https://github.com/facebook/react/releases/tag/v16.8.5) (#504)

## 0.93.0 (March 13, 2019)

- Mask: add new prop `willChangeTransform` default true which can turn off `willChange:transform` property in CSS (#494)

## 0.92.0 (March 7, 2019)

### Minor

- SelectList, TextArea, TextField: Remove Flyout error message, use new FormErrorMessage (#486)
- Icon: Add new video-camera icon (#491)
- Avatar: Fixed a bug in MS Edge where text was not vertically centered (#492)

## 0.91.0 (March 1, 2019)

### Minor

- Flyout: Apply the box shadow to Flyout at all times (#488)

### Patch

- Docs: Update remaining prop tables to include links to examples (#487)
- Docs: Improve Image description (#481)

## 0.90.0 (February 19, 2019)

### Minor

- Update fill-transparent icon (#483)
- Upgrade flow version to [0.84.0](https://github.com/facebook/flow/releases/tag/v0.84.0) (#479)
- Layer: `children` prop is now required (#479)

## 0.89.0 (February 15, 2019)

### Minor

- Upgrade React version to [16.8.0](https://reactjs.org/blog/2019/02/06/react-v16.8.0.html) (#474)
- SegmentedControl: items have equal width by default; add `responsive` prop which makes item width responsive to content width (#473)
- Button: Update border radius (#476)
- Icon: Add new alert and arrow-circle-up icons (#477)

### Patch

- Add [ESLint Plugin for React Hooks](https://www.npmjs.com/package/eslint-plugin-react-hooks) (#475)
- Docs: Update Box prop table to include links to examples (#470)

## 0.88.0 (January 24, 2019)

### Minor

- Icon: add new trashcan icon (#462)
- Icon: rename icon name trashcan to trash-can (#463)
- Internal: updated rollup build tools to use stable/predictable minified CSS classnames (#455)
- Video: add children prop (#464)
- Icon: add new icon reorder-images (#466)
- Avatar: add property to use Pinterest icon for verified (#460)

## 0.87.0 (January 17, 2019)

### Minor

- IconButton, Pog, Icon: pass IconButton's `accessibilityLabel` down through Pog to Icon, where it is used as the `svg`s `title` for hover text (#456)
- Box, IconButton, Pog: Add transparentDarkGray color option (#457)

### Patch

- Box: Add orchid to color examples (#458)

## 0.86.2 (January 9, 2019)

### Patch

- Box: update docs to mention new `ref` functionality (#450)
- IconButton: add `title` for hover text, using existing `accessibilityLabel` (453)
- IconButton: add `title` for hover text, using existing `accessibilityLabel` (#453)
- Internal: Reverts upgrade to `postcss-preset-env` due to a bug in how it interacts with CSS modules (#451)
- Layer: Warn instead of erroring when server-rendering (#454)

## 0.86.1 (January 3, 2019)

### Patch

- Box: add displayName to Box to maintain current naming in snapshots (#446)

## 0.86.0 (January 3, 2019)

### Minor

- Icon: adding new icons for editing (#440)
- Icon: adding canonical pin icon (#438)
- Box: Add ref forwarding (#431)
- Masonry: Removed onFinishedRendering prop because better test alternatives could be used (#435)
- Internal: Removes integration tests (#439)
- Tooltip: Deprecate component and remove from exports (includes codemod) (#412)

### Patch

- Internal: Migrated `postcss-cssnext` to `postcss-preset-env` and removed `color()` function (#432)
- Docs: Update `Link` docs to indicate `href` is required (#437)

## 0.85.0 (December 10, 2018)

### Minor

- Icon: adding new icons (#425)
- Color: Change Pinterest Red from BD081C to E60023 (#429)

## 0.84.0 (November 29, 2018)

### Minor

- Masonry: Add a onFinishedRendering prop which allows for better testing (#423)
- Tabs: (Update to #368) Use composite of index and href for tab keys (#419)
- Text: Default value for leading is now undefined to allow browser to determine line-height based on language (#421)

### Patch

- Internal: Fixed a test that started flaking out with React 16.6 (#410)
- Docs: Updated some Masonry props descriptions (#417)

## 0.83.0 (October 25, 2018)

### Minor

- Internal: Bump version of React and related packages (#406)
- Internal: Bump all eslint and stylelint packages (#400)
- Icon: add new icons for text alignment
- Tooltip: Merge abilities into Flyout for future deprecation (#403)
- IconButton: Add new bgColor option "gray" (#405)

## 0.82.0 (October 12, 2018)

### Minor

- Icon: Add compose icon (#358)
- SearchField: Add `autoComplete` prop for parity with `TextField` (#363)
- Tabs: Add optional wrap prop (#361)
- Checkbox: Add optional onClick prop (#364)
- Flow: Bump to version `0.81.0` (#376)
- Tabs: Use href for key instead of index (#368)
- Pulsar: Updated animation that hides ring, allowing full visibility of content underneath (#394)

### Patch

- Internal: Exclude node_modules from babelification (#382)
- Internal: publish `README.md` (#367)
- Internal: add `GH_TOKEN` to docker-compose file for greenkeeper (#378)
- Internal: add greenkeeper env variables to docker-compose and buildkite files (#381)

## 0.81.0 (September 11, 2018)

### Minor

- TextField / TextArea / SelectList: Fix issue with flyout when `errorMessage` is set (#350)
- Icon: Add download svg (#341)
- Masonry: Remove mention of server rendering (#342)

## 0.80.0 (September 7, 2018)

### Minor

- Internal: Update flow-typed def for jest to match jest version (#346)
- Masonry: new MasonryInfiniteBeta and MasonryBeta (#329)

## 0.79.2 (September 5, 2018)

### Minor

- Button: Fix transparent button on blue background (#316)
- Flyout: Add new prop `shouldFocus` to override focus on open behavior. _Has codemod_ (#325)
- Icon: Add camera roll icon (#317)
- Video: Make a11y label props required in Video component (#321)
- Internal: Add in greenkeeper-lockfile for auto updates (#327)

### Patch

- Modal: set content width to 100% to prevent overflow bug in IE (#315)
- Modal: change Box width from using column to width property (#338)

## 0.79.1 (August 24, 2018)

### Patch

- Masonry: Add missing defaultProps and handleResize (#313)

## 0.79.0 (August 22, 2018)

### Minor

- Masonry: MasonryInfinite for infinite fetching (#307)

## 0.78.0 (August 20, 2018)

### Minor

- Internal: Turn on sketchy-number flow lint rules as an error (#293)
- TextArea: Add an onKeyDown prop (#303)
- TextField: Add an onKeyDown prop (#303)
- Internal: Add flow types to `Box` transform functors (#299)
- Icon: Fix cog icon rotation (#308)

## 0.77.0 (July 30, 2018)

### Minor

- Checkbox: Add error prop and styling (#287)
- Internal: Bump flow version to 0.77.0 (#289)
- Internal: Add flow typed definitions for node-fetch and filesize (#290)
- Collage: Add new Collage component to Gestalt (#291)
- Internal: Turn on all non-sketchy flow lint rules as errors (#292)
- Masonry: Add configurable virtual bounds (#294)

## 0.76.1 (July 17, 2018)

### Patch

- Masonry: Fix React prop typing for `layout` (#284)

## 0.76.0 (July 17, 2018)

### Minor

- Icon: reduce filesize of each icon with 40% + add new icons (#269)
- Colors: Darken gray and darkGray so they're AA accessible at smaller sizes (#276)
- Video: Add a gradient overlay on the control bar (#27)
- Layer: Layer component is now exported for use and has documentation
- TextArea: Add a hasError prop (#280)
- Icon: Add new `megaphone` icon (#281)

### Patch

- Icon: Fix `envelope` icon + add `gmail` (#270)
- Internal: Fix release script for gh-pages (#266)
- Flow: Bump Flow to version 0.75.0 in gestalt (#268)
- Internal: Bump all eslint plugin packages in prep for eslint5 (#273)

## 0.75.0 (Jun 27, 2018)

### Minor

- Box: Add `visuallyHidden` as a display option (#262)
- Icon: Add one new icon (globe-checked) for claimed website (#264)

### Patch

- Docs: Fix "fit" labels in Image docs example (#259)
- Internal: Set up pre-commit hooks for linting and testing (#258)
- Internal: Fix peer dependency issues with stylint and jest-pupeteer (#260)
- Internal: Add eslint-import/no-relative-parent-imports rule (#261)

## 0.74.0 (Jun 13, 2018)

### Minor

- ErrorFlyout: Deprecate component and remove from Gestalt (#251)

### Patch

- Danger: Separate danger rules out into separate files (#253)
- Modal: Fix issue with outside click error bubbling (#254)

## 0.73.0 (Jun 8, 2018)

### Minor

- Masonry: Makes Masonry React Async compatible (#227)
- SegmentedControl: Change flow type of `items` to `React.Node` (#230)
- Video: Add jsdom browser specific tests (#205)
- Flyout: Merge ErrorFlyout abilities into Flyout (#242)
- Flyout: Support blue Flyouts (#249)
- Card: Make Card explicitely use box-sizing: content-box (#243)
- GroupAvatar: Text sizes are consistent with Avatar and `size` prop is now optional. (#244)
- Video: Move initial video setup calls to componentDidMount (#245)

### Patch

- Internal: add better basic test coverage (#231)
- Modal: Refactor internals and remove responsive behavior (#218)
- Internal: update to jsdom only tests (#232)
- Internal: Upgrade to Jest 23 (#233)
- Internal: Upgrade to Stylelint 9.2.1 (#235)
- Avatar/GroupAvatar: Add additional tests for 100% coverage (#236)
- Avatar: fix error when name is falsey (#248)
- Button/Icon: Add additional tests for 100% coverage (#237)
- Flyout/SegmentedControl: Add additional tests for 100% coverage (#238)
- Touchable: Add additional tests for 100% coverage (#239)
- Internal: Add Codecov badge to README (#241)

## 0.72.0 (May 30, 2018)

### Minor

- Video: Added new `onSeek` callback prop to `Video` component (#209)
- Video: Added new `onReady` callback prop to `Video` component (#210)
- Internal: Remove dead example code from docs (#211)
- Internal: Fix react router dependencies (#212)
- Internal: Fix package.json dependency locations (#213)
- Flow: Fix Flow errors in the `docs/` directory (#214)
- Flow: Fix remaining errors in the `docs/` directory and enable Flow (#215)
- Docs: Fix indentation on gestalt docs code examples (#219)
- Docs: Fix broken Link component in docs app (#220)
- SelectList: Makes SelectList React Async compatible (#221)
- TextArea: Makes TextArea React Async compatible (#222)
- TextField: Makes TextField React Async compatible (#223)
- ScrollContainer: Makes ScrollContainer React Async compatible (#224)
- Video: Fix Video playback on SSR if playing is true on first mount (#225)

## 0.71.0 (May 23, 2018)

### Minor

- Drop support for React 15 and bump React 16 version (#168)
- Colors: Update blue color (#193)
- Video: Fix background color for fullscreen video playback (#198)
- Internal: Refactor Modal docs to kill StateRecorder (#199)
- Internal: Add eslint-plugin-eslint-comments with recommended settings (#200)
- Video: Makes `aspectRatio` a required prop for `Video` (#201)
- Video: Pass events through to callback functions (#203)
- Touchable: Add event targets to Flow typing for callbacks (#204)
- Video: Add new `onEnded` prop for media end event (#207)

### Patch

- Internal: Add code coverage to PRs (#185)
- Internal: Internal: Convert ghostjs to puppeteer (#182)
- Internal: Update Jest and use multi-project runner (#158)
- Internal: Fix import path for boxperf script (#188)
- Internal: Turn on eslint-plugin-import rules already being followed (#189)
- Docs: Add live docs to Letterbox (#190)
- Docs: Move CardPage rendering into the Route render prop (#191)
- Internal: Turn on all react recommended linters (#192)
- Internal: Merge jest-pupeteer eslint file into main one (#193)
- Docs: Rewrite Column doc to remove scope prop from Example (#196)
- Video: Fix broken equality check for Video `src` prop (#202)
- Internal: Move stylelint config to separate file (#206)

## 0.70.0 (May 15, 2018)

### Minor

- Avatar / GroupAvatar: make outline configurable(#173)
- Masonry: Update non-virtualized Masonry to render all items regardless of the window
- ExperimentalMasonry: remove component (#183)
- Internal: Add flow-typed files for third party packages (#174)
- Internal: Remove unused linter suppressions (#180)
- Internal: Add eslint-plugin-jest with recommended settings (#181)
- Internal: Add Flow type checking to Jest test files (#184)
- Video: Better existing callbacks, new playback rate prop, new loading callback (#174)
- Internal: Turn the [import/first](https://github.com/benmosher/eslint-plugin-import/blob/master/docs/rules/first.md) rule back on (#186)

## 0.69.0 (May 10, 2018)

### Minor

- Sticky: Expand threshold options to take string values (#166)
- Avatar: Fall back to default letter if image does not load (#156)
- Video: Add new Video component to Gestalt (#150)
- Video: Add `aspectRatio` prop to Video and hide fullscreen on unsupported browsers (#171)

### Patch

- Internal: Add bundle size impact reporting (#146)
- Pulsar: Updated styles to use border box so pulsar doesn't extend out of container div (#169)
- Docs: Fix home link (#170)

## 0.68.1 (May 8, 2018)

### Patch

- Masonry: Don't pass Infinity as style value (#163)
- Internal: Generate stats file during build (#160)
- Flow: Upgrade flow-bin to version 0.71.0 (#155)
- Internal: update `yarn.lock` (#152)
- Docs: include images in repo (#151)
- Docs: updated design (#154)

## 0.68.0 (May 3, 2018)

### Minor

- Button / SearchField / SegmentedControl / SelectList / Tabs / TextField: consistent sizing + improve Windows compatibility (#148)
- Icon: Add new prop to Icon -- dangerouslySetSvgPath (#142)

## 0.67.0 (April 25, 2018)

### Minor

- Flyout: make IE11 compatible (#138)
- Icon: Add new GIF icon (#143)

### Patch

- Box: Fixed negative margins for Box marginStart and marginEnd
- Docs: Add a link to the sandbox

## 0.66.0 (April 24, 2018)

### Minor

- Box: Added right to left language aware marginStart & marginEnd (#122)

### Patch

- Switch: Disallow width shrinking in flex layouts
- Masonry: Removed the unused "serverRender" prop
- Docs: Updated Box docs to include marginStart and marginEnd

## 0.65.0 (April 16, 2018)

### Minor

- Link: Remove duplicate CSS declaration (#118)
- Pulsar: Fix default prop value for size to match new design (#126)

### Patch

- Docs: Updated Masonry "comp" definition to be more descriptive
- Docs: Updated Pulsar docs to use new default size
- Internal: Added some header comments to internal components/utils
- Internal: Fixed a subtle bug in throttle that would cause longer than intended delays
- Masonry: Fixed a timing bug where Masonry's handleResize could be called after unmount
- Masonry: Added a debounce method and moved over some Masonry methods to use it

## 0.64.0 (April 12, 2018)

### Minor

- Icon: 4 new icons related to analytic stats (#105)
- GroupAvatar: Fix when there are no collaborators (#112)
- Flyout: Fix positioning during resize (#111)
- Modal: Update heading size + fix docs (#114)
- Pulsar: New blue ring design, size change from 96 to 136px (#115)
- Icon: 1 icon (circle-arrow-down) for search (#119)

### Patch

- Docs: Add live docs to TextField / TextArea (#116)
- Internal: Fix navigation to allow opening in new tabs (#120)

## 0.63.0 (March 26, 2018)

### Minor

- Masonry: Promotes ExperimentalMasonry to be Masonry. Complete re-write of
  measuring etc. (#101)
- Internal: Gestalt now is React 16.2.0 compatible. (#101)

## 0.62.1 (March 22, 2018)

### Patch

- Internal: Fix publish script to work for new Gestalt directory structure (#94)
- Heading / Text / SegmentedControl: Fix flow types when truncation is enabled (#98)

## 0.62.0 (March 21, 2018)

### Minor

- Heading / Text / SegmentedControl: Add `title` when `truncate` is set (#82)

### Patch

- Docs: Masonry locally on port `3000` + update the `README` with the latest commands (#89)
- Internal: No downtime when releasing the docs (#97)

## 0.61.0 (March 20, 2018)

### Minor

- Image: Don't show `alt` text when loading the image in FireFox. (#80)(#84)
- Tabs: Update the background color to be transparent for unselected tabs (#79)

### Patch

- Docs: Add live docs to Toast (#87)
- Internal: Convert `BrowserRouter` to `HashRouter` - fixes directly going to a component (#88)
- Docs: Add live docs to SegmentedControl (#90)

## 0.60.0 (March 13, 2018)

### Minor

- Masonry: Revert promotion of ExperimentalMasonry to be Masonry.
- Internal: Revert React 16 support

## 0.59.0 (March 13, 2018)

### Minor

- Masonry: Promotes ExperimentalMasonry to be Masonry. Complete re-write of
  measuring etc. (#46)
- Sticky: Fallback to position relative in IE11 (#51)
- Internal: Gestalt now is React 16.2.0 compatible (#53)
- SelectList: Hardcode 40px height for consistency (#57)

### Patch

- Internal: Split docs & integration tests into individual packages (#22)
- Flyout: Update the docs with correct flowtypes (#37)
- Internal: Removes [corkboard](https://yarnpkg.com/en/package/corkboard) from the docs (#41)
- Internal: User prettier for markdown and css (#45)
- Internal: Add script to run watcher & docs build concurrently (#49)
- Docs: Readme update to start docs server (#47)
- Docs: fix github source link (#50)
- Internal: IE11 fixes: fix images in docs / fix scrollbar always showing on proptable (#51)
- Docs: Use [create-react-app](https://github.com/facebook/create-react-app) to build and run the docs (#42)
- Docs: Add live docs for Tooltip (#63)
- Docs: Add live docs to Tabs (#65)
- Docs: Add live docs to Spinner (#66)
- Docs: Add live docs to SelectList (#69)
- Flow: Update the Flow typing for `children` prop to be up to date with Flow version (#70)
- ErrorFlyout / Toast / Tooltip: Add missing React proptyping to components (#73)
- Flow: Upgrade flow-bin to version 0.66.0 (#74)

## [0.58.0] (Feb 26, 2018)

### Minor

- Card: Adds an extra "image" property to help separate content (#19)
- GroupAvatar: Update sizes to be in line with other components (#30)
- Touchable: Adds support for `fullHeight` prop (#31)
- Toast: Fix Safari 9 thumbnail/text overlap (#33)

### Patch

- GroupAvatar: Fix text sizes for 1 collaborator (#32)
- Internal: Adds [Danger](http://danger.systems/js/) to pull requests. (#27)
- TextField: Remove duplicate logic opening the error flyout (#34)
- Internal: Re-exports flowtypes (#35)

## [0.57.1] (Feb 22, 2018)

### Patch

- Internal: Fix docs (StateRecorder) + run development mode locally + fix propType error #25

## [0.57.0] (Feb 22, 2018)

## Minor

- Sticky: Add zIndex support (#21)
- SearchField: Add custom `onBlur` prop / Rename syntheticEvent => event / Use stricter flowtype on event to remove if check (#17)
- Flyout: Allow for custom width (#16)
- ExperimentalMasonry: Reference measurementStore from props instead of instance (#14)

## Patch

- Docs: Netlify: Live preview with every PR (#18)
- Docs: Updates Heading, Image, Label & Text to use Example (#10)
- Docs: Container / ErrorFlyout / IconButton / Label / Pog / SearchField: add live docs (#12)
- Docs: Flyout / Mask / Pulsar: add live docs (#15)
- Docs: Readme updates (#3) (#8)
- Docs: Publish docs when releasing (#1)
- Docs: Fixes syntax errors in a few live examples (#6)
- Docs: Move .corkboard/ to docs/ and isolate components (#9)
- Docs: Removes function syntax from cards (#7)
- Build: Fixes repo url in docs build script (#4)
- Internal: Webpack 3 upgrade (#11)

[0.57.1]: https://deploy-preview-26--gestalt.netlify.com/
[0.57.0]: https://deploy-preview-24--gestalt.netlify.com/<|MERGE_RESOLUTION|>--- conflicted
+++ resolved
@@ -8,12 +8,9 @@
 
 ### Minor
 
-<<<<<<< HEAD
 - Tooltip: Show tooltip when React children have focus (#824)
-=======
 - IconButton/Pog: Removed unused iconColor options: blue, orange; added darkGray; added bgColor: darkGray (#823)
 - Docs: Replaced combinations in Pog with Combinations: Icon Color & Background Color. Removed IconButton-bgColor-blue option from Docs. (#823)
->>>>>>> 5e705a0f
 
 ### Patch
 
