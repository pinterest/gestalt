## [Unreleased]

<details>
  <summary>
    Changes that have landed in master but are not yet released.
    Click to see more.
  </summary>

### Minor

* Masonry: Promotes ExperimentalMasonry to be Masonry. Complete re-write of
  measuring etc. (#46)
* Sticky: Fallback to position relative in IE11 (#51)
<<<<<<< HEAD
* Internal: Gestalt now is React 16.2.0 compatible (#53)
=======
* SelectList: Hardcode 40px height for consistency (#57)
>>>>>>> 199eca64

### Patch

* Internal: Split docs & integration tests into individual packages (#22)
* Flyout: Update the docs with correct flowtypes (#37)
* Internal: Removes [corkboard](https://yarnpkg.com/en/package/corkboard) from the docs (#41)
* Internal: User prettier for markdown and css (#45)
* Internal: Add script to run watcher & docs build concurrently (#49)
* Docs: Readme update to start docs server (#47)
* Docs: fix github source link (#50)
* Internal: IE11 fixes: fix images in docs / fix scrollbar always showing on proptable (#51)
* Docs: Use [create-react-app](https://github.com/facebook/create-react-app) to build and run the docs (#42)

</details>

## [0.58.0] (Feb 26, 2018)

### Minor

* Card: Adds an extra "image" property to help separate content (#19)
* GroupAvatar: Update sizes to be in line with other components (#30)
* Touchable: Adds support for `fullHeight` prop (#31)
* Toast: Fix Safari 9 thumbnail/text overlap (#33)

### Patch

* GroupAvatar: Fix text sizes for 1 collaborator (#32)
* Internal: Adds [Danger](http://danger.systems/js/) to pull requests. (#27)
* TextField: Remove duplicate logic opening the error flyout (#34)
* Internal: Re-exports flowtypes (#35)

## [0.57.1] (Feb 22, 2018)

### Patch

* Internal: Fix docs (StateRecorder) + run development mode locally + fix propType error #25

## [0.57.0] (Feb 22, 2018)

## Minor

* Sticky: Add zIndex support (#21)
* SearchField: Add custom `onBlur` prop / Rename syntheticEvent => event / Use stricter flowtype on event to remove if check (#17)
* Flyout: Allow for custom width (#16)
* ExperimentalMasonry: Reference measurementStore from props instead of instance (#14)

## Patch

* Docs: Netlify: Live preview with every PR (#18)
* Docs: Updates Heading, Image, Label & Text to use Example (#10)
* Docs: Container / ErrorFlyout / IconButton / Label / Pog / SearchField: add live docs (#12)
* Docs: Flyout / Mask / Pulsar: add live docs (#15)
* Docs: Readme updates (#3) (#8)
* Docs: Publish docs when releasing (#1)
* Docs: Fixes syntax errors in a few live examples (#6)
* Docs: Move .corkboard/ to docs/ and isolate components (#9)
* Docs: Removes function syntax from cards (#7)
* Build: Fixes repo url in docs build script (#4)
* Internal: Webpack 3 upgrade (#11)

[0.57.1]: https://deploy-preview-26--gestalt.netlify.com/
[0.57.0]: https://deploy-preview-24--gestalt.netlify.com/<|MERGE_RESOLUTION|>--- conflicted
+++ resolved
@@ -11,11 +11,8 @@
 * Masonry: Promotes ExperimentalMasonry to be Masonry. Complete re-write of
   measuring etc. (#46)
 * Sticky: Fallback to position relative in IE11 (#51)
-<<<<<<< HEAD
 * Internal: Gestalt now is React 16.2.0 compatible (#53)
-=======
 * SelectList: Hardcode 40px height for consistency (#57)
->>>>>>> 199eca64
 
 ### Patch
 
