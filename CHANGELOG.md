--- conflicted
+++ resolved
@@ -1,5 +1,3 @@
-<<<<<<< HEAD
-=======
 ## 121.1.5 (Aug 18, 2023)
 
 ### Patch
@@ -288,7 +286,6 @@
 
 - Button: fixes ` name` prop documentation and Flow ([#3078](https://github.com/pinterest/gestalt/pull/3078)) - [Preview link](https://deploy-preview-3078--gestalt.netlify.app?devexample=true)
 
->>>>>>> 5c36b5d6
 ## 117.5.1 (Jul 17, 2023)
 
 ### Patch
