--- conflicted
+++ resolved
@@ -8,6 +8,8 @@
 
 ### Minor
 
+* Internal: Turn on sketchy-number flow lint rules as an error (#293)
+
 ### Patch
 
 </details>
@@ -21,15 +23,7 @@
 * Internal: Add flow typed definitions for node-fetch and filesize (#290)
 * Collage: Add new Collage component to Gestalt (#291)
 * Internal: Turn on all non-sketchy flow lint rules as errors (#292)
-<<<<<<< HEAD
-* Internal: Turn on sketchy-number flow lint rules as an error (#293)
-
-### Patch
-
-</details>
-=======
 * Masonry: Add configurable virtual bounds (#294)
->>>>>>> 15625db7
 
 ## 0.76.1 (July 17, 2018)
 
