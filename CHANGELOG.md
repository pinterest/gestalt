## [Unreleased]

<details>
  <summary>
    Changes that have landed in master but are not yet released.
    Click to see more.
  </summary>

### Minor

* Image: Don't show `alt` text when loading the image in FireFox. (#80)(#84)
* Tabs: Update the background color to be transparent for unselected tabs (#79)

### Patch

<<<<<<< HEAD
* Docs: Add live docs to Toast (#87)
=======
* Internal: Convert `BrowserRouter` to `HashRouter` - fixes directly going to a component (#88)

>>>>>>> 3e691c65
</details>

## 0.60.0 (March 13, 2018)

### Minor

* Masonry: Revert promotion of ExperimentalMasonry to be Masonry.
* Internal: Revert React 16 support

## 0.59.0 (March 13, 2018)

### Minor

* Masonry: Promotes ExperimentalMasonry to be Masonry. Complete re-write of
  measuring etc. (#46)
* Sticky: Fallback to position relative in IE11 (#51)
* SelectList: Hardcode 40px height for consistency (#57)

### Patch

* Internal: Split docs & integration tests into individual packages (#22)
* Flyout: Update the docs with correct flowtypes (#37)
* Internal: Removes [corkboard](https://yarnpkg.com/en/package/corkboard) from the docs (#41)
* Internal: User prettier for markdown and css (#45)
* Internal: Add script to run watcher & docs build concurrently (#49)
* Docs: Readme update to start docs server (#47)
* Docs: fix github source link (#50)
* Internal: IE11 fixes: fix images in docs / fix scrollbar always showing on proptable (#51)
* Docs: Use [create-react-app](https://github.com/facebook/create-react-app) to build and run the docs (#42)
* Docs: Add live docs for Tooltip (#63)
* Docs: Add live docs to Tabs (#65)
* Docs: Add live docs to Spinner (#66)
* Docs: Add live docs to SelectList (#69)
* Flow: Update the Flow typing for `children` prop to be up to date with Flow version (#70)
* ErrorFlyout / Toast / Tooltip: Add missing React proptyping to components (#73)
* Flow: Upgrade flow-bin to version 0.66.0 (#74)

## [0.58.0] (Feb 26, 2018)

### Minor

* Card: Adds an extra "image" property to help separate content (#19)
* GroupAvatar: Update sizes to be in line with other components (#30)
* Touchable: Adds support for `fullHeight` prop (#31)
* Toast: Fix Safari 9 thumbnail/text overlap (#33)

### Patch

* GroupAvatar: Fix text sizes for 1 collaborator (#32)
* Internal: Adds [Danger](http://danger.systems/js/) to pull requests. (#27)
* TextField: Remove duplicate logic opening the error flyout (#34)
* Internal: Re-exports flowtypes (#35)

## [0.57.1] (Feb 22, 2018)

### Patch

* Internal: Fix docs (StateRecorder) + run development mode locally + fix propType error #25

## [0.57.0] (Feb 22, 2018)

## Minor

* Sticky: Add zIndex support (#21)
* SearchField: Add custom `onBlur` prop / Rename syntheticEvent => event / Use stricter flowtype on event to remove if check (#17)
* Flyout: Allow for custom width (#16)
* ExperimentalMasonry: Reference measurementStore from props instead of instance (#14)

## Patch

* Docs: Netlify: Live preview with every PR (#18)
* Docs: Updates Heading, Image, Label & Text to use Example (#10)
* Docs: Container / ErrorFlyout / IconButton / Label / Pog / SearchField: add live docs (#12)
* Docs: Flyout / Mask / Pulsar: add live docs (#15)
* Docs: Readme updates (#3) (#8)
* Docs: Publish docs when releasing (#1)
* Docs: Fixes syntax errors in a few live examples (#6)
* Docs: Move .corkboard/ to docs/ and isolate components (#9)
* Docs: Removes function syntax from cards (#7)
* Build: Fixes repo url in docs build script (#4)
* Internal: Webpack 3 upgrade (#11)

[0.57.1]: https://deploy-preview-26--gestalt.netlify.com/
[0.57.0]: https://deploy-preview-24--gestalt.netlify.com/<|MERGE_RESOLUTION|>--- conflicted
+++ resolved
@@ -13,12 +13,9 @@
 
 ### Patch
 
-<<<<<<< HEAD
 * Docs: Add live docs to Toast (#87)
-=======
 * Internal: Convert `BrowserRouter` to `HashRouter` - fixes directly going to a component (#88)
 
->>>>>>> 3e691c65
 </details>
 
 ## 0.60.0 (March 13, 2018)
