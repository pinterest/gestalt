## [Unreleased]

<details>
  <summary>
    Changes that have landed in master but are not yet released.
    Click to see more.
  </summary>

### Minor

<<<<<<< HEAD
- Tabs: update horizontal padding to 12px (#698)
=======
- SelectList/TextArea/TextField: Update focus states (#720)
>>>>>>> accd64ad

### Patch

</details>

## 1.11.1 (Mar 3, 2020)

### Patch

- Tooltip: Bugfix: add layer (#717)

## 1.11.0 (Mar 3, 2020)

### Minor

- SelectList / TextField / TextArea: Add `label` and `helperText` props (#705)
- Flyout: Make caret optional (#706)

## 1.10.1 (Mar 2, 2020)

### Patch

- Text / Heading: Made typography changes more backwards-compatible by adding xl size back in as deprecated feature (#707)

## 1.10.0 (Feb 28, 2020)

### Minor

- Tooltip: Add ability to hover over tooltip and add a clickable link (#684)
- Tooltip: Add idealDirection (#701)
- IconWithTooltip: deprecate component (#690)

### Patch

- Modal: [Docs] Fix default value for closeOnOutsideClick (#697)
- Box/Mask/Sticky: [Docs] Added descriptions about usage to attributes accepting both string and number formats. (#703)
- README: [Docs] Removed references and script to run integrations tests. (#702)

## 1.9.0 (Feb 27, 2020)

### Minor

- Text / Heading [Breaking]: Added codemod to support breaking changes from #693 (removed support for responsive size prop values smSize, mdSize, and lgSize in Text and Heading component) (#696)
- Heading / Text [Breaking]: Reduce size options from xs-xl to sm-lg (#693)

Run codemods for breaking changes in order:

1. `cd gestalt; yarn run codemod --parser=flow -t=packages/gestalt-codemods/1.8.0-1.9.0/remove-responsive-text-sizing.js ~/code/repo`
2. `yarn run codemod --parser=flow -t=packages/gestalt-codemods/1.8.0-1.9.0/heading-size-replace.js ~/code/repo`
3. `yarn run codemod --parser=flow -t=packages/gestalt-codemods/1.8.0-1.9.0/text-size-replace.js ~/code/repo`

## 1.8.0 (Feb 27, 2020)

### Minor

- SelectList / TextField / TextArea: Update design (#664)

## 1.7.1 (Feb 26, 2020)

### Minor

- Modal: Fix extra border between content / footer (#694)
- Text/Heading: Revert letter spacing changes (#694)

## 1.7.0 (Feb 25, 2020)

### Minor

- Button: update horizontal padding to 12px (#688)
- [Revert] Flyout: Update spacing around items to 8px + remove caret code (#668)
- [Revert] Masonry: Allow string enum types for Masonry layout prop (in prep of removing symbols/classes) (#667)

## 1.6.0 (Feb 25, 2020)

- Internal: Update Node.js version to 12.x (#686)
- Internal: update yarn.lock file (#687)

## 1.5.0 (Feb 25, 2020)

### Minor

- Box: Add `borderSize` prop for styling borders (#678)
- Modal: visual refresh + heading optional + add closeOnOutsideClick (#680)

Codemods:
`cd gestalt; yarn run codemod --parser=flow -t=packages/gestalt-codemods/1.3.0-1.4.0/modal-remove-close-label.js ~/code/repo`

## 1.4.0 (Feb 24, 2020)

### Minor

- Internal: Detect invalid composes in CSS modules (#676)
- Internal: Flowtype CSS files in CI (#675)
- Internal: Add code of conduct & powered by netlify link (#679)
- Text/Heading: Update letter spacing to default (#681)

## 1.3.0 (Feb 20, 2020)

- Modal / SegmentedControl / Card: Fix corner radius (#672)

## 1.2.0 (Feb 20, 2020)

### Minor

- Internal: Update dependencies (#671)

### Patch

- Heading: removed unused weight prop from docs (#653)

## 1.1.0 (Feb 20, 2020)

### Minor

- Masonry: Allow string enum types for Masonry layout prop (in prep of removing symbols/classes) (#667)

## 1.0.0 (Feb 20, 2020)

### Major

- Box / Touchable [Breaking]: Removed support for `shape` prop values `roundedTop`, `roundedRight`, `roundedBottom`, and `roundedLeft` (#657)
- Box / Mask / Touchable [Breaking]: Replace `shape` prop with `rounding` (#666)

Run codemods for breaking changes in order:

1. `cd gestalt; yarn run codemod --parser=flow -t=packages/gestalt-codemods/0.125.0-1.0.0/convert-roundedX.js ~/code/repo`
2. `yarn run codemod --parser=flow -t=packages/gestalt-codemods/0.125.0-1.0.0/convert-shape-to-rounding.js ~/code/repo`

### Minor

- Flyout: Remove caret, update shadow (#663)
- Flyout: Update spacing around items to 8px + remove caret code (#668)

## 0.125.0 (Feb 16, 2020)

### Minor

- IconButton/Pog: Add darkGray background option (#659)
- Tabs: update states + improve docs & test coverage (#658)
- Button/IconButton/Pog: Convert 'darkGray' color to selected state (#661)

## 0.124.0 (Feb 12, 2020)

### Minor

- Box: Add new prop `opacity` to set css opacity with values 0 to 1 in tenth increments. (#654)
- Button: Update border radius / small size + add dark gray option (#655)

## 0.123.0 (Feb 7, 2020)

### Minor

- Color: update dark gray color to #111 (#648)
- Masonry: Shipped "fixFetchMoreBug" behavior and removed flag. This makes Masonry fetch less aggressively in some cases. (#651)

## 0.122.3 (Jan 30, 2020)

### Patch

- Bumping version with no other changes for the sake of fixing release to npm.

## 0.122.2 (Jan 30, 2020)

### Patch

- Masonry: Reverts the past update to `wait`. Turns out this was more dangerous than expected, and we should experiment on it later. (#645)

## 0.122.1 (Jan 29, 2020)

### Patch

- Masonry: Add a `wait` value for throttling updateScrollPosition (#641)

## 0.122.0 (Jan 28, 2020)

### Minor

- Icon: Update existing workflow icon svg for ok, halted, problem, unstarted, in progress and warning (#638)
- Icon: Added newline in css file and removed comment (#637)
- Icon: Add right-to-left locales flip style support (#631)

### Patch

- Docs: Update docs to wrap Flyouts, Modals, and Tooltips in Layers so they don't get overlapped by example code (#639)

## 0.121.0 (Jan 21, 2020)

### Minor

- Switch: Add right-to-left locales flip style support (#628)
- Flow: Upgrade to version 0.116.1 (#635)

## 0.120.0 (Jan 20, 2020)

### Patch

- Stats: Calculate raw and percentage number of gestalt components vs native components (#627)
- Masonry: Add a flag to optionally fix a bug (see PR notes) (#632)

## 0.113.3 (Jan 13, 2020)

### Patch

- Internal: Update GitHub pages publish script (#625)

## 0.113.2 (Jan 13, 2020)

### Patch

- Internal: Update GitHub pages publish script (#624)

## 0.113.1 (Jan 13, 2020)

### Patch

- Button: Fix spelling mistake in the docs (#622)
- Internal: Fix the publish to GitHub pages (#621)

## 0.113.0 (Jan 9, 2020)

### Minor

- Icon: Add workflow-status-all icon (#614)
- Icon: Add workflow-status-warning icon (#616)
- IconWithTooltip: Add component and tests (#609)
- IconWithTooltip: Improve accessibility and convert component to hooks (#618)

### Patch

- IconButton: Convert examples & component to use hooks (#612)
- Internal: Convert from Travis.ci to GitHub workflows (#610)
- Internal: include flow warnings in error output (#611)
- Internal: Perform releases with GitHub CI (#615)
- Link: Convert component to use hooks (#613)

## 0.112.0 (Dec 10, 2019)

### Minor

- Icon: Add info-circle icon (#604)
- Icon: Add workflow-status-in-progress icon (#604)
- Icon: Add workflow-status-ok icon (#604)
- Icon: Add workflow-status-problem icon (#604)
- Icon: Add workflow-status-unstarted icon (#604)
- Text/Heading: Remove semibold (#607)

## 0.111.0 (Dec 9, 2019)

### Minor

- Pog: Add `orange` icon color prop to be passed as a value (#602)
- Icon: Add directional-arrow-left icon (#605)
- Icon: Add directional-arrow-right icon (#605)
- IconButton: Allow `orange` icon color prop to be passed as a value (#602)
- Video: Improve video seeking (#601)

### Patch

- Avatar: Convert component to use hooks (#598)
- Card: Convert examples & component to use hooks (#597)
- Checkbox: Convert examples & component to use hooks (#600)
- Internal: Add `react-testing-library` (#598)
- Internal: Enable `react-hooks/exhaustive-deps` lint rule (#598)
- Internal: Remove `concurrently` dependency (#599)
- Internal: Convert tests to React Testing Library (#603)

## 0.110.0 (Nov 27, 2019)

### Minor

- Internal: Upgrade react-scripts / babel7 & jest (#592)
- Internal: upgrade gestalt package dependencies (#595)

## 0.109.0 (Nov 25, 2019)

### Minor

- Text / Heading: Add semibold weight (#591)
- Internal: Introduce codemod unit tests (#591)

## 0.108.0 (Nov 18, 2019)

### Minor

- Colors: Update blue color with higher contrast version (improved a11y) (#589)

## 0.107.0 (Nov 14, 2019)

### Minor

- ScrollFetch: Fixed a tiny flow type bug on the default props (#587)

## 0.106.0 (Nov 12, 2019)

### Minor

- defaultProps: Remove the last React defaultProps and transfer it to the already existing but empty ES6 static defaultProps on the same file (#568)
- Video: add onPlayheadDown and onPlayheadUp callbacks (#585)

## 0.105.0 (Oct 22, 2019)

### Minor

- IconButton: Allow `blue` background color prop to be passed as a value (#572)
- Pog: Add `blue` background color prop to be passed as a value (#572)
- Masonry: Fixed a bug where all grids shared the same default measurement store (#573)
- Icon: Add new add-layout icon (#574)
- Flyout: Remove the lightgray border between content and caret on white flyouts (#576)
- Contents/Controller: Remove UNSAFE\_ methods in favor of supported ones (#570)

## 0.104.0 (Oct 3, 2019)

### Minor

- Icon: Replace existing filter icon (#565)
- Contents/Controller: Replace componentWillReceiveProps with UNSAFE_componentWillReceiveProps (#566)
- Icon: Add new replace/scale icons (#567)

## 0.103.0 (Aug 19, 2019)

### Minor

- Spinner: Add `size` prop which can be passed `sm` or `md` as a value (#553)
- Icon: Replace existing folder and file-unknown icon (#562)

## 0.102.0 (Aug 6, 2019)

### Minor

- Box: Allow `justifyContent` and `alignContent` props to be passed `evenly` as a value (#557)

## 0.101.0 (Jul 31, 2019)

### Minor

- SearchField: Remove the white background color of the outer box to make its corners looks correct on backgrounds with colors different than white (#552)
- Icon: Add new folder and file-unknown icon (#554)

## 0.100.0 (Jul 23, 2019)

### Minor

- Enzyme: Upgrade to the latest `v3.10.0` version and pull in Flow library changes (#543)
- Eslint: Bump all related packages/plugins to current latest version (#544)
- Button: add new `textColor` prop to allow overriding of text color for buttons (#545)
- Icon: Add new lightning icon (#547)
- Icon: Update send icon (#549)
- SegmentedControl: Fixup some extra CSS that was messing with Tooltips (#550)

## 0.99.0 (Jun 21, 2019)

### Minor

- SegmentedControl: Update outer border radius to 8px from new design spec (#530)
- Masonry: remove `MasonryBeta` and `MasonryInfiniteBeta` from source code (#531)
- Spinner: add `delay` prop to optionally remove 300ms delay to appear (#533)
- Button: Undo Button border radii changes for full width buttons. Conform all to 8px (#534)
- IconButton/Pog: Add `dangerouslySetSvgPath` support (#536)
- Flow: Bumping to latest version `v0.101.0` (#539)
- TextField/TextArea/SelectList/Checkbox: Switch from orange to red error states (#540)

### Patch

- Box: Fixed name minification bug and missing PropType from my recent margin:auto change (#532)

## 0.98.0 (May 28, 2019)

### Minor

- Box: `margin` prop now supports `auto` for use in flexbox layouts (#528)
- Icon: Update `flashlight` icon to use new asset (#527)
- Icon: Add new icon of `heart-outline` and update icon of `heart` (#526)

### Patch

- Typography: Fixed a tiny bug where our CSS file had a few uses of curly quotes instead of regular quotes (#524)

## 0.97.0 (May 15, 2019)

### Minor

- IconButton: Add new `disabled` prop and stylings to `IconButton` component (#521)
- Icon: Add new icon of `ads-stats` and `ads-overview` (#522)

## 0.96.0 (May 6, 2019)

## Minor

- Icon: add calendar icon to gestalt (#512)
- Icon: add lightning bolt icon (#513)
- Flow: upgrade version to [0.97.0](https://github.com/facebook/flow/releases/tag/v0.97.0) (#515)

## 0.95.0 (April 10, 2019)

### Minor

- Tooltip: remove focus from revealing Tooltip (#506)
- TextField: Add autocomplete prop value to TextField (#508)
- Upgrade flow version to [0.96.0](https://github.com/facebook/flow/releases/tag/v0.96.0) (#509)

### Patch

## 0.94.0 (March 25, 2019)

### Minor

- Icon: add some new text related icons (#496)
- Modal: add a new sizing option to Modal to match Flyout (#499)
- Modal: add the ability to set a custom header beyond text (#500)
- Tooltip: introduce new Tooltip wrapper component (#501)
- Touchable: cleanup event handlers (#502)
- TextArea/TextField/SelectList: cleanup components and remove gDSFP (#503)
- Upgrade React version to [16.8.5](https://github.com/facebook/react/releases/tag/v16.8.5) (#504)

## 0.93.0 (March 13, 2019)

- Mask: add new prop `willChangeTransform` default true which can turn off `willChange:transform` property in CSS (#494)

## 0.92.0 (March 7, 2019)

### Minor

- SelectList, TextArea, TextField: Remove Flyout error message, use new FormErrorMessage (#486)
- Icon: Add new video-camera icon (#491)
- Avatar: Fixed a bug in MS Edge where text was not vertically centered (#492)

## 0.91.0 (March 1, 2019)

### Minor

- Flyout: Apply the box shadow to Flyout at all times (#488)

### Patch

- Docs: Update remaining prop tables to include links to examples (#487)
- Docs: Improve Image description (#481)

## 0.90.0 (February 19, 2019)

### Minor

- Update fill-transparent icon (#483)
- Upgrade flow version to [0.84.0](https://github.com/facebook/flow/releases/tag/v0.84.0) (#479)
- Layer: `children` prop is now required (#479)

## 0.89.0 (February 15, 2019)

### Minor

- Upgrade React version to [16.8.0](https://reactjs.org/blog/2019/02/06/react-v16.8.0.html) (#474)
- SegmentedControl: items have equal width by default; add `responsive` prop which makes item width responsive to content width (#473)
- Button: Update border radius (#476)
- Icon: Add new alert and arrow-circle-up icons (#477)

### Patch

- Add [ESLint Plugin for React Hooks](https://www.npmjs.com/package/eslint-plugin-react-hooks) (#475)
- Docs: Update Box prop table to include links to examples (#470)

## 0.88.0 (January 24, 2019)

### Minor

- Icon: add new trashcan icon (#462)
- Icon: rename icon name trashcan to trash-can (#463)
- Internal: updated rollup build tools to use stable/predictable minified CSS classnames (#455)
- Video: add children prop (#464)
- Icon: add new icon reorder-images (#466)
- Avatar: add property to use Pinterest icon for verified (#460)

## 0.87.0 (January 17, 2019)

### Minor

- IconButton, Pog, Icon: pass IconButton's `accessibilityLabel` down through Pog to Icon, where it is used as the `svg`s `title` for hover text (#456)
- Box, IconButton, Pog: Add transparentDarkGray color option (#457)

### Patch

- Box: Add orchid to color examples (#458)

## 0.86.2 (January 9, 2019)

### Patch

- Box: update docs to mention new `ref` functionality (#450)
- IconButton: add `title` for hover text, using existing `accessibilityLabel` (453)
- IconButton: add `title` for hover text, using existing `accessibilityLabel` (#453)
- Internal: Reverts upgrade to `postcss-preset-env` due to a bug in how it interacts with CSS modules (#451)
- Layer: Warn instead of erroring when server-rendering (#454)

## 0.86.1 (January 3, 2019)

### Patch

- Box: add displayName to Box to maintain current naming in snapshots (#446)

## 0.86.0 (January 3, 2019)

### Minor

- Icon: adding new icons for editing (#440)
- Icon: adding canonical pin icon (#438)
- Box: Add ref forwarding (#431)
- Masonry: Removed onFinishedRendering prop because better test alternatives could be used (#435)
- Internal: Removes integration tests (#439)
- Tooltip: Deprecate component and remove from exports (includes codemod) (#412)

### Patch

- Internal: Migrated `postcss-cssnext` to `postcss-preset-env` and removed `color()` function (#432)
- Docs: Update `Link` docs to indicate `href` is required (#437)

## 0.85.0 (December 10, 2018)

### Minor

- Icon: adding new icons (#425)
- Color: Change Pinterest Red from BD081C to E60023 (#429)

## 0.84.0 (November 29, 2018)

### Minor

- Masonry: Add a onFinishedRendering prop which allows for better testing (#423)
- Tabs: (Update to #368) Use composite of index and href for tab keys (#419)
- Text: Default value for leading is now undefined to allow browser to determine line-height based on language (#421)

### Patch

- Internal: Fixed a test that started flaking out with React 16.6 (#410)
- Docs: Updated some Masonry props descriptions (#417)

## 0.83.0 (October 25, 2018)

### Minor

- Internal: Bump version of React and related packages (#406)
- Internal: Bump all eslint and stylelint packages (#400)
- Icon: add new icons for text alignment
- Tooltip: Merge abilities into Flyout for future deprecation (#403)
- IconButton: Add new bgColor option "gray" (#405)

## 0.82.0 (October 12, 2018)

### Minor

- Icon: Add compose icon (#358)
- SearchField: Add `autoComplete` prop for parity with `TextField` (#363)
- Tabs: Add optional wrap prop (#361)
- Checkbox: Add optional onClick prop (#364)
- Flow: Bump to version `0.81.0` (#376)
- Tabs: Use href for key instead of index (#368)
- Pulsar: Updated animation that hides ring, allowing full visibility of content underneath (#394)

### Patch

- Internal: Exclude node_modules from babelification (#382)
- Internal: publish `README.md` (#367)
- Internal: add `GH_TOKEN` to docker-compose file for greenkeeper (#378)
- Internal: add greenkeeper env variables to docker-compose and buildkite files (#381)

## 0.81.0 (September 11, 2018)

### Minor

- TextField / TextArea / SelectList: Fix issue with flyout when `errorMessage` is set (#350)
- Icon: Add download svg (#341)
- Masonry: Remove mention of server rendering (#342)

## 0.80.0 (September 7, 2018)

### Minor

- Internal: Update flow-typed def for jest to match jest version (#346)
- Masonry: new MasonryInfiniteBeta and MasonryBeta (#329)

## 0.79.2 (September 5, 2018)

### Minor

- Button: Fix transparent button on blue background (#316)
- Flyout: Add new prop `shouldFocus` to override focus on open behavior. _Has codemod_ (#325)
- Icon: Add camera roll icon (#317)
- Video: Make a11y label props required in Video component (#321)
- Internal: Add in greenkeeper-lockfile for auto updates (#327)

### Patch

- Modal: set content width to 100% to prevent overflow bug in IE (#315)
- Modal: change Box width from using column to width property (#338)

## 0.79.1 (August 24, 2018)

### Patch

- Masonry: Add missing defaultProps and handleResize (#313)

## 0.79.0 (August 22, 2018)

### Minor

- Masonry: MasonryInfinite for infinite fetching (#307)

## 0.78.0 (August 20, 2018)

### Minor

- Internal: Turn on sketchy-number flow lint rules as an error (#293)
- TextArea: Add an onKeyDown prop (#303)
- TextField: Add an onKeyDown prop (#303)
- Internal: Add flow types to `Box` transform functors (#299)
- Icon: Fix cog icon rotation (#308)

## 0.77.0 (July 30, 2018)

### Minor

- Checkbox: Add error prop and styling (#287)
- Internal: Bump flow version to 0.77.0 (#289)
- Internal: Add flow typed definitions for node-fetch and filesize (#290)
- Collage: Add new Collage component to Gestalt (#291)
- Internal: Turn on all non-sketchy flow lint rules as errors (#292)
- Masonry: Add configurable virtual bounds (#294)

## 0.76.1 (July 17, 2018)

### Patch

- Masonry: Fix React prop typing for `layout` (#284)

## 0.76.0 (July 17, 2018)

### Minor

- Icon: reduce filesize of each icon with 40% + add new icons (#269)
- Colors: Darken gray and darkGray so they're AA accessible at smaller sizes (#276)
- Video: Add a gradient overlay on the control bar (#27)
- Layer: Layer component is now exported for use and has documentation
- TextArea: Add a hasError prop (#280)
- Icon: Add new `megaphone` icon (#281)

### Patch

- Icon: Fix `envelope` icon + add `gmail` (#270)
- Internal: Fix release script for gh-pages (#266)
- Flow: Bump Flow to version 0.75.0 in gestalt (#268)
- Internal: Bump all eslint plugin packages in prep for eslint5 (#273)

## 0.75.0 (Jun 27, 2018)

### Minor

- Box: Add `visuallyHidden` as a display option (#262)
- Icon: Add one new icon (globe-checked) for claimed website (#264)

### Patch

- Docs: Fix "fit" labels in Image docs example (#259)
- Internal: Set up pre-commit hooks for linting and testing (#258)
- Internal: Fix peer dependency issues with stylint and jest-pupeteer (#260)
- Internal: Add eslint-import/no-relative-parent-imports rule (#261)

## 0.74.0 (Jun 13, 2018)

### Minor

- ErrorFlyout: Deprecate component and remove from Gestalt (#251)

### Patch

- Danger: Separate danger rules out into separate files (#253)
- Modal: Fix issue with outside click error bubbling (#254)

## 0.73.0 (Jun 8, 2018)

### Minor

- Masonry: Makes Masonry React Async compatible (#227)
- SegmentedControl: Change flow type of `items` to `React.Node` (#230)
- Video: Add jsdom browser specific tests (#205)
- Flyout: Merge ErrorFlyout abilities into Flyout (#242)
- Flyout: Support blue Flyouts (#249)
- Card: Make Card explicitely use box-sizing: content-box (#243)
- GroupAvatar: Text sizes are consistent with Avatar and `size` prop is now optional. (#244)
- Video: Move initial video setup calls to componentDidMount (#245)

### Patch

- Internal: add better basic test coverage (#231)
- Modal: Refactor internals and remove responsive behavior (#218)
- Internal: update to jsdom only tests (#232)
- Internal: Upgrade to Jest 23 (#233)
- Internal: Upgrade to Stylelint 9.2.1 (#235)
- Avatar/GroupAvatar: Add additional tests for 100% coverage (#236)
- Avatar: fix error when name is falsey (#248)
- Button/Icon: Add additional tests for 100% coverage (#237)
- Flyout/SegmentedControl: Add additional tests for 100% coverage (#238)
- Touchable: Add additional tests for 100% coverage (#239)
- Internal: Add Codecov badge to README (#241)

## 0.72.0 (May 30, 2018)

### Minor

- Video: Added new `onSeek` callback prop to `Video` component (#209)
- Video: Added new `onReady` callback prop to `Video` component (#210)
- Internal: Remove dead example code from docs (#211)
- Internal: Fix react router dependencies (#212)
- Internal: Fix package.json dependency locations (#213)
- Flow: Fix Flow errors in the `docs/` directory (#214)
- Flow: Fix remaining errors in the `docs/` directory and enable Flow (#215)
- Docs: Fix indentation on gestalt docs code examples (#219)
- Docs: Fix broken Link component in docs app (#220)
- SelectList: Makes SelectList React Async compatible (#221)
- TextArea: Makes TextArea React Async compatible (#222)
- TextField: Makes TextField React Async compatible (#223)
- ScrollContainer: Makes ScrollContainer React Async compatible (#224)
- Video: Fix Video playback on SSR if playing is true on first mount (#225)

## 0.71.0 (May 23, 2018)

### Minor

- Drop support for React 15 and bump React 16 version (#168)
- Colors: Update blue color (#193)
- Video: Fix background color for fullscreen video playback (#198)
- Internal: Refactor Modal docs to kill StateRecorder (#199)
- Internal: Add eslint-plugin-eslint-comments with recommended settings (#200)
- Video: Makes `aspectRatio` a required prop for `Video` (#201)
- Video: Pass events through to callback functions (#203)
- Touchable: Add event targets to Flow typing for callbacks (#204)
- Video: Add new `onEnded` prop for media end event (#207)

### Patch

- Internal: Add code coverage to PRs (#185)
- Internal: Internal: Convert ghostjs to puppeteer (#182)
- Internal: Update Jest and use multi-project runner (#158)
- Internal: Fix import path for boxperf script (#188)
- Internal: Turn on eslint-plugin-import rules already being followed (#189)
- Docs: Add live docs to Letterbox (#190)
- Docs: Move CardPage rendering into the Route render prop (#191)
- Internal: Turn on all react recommended linters (#192)
- Internal: Merge jest-pupeteer eslint file into main one (#193)
- Docs: Rewrite Column doc to remove scope prop from Example (#196)
- Video: Fix broken equality check for Video `src` prop (#202)
- Internal: Move stylelint config to separate file (#206)

## 0.70.0 (May 15, 2018)

### Minor

- Avatar / GroupAvatar: make outline configurable(#173)
- Masonry: Update non-virtualized Masonry to render all items regardless of the window
- ExperimentalMasonry: remove component (#183)
- Internal: Add flow-typed files for third party packages (#174)
- Internal: Remove unused linter suppressions (#180)
- Internal: Add eslint-plugin-jest with recommended settings (#181)
- Internal: Add Flow type checking to Jest test files (#184)
- Video: Better existing callbacks, new playback rate prop, new loading callback (#174)
- Internal: Turn the [import/first](https://github.com/benmosher/eslint-plugin-import/blob/master/docs/rules/first.md) rule back on (#186)

## 0.69.0 (May 10, 2018)

### Minor

- Sticky: Expand threshold options to take string values (#166)
- Avatar: Fall back to default letter if image does not load (#156)
- Video: Add new Video component to Gestalt (#150)
- Video: Add `aspectRatio` prop to Video and hide fullscreen on unsupported browsers (#171)

### Patch

- Internal: Add bundle size impact reporting (#146)
- Pulsar: Updated styles to use border box so pulsar doesn't extend out of container div (#169)
- Docs: Fix home link (#170)

## 0.68.1 (May 8, 2018)

### Patch

- Masonry: Don't pass Infinity as style value (#163)
- Internal: Generate stats file during build (#160)
- Flow: Upgrade flow-bin to version 0.71.0 (#155)
- Internal: update `yarn.lock` (#152)
- Docs: include images in repo (#151)
- Docs: updated design (#154)

## 0.68.0 (May 3, 2018)

### Minor

- Button / SearchField / SegmentedControl / SelectList / Tabs / TextField: consistent sizing + improve Windows compatibility (#148)
- Icon: Add new prop to Icon -- dangerouslySetSvgPath (#142)

## 0.67.0 (April 25, 2018)

### Minor

- Flyout: make IE11 compatible (#138)
- Icon: Add new GIF icon (#143)

### Patch

- Box: Fixed negative margins for Box marginStart and marginEnd
- Docs: Add a link to the sandbox

## 0.66.0 (April 24, 2018)

### Minor

- Box: Added right to left language aware marginStart & marginEnd (#122)

### Patch

- Switch: Disallow width shrinking in flex layouts
- Masonry: Removed the unused "serverRender" prop
- Docs: Updated Box docs to include marginStart and marginEnd

## 0.65.0 (April 16, 2018)

### Minor

- Link: Remove duplicate CSS declaration (#118)
- Pulsar: Fix default prop value for size to match new design (#126)

### Patch

- Docs: Updated Masonry "comp" definition to be more descriptive
- Docs: Updated Pulsar docs to use new default size
- Internal: Added some header comments to internal components/utils
- Internal: Fixed a subtle bug in throttle that would cause longer than intended delays
- Masonry: Fixed a timing bug where Masonry's handleResize could be called after unmount
- Masonry: Added a debounce method and moved over some Masonry methods to use it

## 0.64.0 (April 12, 2018)

### Minor

- Icon: 4 new icons related to analytic stats (#105)
- GroupAvatar: Fix when there are no collaborators (#112)
- Flyout: Fix positioning during resize (#111)
- Modal: Update heading size + fix docs (#114)
- Pulsar: New blue ring design, size change from 96 to 136px (#115)
- Icon: 1 icon (circle-arrow-down) for search (#119)

### Patch

- Docs: Add live docs to TextField / TextArea (#116)
- Internal: Fix navigation to allow opening in new tabs (#120)

## 0.63.0 (March 26, 2018)

### Minor

- Masonry: Promotes ExperimentalMasonry to be Masonry. Complete re-write of
  measuring etc. (#101)
- Internal: Gestalt now is React 16.2.0 compatible. (#101)

## 0.62.1 (March 22, 2018)

### Patch

- Internal: Fix publish script to work for new Gestalt directory structure (#94)
- Heading / Text / SegmentedControl: Fix flow types when truncation is enabled (#98)

## 0.62.0 (March 21, 2018)

### Minor

- Heading / Text / SegmentedControl: Add `title` when `truncate` is set (#82)

### Patch

- Docs: Masonry locally on port `3000` + update the `README` with the latest commands (#89)
- Internal: No downtime when releasing the docs (#97)

## 0.61.0 (March 20, 2018)

### Minor

- Image: Don't show `alt` text when loading the image in FireFox. (#80)(#84)
- Tabs: Update the background color to be transparent for unselected tabs (#79)

### Patch

- Docs: Add live docs to Toast (#87)
- Internal: Convert `BrowserRouter` to `HashRouter` - fixes directly going to a component (#88)
- Docs: Add live docs to SegmentedControl (#90)

## 0.60.0 (March 13, 2018)

### Minor

- Masonry: Revert promotion of ExperimentalMasonry to be Masonry.
- Internal: Revert React 16 support

## 0.59.0 (March 13, 2018)

### Minor

- Masonry: Promotes ExperimentalMasonry to be Masonry. Complete re-write of
  measuring etc. (#46)
- Sticky: Fallback to position relative in IE11 (#51)
- Internal: Gestalt now is React 16.2.0 compatible (#53)
- SelectList: Hardcode 40px height for consistency (#57)

### Patch

- Internal: Split docs & integration tests into individual packages (#22)
- Flyout: Update the docs with correct flowtypes (#37)
- Internal: Removes [corkboard](https://yarnpkg.com/en/package/corkboard) from the docs (#41)
- Internal: User prettier for markdown and css (#45)
- Internal: Add script to run watcher & docs build concurrently (#49)
- Docs: Readme update to start docs server (#47)
- Docs: fix github source link (#50)
- Internal: IE11 fixes: fix images in docs / fix scrollbar always showing on proptable (#51)
- Docs: Use [create-react-app](https://github.com/facebook/create-react-app) to build and run the docs (#42)
- Docs: Add live docs for Tooltip (#63)
- Docs: Add live docs to Tabs (#65)
- Docs: Add live docs to Spinner (#66)
- Docs: Add live docs to SelectList (#69)
- Flow: Update the Flow typing for `children` prop to be up to date with Flow version (#70)
- ErrorFlyout / Toast / Tooltip: Add missing React proptyping to components (#73)
- Flow: Upgrade flow-bin to version 0.66.0 (#74)

## [0.58.0] (Feb 26, 2018)

### Minor

- Card: Adds an extra "image" property to help separate content (#19)
- GroupAvatar: Update sizes to be in line with other components (#30)
- Touchable: Adds support for `fullHeight` prop (#31)
- Toast: Fix Safari 9 thumbnail/text overlap (#33)

### Patch

- GroupAvatar: Fix text sizes for 1 collaborator (#32)
- Internal: Adds [Danger](http://danger.systems/js/) to pull requests. (#27)
- TextField: Remove duplicate logic opening the error flyout (#34)
- Internal: Re-exports flowtypes (#35)

## [0.57.1] (Feb 22, 2018)

### Patch

- Internal: Fix docs (StateRecorder) + run development mode locally + fix propType error #25

## [0.57.0] (Feb 22, 2018)

## Minor

- Sticky: Add zIndex support (#21)
- SearchField: Add custom `onBlur` prop / Rename syntheticEvent => event / Use stricter flowtype on event to remove if check (#17)
- Flyout: Allow for custom width (#16)
- ExperimentalMasonry: Reference measurementStore from props instead of instance (#14)

## Patch

- Docs: Netlify: Live preview with every PR (#18)
- Docs: Updates Heading, Image, Label & Text to use Example (#10)
- Docs: Container / ErrorFlyout / IconButton / Label / Pog / SearchField: add live docs (#12)
- Docs: Flyout / Mask / Pulsar: add live docs (#15)
- Docs: Readme updates (#3) (#8)
- Docs: Publish docs when releasing (#1)
- Docs: Fixes syntax errors in a few live examples (#6)
- Docs: Move .corkboard/ to docs/ and isolate components (#9)
- Docs: Removes function syntax from cards (#7)
- Build: Fixes repo url in docs build script (#4)
- Internal: Webpack 3 upgrade (#11)

[0.57.1]: https://deploy-preview-26--gestalt.netlify.com/
[0.57.0]: https://deploy-preview-24--gestalt.netlify.com/<|MERGE_RESOLUTION|>--- conflicted
+++ resolved
@@ -8,11 +8,8 @@
 
 ### Minor
 
-<<<<<<< HEAD
 - Tabs: update horizontal padding to 12px (#698)
-=======
 - SelectList/TextArea/TextField: Update focus states (#720)
->>>>>>> accd64ad
 
 ### Patch
 
