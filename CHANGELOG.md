## [Unreleased]

<details>
  <summary>
    Changes that have landed in master but are not yet released.
    Click to see more.
  </summary>

### Minor

- Icon: adding canonical pin icon.
- Box: Add ref forwarding (#431)
<<<<<<< HEAD
- Internal: Removes integration tests
=======
- Masonry: Removed onFinishedRendering prop because better test alternatives could be used (#435)
>>>>>>> a26ce96e

### Patch

- Internal: Migrated `postcss-cssnext` to `postcss-stage-env` and removed `color()` function (#432)
- Docs: Update `Link` docs to indicate `href` is required (#437)

</details>

## 0.85.0 (December 10, 2018)

### Minor

- Icon: adding new icons (#425)
- Color: Change Pinterest Red from BD081C to E60023 (#429)

## 0.84.0 (November 29, 2018)

### Minor

- Masonry: Add a onFinishedRendering prop which allows for better testing (#423)
- Tabs: (Update to #368) Use composite of index and href for tab keys (#419)
- Text: Default value for leading is now undefined to allow browser to determine line-height based on language (#421)

### Patch

- Internal: Fixed a test that started flaking out with React 16.6 (#410)
- Docs: Updated some Masonry props descriptions (#417)

## 0.83.0 (October 25, 2018)

### Minor

- Internal: Bump version of React and related packages (#406)
- Internal: Bump all eslint and stylelint packages (#400)
- Icon: add new icons for text alignment
- Tooltip: Merge abilities into Flyout for future deprecation (#403)
- IconButton: Add new bgColor option "gray" (#405)

## 0.82.0 (October 12, 2018)

### Minor

- Icon: Add compose icon (#358)
- SearchField: Add `autoComplete` prop for parity with `TextField` (#363)
- Tabs: Add optional wrap prop (#361)
- Checkbox: Add optional onClick prop (#364)
- Flow: Bump to version `0.81.0` (#376)
- Tabs: Use href for key instead of index (#368)
- Pulsar: Updated animation that hides ring, allowing full visibility of content underneath (#394)

### Patch

- Internal: Exclude node_modules from babelification (#382)
- Internal: publish `README.md` (#367)
- Internal: add `GH_TOKEN` to docker-compose file for greenkeeper (#378)
- Internal: add greenkeeper env variables to docker-compose and buildkite files (#381)

## 0.81.0 (September 11, 2018)

### Minor

- TextField / TextArea / SelectList: Fix issue with flyout when `errorMessage` is set (#350)
- Icon: Add download svg (#341)
- Masonry: Remove mention of server rendering (#342)

## 0.80.0 (September 7, 2018)

### Minor

- Internal: Update flow-typed def for jest to match jest version (#346)
- Masonry: new MasonryInfiniteBeta and MasonryBeta (#329)

## 0.79.2 (September 5, 2018)

### Minor

- Button: Fix transparent button on blue background (#316)
- Flyout: Add new prop `shouldFocus` to override focus on open behavior. _Has codemod_ (#325)
- Icon: Add camera roll icon (#317)
- Video: Make a11y label props required in Video component (#321)
- Internal: Add in greenkeeper-lockfile for auto updates (#327)

### Patch

- Modal: set content width to 100% to prevent overflow bug in IE (#315)
- Modal: change Box width from using column to width property (#338)

## 0.79.1 (August 24, 2018)

### Patch

- Masonry: Add missing defaultProps and handleResize (#313)

## 0.79.0 (August 22, 2018)

### Minor

- Masonry: MasonryInfinite for infinite fetching (#307)

## 0.78.0 (August 20, 2018)

### Minor

- Internal: Turn on sketchy-number flow lint rules as an error (#293)
- TextArea: Add an onKeyDown prop (#303)
- TextField: Add an onKeyDown prop (#303)
- Internal: Add flow types to `Box` transform functors (#299)
- Icon: Fix cog icon rotation (#308)

## 0.77.0 (July 30, 2018)

### Minor

- Checkbox: Add error prop and styling (#287)
- Internal: Bump flow version to 0.77.0 (#289)
- Internal: Add flow typed definitions for node-fetch and filesize (#290)
- Collage: Add new Collage component to Gestalt (#291)
- Internal: Turn on all non-sketchy flow lint rules as errors (#292)
- Masonry: Add configurable virtual bounds (#294)

## 0.76.1 (July 17, 2018)

### Patch

- Masonry: Fix React prop typing for `layout` (#284)

## 0.76.0 (July 17, 2018)

### Minor

- Icon: reduce filesize of each icon with 40% + add new icons (#269)
- Colors: Darken gray and darkGray so they're AA accessible at smaller sizes (#276)
- Video: Add a gradient overlay on the control bar (#27)
- Layer: Layer component is now exported for use and has documentation
- TextArea: Add a hasError prop (#280)
- Icon: Add new `megaphone` icon (#281)

### Patch

- Icon: Fix `envelope` icon + add `gmail` (#270)
- Internal: Fix release script for gh-pages (#266)
- Flow: Bump Flow to version 0.75.0 in gestalt (#268)
- Internal: Bump all eslint plugin packages in prep for eslint5 (#273)

## 0.75.0 (Jun 27, 2018)

### Minor

- Box: Add `visuallyHidden` as a display option (#262)
- Icon: Add one new icon (globe-checked) for claimed website (#264)

### Patch

- Docs: Fix "fit" labels in Image docs example (#259)
- Internal: Set up pre-commit hooks for linting and testing (#258)
- Internal: Fix peer dependency issues with stylint and jest-pupeteer (#260)
- Internal: Add eslint-import/no-relative-parent-imports rule (#261)

## 0.74.0 (Jun 13, 2018)

### Minor

- ErrorFlyout: Deprecate component and remove from Gestalt (#251)

### Patch

- Danger: Separate danger rules out into separate files (#253)
- Modal: Fix issue with outside click error bubbling (#254)

## 0.73.0 (Jun 8, 2018)

### Minor

- Masonry: Makes Masonry React Async compatible (#227)
- SegmentedControl: Change flow type of `items` to `React.Node` (#230)
- Video: Add jsdom browser specific tests (#205)
- Flyout: Merge ErrorFlyout abilities into Flyout (#242)
- Flyout: Support blue Flyouts (#249)
- Card: Make Card explicitely use box-sizing: content-box (#243)
- GroupAvatar: Text sizes are consistent with Avatar and `size` prop is now optional. (#244)
- Video: Move initial video setup calls to componentDidMount (#245)

### Patch

- Internal: add better basic test coverage (#231)
- Modal: Refactor internals and remove responsive behavior (#218)
- Internal: update to jsdom only tests (#232)
- Internal: Upgrade to Jest 23 (#233)
- Internal: Upgrade to Stylelint 9.2.1 (#235)
- Avatar/GroupAvatar: Add additional tests for 100% coverage (#236)
- Avatar: fix error when name is falsey (#248)
- Button/Icon: Add additional tests for 100% coverage (#237)
- Flyout/SegmentedControl: Add additional tests for 100% coverage (#238)
- Touchable: Add additional tests for 100% coverage (#239)
- Internal: Add Codecov badge to README (#241)

## 0.72.0 (May 30, 2018)

### Minor

- Video: Added new `onSeek` callback prop to `Video` component (#209)
- Video: Added new `onReady` callback prop to `Video` component (#210)
- Internal: Remove dead example code from docs (#211)
- Internal: Fix react router dependencies (#212)
- Internal: Fix package.json dependency locations (#213)
- Flow: Fix Flow errors in the `docs/` directory (#214)
- Flow: Fix remaining errors in the `docs/` directory and enable Flow (#215)
- Docs: Fix indentation on gestalt docs code examples (#219)
- Docs: Fix broken Link component in docs app (#220)
- SelectList: Makes SelectList React Async compatible (#221)
- TextArea: Makes TextArea React Async compatible (#222)
- TextField: Makes TextField React Async compatible (#223)
- ScrollContainer: Makes ScrollContainer React Async compatible (#224)
- Video: Fix Video playback on SSR if playing is true on first mount (#225)

## 0.71.0 (May 23, 2018)

### Minor

- Drop support for React 15 and bump React 16 version (#168)
- Colors: Update blue color (#193)
- Video: Fix background color for fullscreen video playback (#198)
- Internal: Refactor Modal docs to kill StateRecorder (#199)
- Internal: Add eslint-plugin-eslint-comments with recommended settings (#200)
- Video: Makes `aspectRatio` a required prop for `Video` (#201)
- Video: Pass events through to callback functions (#203)
- Touchable: Add event targets to Flow typing for callbacks (#204)
- Video: Add new `onEnded` prop for media end event (#207)

### Patch

- Internal: Add code coverage to PRs (#185)
- Internal: Internal: Convert ghostjs to puppeteer (#182)
- Internal: Update Jest and use multi-project runner (#158)
- Internal: Fix import path for boxperf script (#188)
- Internal: Turn on eslint-plugin-import rules already being followed (#189)
- Docs: Add live docs to Letterbox (#190)
- Docs: Move CardPage rendering into the Route render prop (#191)
- Internal: Turn on all react recommended linters (#192)
- Internal: Merge jest-pupeteer eslint file into main one (#193)
- Docs: Rewrite Column doc to remove scope prop from Example (#196)
- Video: Fix broken equality check for Video `src` prop (#202)
- Internal: Move stylelint config to separate file (#206)

## 0.70.0 (May 15, 2018)

### Minor

- Avatar / GroupAvatar: make outline configurable(#173)
- Masonry: Update non-virtualized Masonry to render all items regardless of the window
- ExperimentalMasonry: remove component (#183)
- Internal: Add flow-typed files for third party packages (#174)
- Internal: Remove unused linter suppressions (#180)
- Internal: Add eslint-plugin-jest with recommended settings (#181)
- Internal: Add Flow type checking to Jest test files (#184)
- Video: Better existing callbacks, new playback rate prop, new loading callback (#174)
- Internal: Turn the [import/first](https://github.com/benmosher/eslint-plugin-import/blob/master/docs/rules/first.md) rule back on (#186)

## 0.69.0 (May 10, 2018)

### Minor

- Sticky: Expand threshold options to take string values (#166)
- Avatar: Fall back to default letter if image does not load (#156)
- Video: Add new Video component to Gestalt (#150)
- Video: Add `aspectRatio` prop to Video and hide fullscreen on unsupported browsers (#171)

### Patch

- Internal: Add bundle size impact reporting (#146)
- Pulsar: Updated styles to use border box so pulsar doesn't extend out of container div (#169)
- Docs: Fix home link (#170)

## 0.68.1 (May 8, 2018)

### Patch

- Masonry: Don't pass Infinity as style value (#163)
- Internal: Generate stats file during build (#160)
- Flow: Upgrade flow-bin to version 0.71.0 (#155)
- Internal: update `yarn.lock` (#152)
- Docs: include images in repo (#151)
- Docs: updated design (#154)

## 0.68.0 (May 3, 2018)

### Minor

- Button / SearchField / SegmentedControl / SelectList / Tabs / TextField: consistent sizing + improve Windows compatibility (#148)
- Icon: Add new prop to Icon -- dangerouslySetSvgPath (#142)

## 0.67.0 (April 25, 2018)

### Minor

- Flyout: make IE11 compatible (#138)
- Icon: Add new GIF icon (#143)

### Patch

- Box: Fixed negative margins for Box marginStart and marginEnd
- Docs: Add a link to the sandbox

## 0.66.0 (April 24, 2018)

### Minor

- Box: Added right to left language aware marginStart & marginEnd (#122)

### Patch

- Switch: Disallow width shrinking in flex layouts
- Masonry: Removed the unused "serverRender" prop
- Docs: Updated Box docs to include marginStart and marginEnd

## 0.65.0 (April 16, 2018)

### Minor

- Link: Remove duplicate CSS declaration (#118)
- Pulsar: Fix default prop value for size to match new design (#126)

### Patch

- Docs: Updated Masonry "comp" definition to be more descriptive
- Docs: Updated Pulsar docs to use new default size
- Internal: Added some header comments to internal components/utils
- Internal: Fixed a subtle bug in throttle that would cause longer than intended delays
- Masonry: Fixed a timing bug where Masonry's handleResize could be called after unmount
- Masonry: Added a debounce method and moved over some Masonry methods to use it

## 0.64.0 (April 12, 2018)

### Minor

- Icon: 4 new icons related to analytic stats (#105)
- GroupAvatar: Fix when there are no collaborators (#112)
- Flyout: Fix positioning during resize (#111)
- Modal: Update heading size + fix docs (#114)
- Pulsar: New blue ring design, size change from 96 to 136px (#115)
- Icon: 1 icon (circle-arrow-down) for search (#119)

### Patch

- Docs: Add live docs to TextField / TextArea (#116)
- Internal: Fix navigation to allow opening in new tabs (#120)

## 0.63.0 (March 26, 2018)

### Minor

- Masonry: Promotes ExperimentalMasonry to be Masonry. Complete re-write of
  measuring etc. (#101)
- Internal: Gestalt now is React 16.2.0 compatible. (#101)

## 0.62.1 (March 22, 2018)

### Patch

- Internal: Fix publish script to work for new Gestalt directory structure (#94)
- Heading / Text / SegmentedControl: Fix flow types when truncation is enabled (#98)

## 0.62.0 (March 21, 2018)

### Minor

- Heading / Text / SegmentedControl: Add `title` when `truncate` is set (#82)

### Patch

- Docs: Masonry locally on port `3000` + update the `README` with the latest commands (#89)
- Internal: No downtime when releasing the docs (#97)

## 0.61.0 (March 20, 2018)

### Minor

- Image: Don't show `alt` text when loading the image in FireFox. (#80)(#84)
- Tabs: Update the background color to be transparent for unselected tabs (#79)

### Patch

- Docs: Add live docs to Toast (#87)
- Internal: Convert `BrowserRouter` to `HashRouter` - fixes directly going to a component (#88)
- Docs: Add live docs to SegmentedControl (#90)

## 0.60.0 (March 13, 2018)

### Minor

- Masonry: Revert promotion of ExperimentalMasonry to be Masonry.
- Internal: Revert React 16 support

## 0.59.0 (March 13, 2018)

### Minor

- Masonry: Promotes ExperimentalMasonry to be Masonry. Complete re-write of
  measuring etc. (#46)
- Sticky: Fallback to position relative in IE11 (#51)
- Internal: Gestalt now is React 16.2.0 compatible (#53)
- SelectList: Hardcode 40px height for consistency (#57)

### Patch

- Internal: Split docs & integration tests into individual packages (#22)
- Flyout: Update the docs with correct flowtypes (#37)
- Internal: Removes [corkboard](https://yarnpkg.com/en/package/corkboard) from the docs (#41)
- Internal: User prettier for markdown and css (#45)
- Internal: Add script to run watcher & docs build concurrently (#49)
- Docs: Readme update to start docs server (#47)
- Docs: fix github source link (#50)
- Internal: IE11 fixes: fix images in docs / fix scrollbar always showing on proptable (#51)
- Docs: Use [create-react-app](https://github.com/facebook/create-react-app) to build and run the docs (#42)
- Docs: Add live docs for Tooltip (#63)
- Docs: Add live docs to Tabs (#65)
- Docs: Add live docs to Spinner (#66)
- Docs: Add live docs to SelectList (#69)
- Flow: Update the Flow typing for `children` prop to be up to date with Flow version (#70)
- ErrorFlyout / Toast / Tooltip: Add missing React proptyping to components (#73)
- Flow: Upgrade flow-bin to version 0.66.0 (#74)

## [0.58.0] (Feb 26, 2018)

### Minor

- Card: Adds an extra "image" property to help separate content (#19)
- GroupAvatar: Update sizes to be in line with other components (#30)
- Touchable: Adds support for `fullHeight` prop (#31)
- Toast: Fix Safari 9 thumbnail/text overlap (#33)

### Patch

- GroupAvatar: Fix text sizes for 1 collaborator (#32)
- Internal: Adds [Danger](http://danger.systems/js/) to pull requests. (#27)
- TextField: Remove duplicate logic opening the error flyout (#34)
- Internal: Re-exports flowtypes (#35)

## [0.57.1] (Feb 22, 2018)

### Patch

- Internal: Fix docs (StateRecorder) + run development mode locally + fix propType error #25

## [0.57.0] (Feb 22, 2018)

## Minor

- Sticky: Add zIndex support (#21)
- SearchField: Add custom `onBlur` prop / Rename syntheticEvent => event / Use stricter flowtype on event to remove if check (#17)
- Flyout: Allow for custom width (#16)
- ExperimentalMasonry: Reference measurementStore from props instead of instance (#14)

## Patch

- Docs: Netlify: Live preview with every PR (#18)
- Docs: Updates Heading, Image, Label & Text to use Example (#10)
- Docs: Container / ErrorFlyout / IconButton / Label / Pog / SearchField: add live docs (#12)
- Docs: Flyout / Mask / Pulsar: add live docs (#15)
- Docs: Readme updates (#3) (#8)
- Docs: Publish docs when releasing (#1)
- Docs: Fixes syntax errors in a few live examples (#6)
- Docs: Move .corkboard/ to docs/ and isolate components (#9)
- Docs: Removes function syntax from cards (#7)
- Build: Fixes repo url in docs build script (#4)
- Internal: Webpack 3 upgrade (#11)

[0.57.1]: https://deploy-preview-26--gestalt.netlify.com/
[0.57.0]: https://deploy-preview-24--gestalt.netlify.com/<|MERGE_RESOLUTION|>--- conflicted
+++ resolved
@@ -10,11 +10,8 @@
 
 - Icon: adding canonical pin icon.
 - Box: Add ref forwarding (#431)
-<<<<<<< HEAD
-- Internal: Removes integration tests
-=======
 - Masonry: Removed onFinishedRendering prop because better test alternatives could be used (#435)
->>>>>>> a26ce96e
+- Internal: Removes integration tests (#439)
 
 ### Patch
 
