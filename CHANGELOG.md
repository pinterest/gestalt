--- conflicted
+++ resolved
@@ -9,6 +9,7 @@
 ### Minor
 * Masonry: Makes Masonry React Async compatible (#227)
 * SegmentedControl: Change flow type of `items` to `React.Node` (#230)
+* Video: Add jsdom browser specific tests (#205)
 
 ### Patch
 * Internal: add better basic test coverage (#231)
@@ -44,11 +45,7 @@
 * Video: Makes `aspectRatio` a required prop for `Video` (#201)
 * Video: Pass events through to callback functions (#203)
 * Touchable: Add event targets to Flow typing for callbacks (#204)
-<<<<<<< HEAD
-* Video: Add jsdom browser specific tests (#205)
-=======
 * Video: Add new `onEnded` prop for media end event (#207)
->>>>>>> 309cfb98
 
 ### Patch
 * Internal: Add code coverage to PRs (#185)
