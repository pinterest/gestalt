--- conflicted
+++ resolved
@@ -8,13 +8,9 @@
 
 ### Minor
 
-<<<<<<< HEAD
-IconWithTooltip: deprecate component (#690)
-Button: update horizontal padding to 12px (#688)
-=======
 - Modal: [Docs] Fix default value for closeOnOutsideClick (#697)
 - Tooltip: Add ability to hover over tooltip and add a clickable link (#684)
->>>>>>> 3fd56bfc
+- IconWithTooltip: deprecate component (#690)
 
 ### Patch
 
