--- conflicted
+++ resolved
@@ -8,12 +8,9 @@
 
 ### Minor
 
-<<<<<<< HEAD
-- Internal: fail build when CSS flow changes are required (#738)
-=======
 - Flyout/Tooltip: Update spacing around to 8px when caret is hidden (#737)
 - Docs: Open in CodeSandbox & remove checkerbox from example (#735)
->>>>>>> b36e7dc7
+- Internal: fail build when CSS flow changes are required (#738)
 
 ### Patch
 
