--- conflicted
+++ resolved
@@ -17,11 +17,8 @@
 * Flyout: Update the docs with correct flowtypes (#37)
 * Internal: Removes [corkboard](https://yarnpkg.com/en/package/corkboard) from the docs (#41)
 * Internal: User prettier for markdown and css (#45)
-<<<<<<< HEAD
 * Docs: Readme update to start docs server (#47)
-=======
 * Docs: fix github source link (#50)
->>>>>>> e865d53b
 
 </details>
 
