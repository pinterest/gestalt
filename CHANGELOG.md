## [Unreleased]

<details>
  <summary>
    Changes that have landed in master but are not yet released.
    Click to see more.
  </summary>

### Minor
* Avatar / GroupAvatar: make outline configurable(#173)
* ExperimentalMasonry: remove component (#183)
* Internal: Add flow-typed files for third party packages (#174)
<<<<<<< HEAD
* Video: Better existing callbacks, new playback rate prop, and new loading callback (#174)
=======
* Internal: Remove unused linter suppressions (#180)
* Internal: Add eslint-plugin-jest with recommended settings (#181)
* Internal: Add Flow type checking to Jest test files (#184)
>>>>>>> 077ba3cf

### Patch


</details>

## 0.69.0 (May 10, 2018)

### Minor

* Sticky: Expand threshold options to take string values (#166)
* Avatar: Fall back to default letter if image does not load (#156)
* Video: Add new Video component to Gestalt (#150)
* Video: Add `aspectRatio` prop to Video and hide fullscreen on unsupported browsers (#171)

### Patch

* Internal: Add bundle size impact reporting (#146)
* Pulsar: Updated styles to use border box so pulsar doesn't extend out of container div (#169)
* Docs: Fix home link (#170)

## 0.68.1 (May 8, 2018)

### Patch

* Masonry: Don't pass Infinity as style value (#163)
* Internal: Generate stats file during build (#160)
* Flow: Upgrade flow-bin to version 0.71.0 (#155)
* Internal: update `yarn.lock` (#152)
* Docs: include images in repo (#151)
* Docs: updated design (#154)

## 0.68.0 (May 3, 2018)

### Minor

* Button / SearchField / SegmentedControl / SelectList / Tabs / TextField: consistent sizing + improve Windows compatibility (#148)
* Icon: Add new prop to Icon -- dangerouslySetSvgPath (#142)

## 0.67.0 (April 25, 2018)

### Minor

* Flyout: make IE11 compatible (#138)
* Icon: Add new GIF icon (#143)

### Patch

* Box: Fixed negative margins for Box marginStart and marginEnd
* Docs: Add a link to the sandbox

## 0.66.0 (April 24, 2018)

### Minor

* Box: Added right to left language aware marginStart & marginEnd (#122)

### Patch

* Switch: Disallow width shrinking in flex layouts
* Masonry: Removed the unused "serverRender" prop
* Docs: Updated Box docs to include marginStart and marginEnd

## 0.65.0 (April 16, 2018)

### Minor

* Link: Remove duplicate CSS declaration (#118)
* Pulsar: Fix default prop value for size to match new design (#126)

### Patch

* Docs: Updated Masonry "comp" definition to be more descriptive
* Docs: Updated Pulsar docs to use new default size
* Internal: Added some header comments to internal components/utils
* Internal: Fixed a subtle bug in throttle that would cause longer than intended delays
* Masonry: Fixed a timing bug where Masonry's handleResize could be called after unmount
* Masonry: Added a debounce method and moved over some Masonry methods to use it

## 0.64.0 (April 12, 2018)

### Minor

* Icon: 4 new icons related to analytic stats (#105)
* GroupAvatar: Fix when there are no collaborators (#112)
* Flyout: Fix positioning during resize (#111)
* Modal: Update heading size + fix docs (#114)
* Pulsar: New blue ring design, size change from 96 to 136px (#115)
* Icon: 1 icon (circle-arrow-down) for search (#119)

### Patch

* Docs: Add live docs to TextField / TextArea (#116)
* Internal: Fix navigation to allow opening in new tabs (#120)

## 0.63.0 (March 26, 2018)

### Minor

* Masonry: Promotes ExperimentalMasonry to be Masonry. Complete re-write of
  measuring etc. (#101)
* Internal: Gestalt now is React 16.2.0 compatible. (#101)

## 0.62.1 (March 22, 2018)

### Patch

* Internal: Fix publish script to work for new Gestalt directory structure (#94)
* Heading / Text / SegmentedControl: Fix flow types when truncation is enabled (#98)

## 0.62.0 (March 21, 2018)

### Minor

* Heading / Text / SegmentedControl: Add `title` when `truncate` is set (#82)

### Patch

* Docs: Masonry locally on port `3000` + update the `README` with the latest commands (#89)
* Internal: No downtime when releasing the docs (#97)

## 0.61.0 (March 20, 2018)

### Minor

* Image: Don't show `alt` text when loading the image in FireFox. (#80)(#84)
* Tabs: Update the background color to be transparent for unselected tabs (#79)

### Patch

* Docs: Add live docs to Toast (#87)
* Internal: Convert `BrowserRouter` to `HashRouter` - fixes directly going to a component (#88)
* Docs: Add live docs to SegmentedControl (#90)

## 0.60.0 (March 13, 2018)

### Minor

* Masonry: Revert promotion of ExperimentalMasonry to be Masonry.
* Internal: Revert React 16 support

## 0.59.0 (March 13, 2018)

### Minor

* Masonry: Promotes ExperimentalMasonry to be Masonry. Complete re-write of
  measuring etc. (#46)
* Sticky: Fallback to position relative in IE11 (#51)
* Internal: Gestalt now is React 16.2.0 compatible (#53)
* SelectList: Hardcode 40px height for consistency (#57)

### Patch

* Internal: Split docs & integration tests into individual packages (#22)
* Flyout: Update the docs with correct flowtypes (#37)
* Internal: Removes [corkboard](https://yarnpkg.com/en/package/corkboard) from the docs (#41)
* Internal: User prettier for markdown and css (#45)
* Internal: Add script to run watcher & docs build concurrently (#49)
* Docs: Readme update to start docs server (#47)
* Docs: fix github source link (#50)
* Internal: IE11 fixes: fix images in docs / fix scrollbar always showing on proptable (#51)
* Docs: Use [create-react-app](https://github.com/facebook/create-react-app) to build and run the docs (#42)
* Docs: Add live docs for Tooltip (#63)
* Docs: Add live docs to Tabs (#65)
* Docs: Add live docs to Spinner (#66)
* Docs: Add live docs to SelectList (#69)
* Flow: Update the Flow typing for `children` prop to be up to date with Flow version (#70)
* ErrorFlyout / Toast / Tooltip: Add missing React proptyping to components (#73)
* Flow: Upgrade flow-bin to version 0.66.0 (#74)

## [0.58.0] (Feb 26, 2018)

### Minor

* Card: Adds an extra "image" property to help separate content (#19)
* GroupAvatar: Update sizes to be in line with other components (#30)
* Touchable: Adds support for `fullHeight` prop (#31)
* Toast: Fix Safari 9 thumbnail/text overlap (#33)

### Patch

* GroupAvatar: Fix text sizes for 1 collaborator (#32)
* Internal: Adds [Danger](http://danger.systems/js/) to pull requests. (#27)
* TextField: Remove duplicate logic opening the error flyout (#34)
* Internal: Re-exports flowtypes (#35)

## [0.57.1] (Feb 22, 2018)

### Patch

* Internal: Fix docs (StateRecorder) + run development mode locally + fix propType error #25

## [0.57.0] (Feb 22, 2018)

## Minor

* Sticky: Add zIndex support (#21)
* SearchField: Add custom `onBlur` prop / Rename syntheticEvent => event / Use stricter flowtype on event to remove if check (#17)
* Flyout: Allow for custom width (#16)
* ExperimentalMasonry: Reference measurementStore from props instead of instance (#14)

## Patch

* Docs: Netlify: Live preview with every PR (#18)
* Docs: Updates Heading, Image, Label & Text to use Example (#10)
* Docs: Container / ErrorFlyout / IconButton / Label / Pog / SearchField: add live docs (#12)
* Docs: Flyout / Mask / Pulsar: add live docs (#15)
* Docs: Readme updates (#3) (#8)
* Docs: Publish docs when releasing (#1)
* Docs: Fixes syntax errors in a few live examples (#6)
* Docs: Move .corkboard/ to docs/ and isolate components (#9)
* Docs: Removes function syntax from cards (#7)
* Build: Fixes repo url in docs build script (#4)
* Internal: Webpack 3 upgrade (#11)

[0.57.1]: https://deploy-preview-26--gestalt.netlify.com/
[0.57.0]: https://deploy-preview-24--gestalt.netlify.com/<|MERGE_RESOLUTION|>--- conflicted
+++ resolved
@@ -10,13 +10,10 @@
 * Avatar / GroupAvatar: make outline configurable(#173)
 * ExperimentalMasonry: remove component (#183)
 * Internal: Add flow-typed files for third party packages (#174)
-<<<<<<< HEAD
-* Video: Better existing callbacks, new playback rate prop, and new loading callback (#174)
-=======
 * Internal: Remove unused linter suppressions (#180)
 * Internal: Add eslint-plugin-jest with recommended settings (#181)
 * Internal: Add Flow type checking to Jest test files (#184)
->>>>>>> 077ba3cf
+* Video: Better existing callbacks, new playback rate prop, new loading callback (#174)
 
 ### Patch
 
