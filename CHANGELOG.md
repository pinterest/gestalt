## [Unreleased]

<details>
  <summary>
    Changes that have landed in master but are not yet released.
    Click to see more.
  </summary>

### Minor

### Patch
* Internal: Add code coverage to PRs (#185)
* Internal: Update Jest and use multi-project runner (#158)
* Internal: Fix import path for boxperf script (#188)
<<<<<<< HEAD
* Docs: Move CardPage rendering into the Route render prop (#191)
=======
* Internal: Turn on eslint-plugin-import rules already being followed (#189)
>>>>>>> 9655ff43

</details>

## 0.70.0 (May 15, 2018)

### Minor
* Avatar / GroupAvatar: make outline configurable(#173)
* Masonry: Update non-virtualized Masonry to render all items regardless of the window
* ExperimentalMasonry: remove component (#183)
* Internal: Add flow-typed files for third party packages (#174)
* Internal: Remove unused linter suppressions (#180)
* Internal: Add eslint-plugin-jest with recommended settings (#181)
* Internal: Add Flow type checking to Jest test files (#184)
* Video: Better existing callbacks, new playback rate prop, new loading callback (#174)
* Internal: Turn the [import/first](https://github.com/benmosher/eslint-plugin-import/blob/master/docs/rules/first.md) rule back on (#186)

## 0.69.0 (May 10, 2018)

### Minor

* Sticky: Expand threshold options to take string values (#166)
* Avatar: Fall back to default letter if image does not load (#156)
* Video: Add new Video component to Gestalt (#150)
* Video: Add `aspectRatio` prop to Video and hide fullscreen on unsupported browsers (#171)

### Patch

* Internal: Add bundle size impact reporting (#146)
* Pulsar: Updated styles to use border box so pulsar doesn't extend out of container div (#169)
* Docs: Fix home link (#170)

## 0.68.1 (May 8, 2018)

### Patch

* Masonry: Don't pass Infinity as style value (#163)
* Internal: Generate stats file during build (#160)
* Flow: Upgrade flow-bin to version 0.71.0 (#155)
* Internal: update `yarn.lock` (#152)
* Docs: include images in repo (#151)
* Docs: updated design (#154)

## 0.68.0 (May 3, 2018)

### Minor

* Button / SearchField / SegmentedControl / SelectList / Tabs / TextField: consistent sizing + improve Windows compatibility (#148)
* Icon: Add new prop to Icon -- dangerouslySetSvgPath (#142)

## 0.67.0 (April 25, 2018)

### Minor

* Flyout: make IE11 compatible (#138)
* Icon: Add new GIF icon (#143)

### Patch

* Box: Fixed negative margins for Box marginStart and marginEnd
* Docs: Add a link to the sandbox

## 0.66.0 (April 24, 2018)

### Minor

* Box: Added right to left language aware marginStart & marginEnd (#122)

### Patch

* Switch: Disallow width shrinking in flex layouts
* Masonry: Removed the unused "serverRender" prop
* Docs: Updated Box docs to include marginStart and marginEnd

## 0.65.0 (April 16, 2018)

### Minor

* Link: Remove duplicate CSS declaration (#118)
* Pulsar: Fix default prop value for size to match new design (#126)

### Patch

* Docs: Updated Masonry "comp" definition to be more descriptive
* Docs: Updated Pulsar docs to use new default size
* Internal: Added some header comments to internal components/utils
* Internal: Fixed a subtle bug in throttle that would cause longer than intended delays
* Masonry: Fixed a timing bug where Masonry's handleResize could be called after unmount
* Masonry: Added a debounce method and moved over some Masonry methods to use it

## 0.64.0 (April 12, 2018)

### Minor

* Icon: 4 new icons related to analytic stats (#105)
* GroupAvatar: Fix when there are no collaborators (#112)
* Flyout: Fix positioning during resize (#111)
* Modal: Update heading size + fix docs (#114)
* Pulsar: New blue ring design, size change from 96 to 136px (#115)
* Icon: 1 icon (circle-arrow-down) for search (#119)

### Patch

* Docs: Add live docs to TextField / TextArea (#116)
* Internal: Fix navigation to allow opening in new tabs (#120)

## 0.63.0 (March 26, 2018)

### Minor

* Masonry: Promotes ExperimentalMasonry to be Masonry. Complete re-write of
  measuring etc. (#101)
* Internal: Gestalt now is React 16.2.0 compatible. (#101)

## 0.62.1 (March 22, 2018)

### Patch

* Internal: Fix publish script to work for new Gestalt directory structure (#94)
* Heading / Text / SegmentedControl: Fix flow types when truncation is enabled (#98)

## 0.62.0 (March 21, 2018)

### Minor

* Heading / Text / SegmentedControl: Add `title` when `truncate` is set (#82)

### Patch

* Docs: Masonry locally on port `3000` + update the `README` with the latest commands (#89)
* Internal: No downtime when releasing the docs (#97)

## 0.61.0 (March 20, 2018)

### Minor

* Image: Don't show `alt` text when loading the image in FireFox. (#80)(#84)
* Tabs: Update the background color to be transparent for unselected tabs (#79)

### Patch

* Docs: Add live docs to Toast (#87)
* Internal: Convert `BrowserRouter` to `HashRouter` - fixes directly going to a component (#88)
* Docs: Add live docs to SegmentedControl (#90)

## 0.60.0 (March 13, 2018)

### Minor

* Masonry: Revert promotion of ExperimentalMasonry to be Masonry.
* Internal: Revert React 16 support

## 0.59.0 (March 13, 2018)

### Minor

* Masonry: Promotes ExperimentalMasonry to be Masonry. Complete re-write of
  measuring etc. (#46)
* Sticky: Fallback to position relative in IE11 (#51)
* Internal: Gestalt now is React 16.2.0 compatible (#53)
* SelectList: Hardcode 40px height for consistency (#57)

### Patch

* Internal: Split docs & integration tests into individual packages (#22)
* Flyout: Update the docs with correct flowtypes (#37)
* Internal: Removes [corkboard](https://yarnpkg.com/en/package/corkboard) from the docs (#41)
* Internal: User prettier for markdown and css (#45)
* Internal: Add script to run watcher & docs build concurrently (#49)
* Docs: Readme update to start docs server (#47)
* Docs: fix github source link (#50)
* Internal: IE11 fixes: fix images in docs / fix scrollbar always showing on proptable (#51)
* Docs: Use [create-react-app](https://github.com/facebook/create-react-app) to build and run the docs (#42)
* Docs: Add live docs for Tooltip (#63)
* Docs: Add live docs to Tabs (#65)
* Docs: Add live docs to Spinner (#66)
* Docs: Add live docs to SelectList (#69)
* Flow: Update the Flow typing for `children` prop to be up to date with Flow version (#70)
* ErrorFlyout / Toast / Tooltip: Add missing React proptyping to components (#73)
* Flow: Upgrade flow-bin to version 0.66.0 (#74)

## [0.58.0] (Feb 26, 2018)

### Minor

* Card: Adds an extra "image" property to help separate content (#19)
* GroupAvatar: Update sizes to be in line with other components (#30)
* Touchable: Adds support for `fullHeight` prop (#31)
* Toast: Fix Safari 9 thumbnail/text overlap (#33)

### Patch

* GroupAvatar: Fix text sizes for 1 collaborator (#32)
* Internal: Adds [Danger](http://danger.systems/js/) to pull requests. (#27)
* TextField: Remove duplicate logic opening the error flyout (#34)
* Internal: Re-exports flowtypes (#35)

## [0.57.1] (Feb 22, 2018)

### Patch

* Internal: Fix docs (StateRecorder) + run development mode locally + fix propType error #25

## [0.57.0] (Feb 22, 2018)

## Minor

* Sticky: Add zIndex support (#21)
* SearchField: Add custom `onBlur` prop / Rename syntheticEvent => event / Use stricter flowtype on event to remove if check (#17)
* Flyout: Allow for custom width (#16)
* ExperimentalMasonry: Reference measurementStore from props instead of instance (#14)

## Patch

* Docs: Netlify: Live preview with every PR (#18)
* Docs: Updates Heading, Image, Label & Text to use Example (#10)
* Docs: Container / ErrorFlyout / IconButton / Label / Pog / SearchField: add live docs (#12)
* Docs: Flyout / Mask / Pulsar: add live docs (#15)
* Docs: Readme updates (#3) (#8)
* Docs: Publish docs when releasing (#1)
* Docs: Fixes syntax errors in a few live examples (#6)
* Docs: Move .corkboard/ to docs/ and isolate components (#9)
* Docs: Removes function syntax from cards (#7)
* Build: Fixes repo url in docs build script (#4)
* Internal: Webpack 3 upgrade (#11)

[0.57.1]: https://deploy-preview-26--gestalt.netlify.com/
[0.57.0]: https://deploy-preview-24--gestalt.netlify.com/<|MERGE_RESOLUTION|>--- conflicted
+++ resolved
@@ -12,11 +12,8 @@
 * Internal: Add code coverage to PRs (#185)
 * Internal: Update Jest and use multi-project runner (#158)
 * Internal: Fix import path for boxperf script (#188)
-<<<<<<< HEAD
+* Internal: Turn on eslint-plugin-import rules already being followed (#189)
 * Docs: Move CardPage rendering into the Route render prop (#191)
-=======
-* Internal: Turn on eslint-plugin-import rules already being followed (#189)
->>>>>>> 9655ff43
 
 </details>
 
