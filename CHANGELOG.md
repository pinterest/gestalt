--- conflicted
+++ resolved
@@ -13,11 +13,8 @@
 - Modal: add the ability to set a custom header beyond text (#500)
 - Tooltip: introduce new Tooltip wrapper component (#501)
 - Touchable: cleanup event handlers (#502)
-<<<<<<< HEAD
 - TextArea/TextField/SelectList: cleanup components and remove gDSFP (#503)
-=======
 - Upgrade React version to [16.8.5](https://github.com/facebook/react/releases/tag/v16.8.5) (#504)
->>>>>>> 53dd46f1
 
 ### Patch
 
