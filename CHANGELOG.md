## [Unreleased]

<details>
  <summary>
    Changes that have landed in master but are not yet released.
    Click to see more.
  </summary>
<<<<<<< HEAD

### Minor

* Docs: Updated Masonry "comp" definition to be more descriptive
  </details>
=======
  
### Minor
* Link: Remove duplicate CSS declaration (#118)

### Patch

</details>
>>>>>>> ab95567c

## 0.64.0 (April 12, 2018)

### Minor

* Icon: 4 new icons related to analytic stats (#105)
* GroupAvatar: Fix when there are no collaborators (#112)
* Flyout: Fix positioning during resize (#111)
* Modal: Update heading size + fix docs (#114)
* Pulsar: New blue ring design, size change from 96 to 136px (#115)
* Icon: 1 icon (circle-arrow-down) for search (#119)

### Patch

* Docs: Add live docs to TextField / TextArea (#116)
* Internal: Fix navigation to allow opening in new tabs (#120)

## 0.63.0 (March 26, 2018)

### Minor

* Masonry: Promotes ExperimentalMasonry to be Masonry. Complete re-write of
  measuring etc. (#101)
* Internal: Gestalt now is React 16.2.0 compatible. (#101)

## 0.62.1 (March 22, 2018)

### Patch

* Internal: Fix publish script to work for new Gestalt directory structure (#94)
* Heading / Text / SegmentedControl: Fix flow types when truncation is enabled (#98)

## 0.62.0 (March 21, 2018)

### Minor

* Heading / Text / SegmentedControl: Add `title` when `truncate` is set (#82)

### Patch

* Docs: Masonry locally on port `3000` + update the `README` with the latest commands (#89)
* Internal: No downtime when releasing the docs (#97)

## 0.61.0 (March 20, 2018)

### Minor

* Image: Don't show `alt` text when loading the image in FireFox. (#80)(#84)
* Tabs: Update the background color to be transparent for unselected tabs (#79)

### Patch

* Docs: Add live docs to Toast (#87)
* Internal: Convert `BrowserRouter` to `HashRouter` - fixes directly going to a component (#88)
* Docs: Add live docs to SegmentedControl (#90)

## 0.60.0 (March 13, 2018)

### Minor

* Masonry: Revert promotion of ExperimentalMasonry to be Masonry.
* Internal: Revert React 16 support

## 0.59.0 (March 13, 2018)

### Minor

* Masonry: Promotes ExperimentalMasonry to be Masonry. Complete re-write of
  measuring etc. (#46)
* Sticky: Fallback to position relative in IE11 (#51)
* Internal: Gestalt now is React 16.2.0 compatible (#53)
* SelectList: Hardcode 40px height for consistency (#57)

### Patch

* Internal: Split docs & integration tests into individual packages (#22)
* Flyout: Update the docs with correct flowtypes (#37)
* Internal: Removes [corkboard](https://yarnpkg.com/en/package/corkboard) from the docs (#41)
* Internal: User prettier for markdown and css (#45)
* Internal: Add script to run watcher & docs build concurrently (#49)
* Docs: Readme update to start docs server (#47)
* Docs: fix github source link (#50)
* Internal: IE11 fixes: fix images in docs / fix scrollbar always showing on proptable (#51)
* Docs: Use [create-react-app](https://github.com/facebook/create-react-app) to build and run the docs (#42)
* Docs: Add live docs for Tooltip (#63)
* Docs: Add live docs to Tabs (#65)
* Docs: Add live docs to Spinner (#66)
* Docs: Add live docs to SelectList (#69)
* Flow: Update the Flow typing for `children` prop to be up to date with Flow version (#70)
* ErrorFlyout / Toast / Tooltip: Add missing React proptyping to components (#73)
* Flow: Upgrade flow-bin to version 0.66.0 (#74)

## [0.58.0] (Feb 26, 2018)

### Minor

* Card: Adds an extra "image" property to help separate content (#19)
* GroupAvatar: Update sizes to be in line with other components (#30)
* Touchable: Adds support for `fullHeight` prop (#31)
* Toast: Fix Safari 9 thumbnail/text overlap (#33)

### Patch

* GroupAvatar: Fix text sizes for 1 collaborator (#32)
* Internal: Adds [Danger](http://danger.systems/js/) to pull requests. (#27)
* TextField: Remove duplicate logic opening the error flyout (#34)
* Internal: Re-exports flowtypes (#35)

## [0.57.1] (Feb 22, 2018)

### Patch

* Internal: Fix docs (StateRecorder) + run development mode locally + fix propType error #25

## [0.57.0] (Feb 22, 2018)

## Minor

* Sticky: Add zIndex support (#21)
* SearchField: Add custom `onBlur` prop / Rename syntheticEvent => event / Use stricter flowtype on event to remove if check (#17)
* Flyout: Allow for custom width (#16)
* ExperimentalMasonry: Reference measurementStore from props instead of instance (#14)

## Patch

* Docs: Netlify: Live preview with every PR (#18)
* Docs: Updates Heading, Image, Label & Text to use Example (#10)
* Docs: Container / ErrorFlyout / IconButton / Label / Pog / SearchField: add live docs (#12)
* Docs: Flyout / Mask / Pulsar: add live docs (#15)
* Docs: Readme updates (#3) (#8)
* Docs: Publish docs when releasing (#1)
* Docs: Fixes syntax errors in a few live examples (#6)
* Docs: Move .corkboard/ to docs/ and isolate components (#9)
* Docs: Removes function syntax from cards (#7)
* Build: Fixes repo url in docs build script (#4)
* Internal: Webpack 3 upgrade (#11)

[0.57.1]: https://deploy-preview-26--gestalt.netlify.com/
[0.57.0]: https://deploy-preview-24--gestalt.netlify.com/<|MERGE_RESOLUTION|>--- conflicted
+++ resolved
@@ -5,21 +5,15 @@
     Changes that have landed in master but are not yet released.
     Click to see more.
   </summary>
-<<<<<<< HEAD
 
-### Minor
-
-* Docs: Updated Masonry "comp" definition to be more descriptive
-  </details>
-=======
-  
 ### Minor
 * Link: Remove duplicate CSS declaration (#118)
 
 ### Patch
+* Docs: Updated Masonry "comp" definition to be more descriptive
+  </details>
 
 </details>
->>>>>>> ab95567c
 
 ## 0.64.0 (April 12, 2018)
 
