## [Unreleased]

<details>
  <summary>
    Changes that have landed in master but are not yet released.
    Click to see more.
  </summary>

### Minor

- Tabs: (Update to #368) Use composite of index and href for tab keys (#419)
<<<<<<< HEAD
- Masonry: Add a onFinishedRendering prop which allows for better testing (#423)
=======
- Text: Default value for leading is now undefined to allow browser to determine line-height based on language (#421)
>>>>>>> 32c34aad

### Patch

- Internal: Fixed a test that started flaking out with React 16.6 (#410)
- Docs: Updated some Masonry props descriptions (#417)

</details>

## 0.83.0 (October 25, 2018)

### Minor

- Internal: Bump version of React and related packages (#406)
- Internal: Bump all eslint and stylelint packages (#400)
- Icon: add new icons for text alignment
- Tooltip: Merge abilities into Flyout for future deprecation (#403)
- IconButton: Add new bgColor option "gray" (#405)

## 0.82.0 (October 12, 2018)

### Minor

- Icon: Add compose icon (#358)
- SearchField: Add `autoComplete` prop for parity with `TextField` (#363)
- Tabs: Add optional wrap prop (#361)
- Checkbox: Add optional onClick prop (#364)
- Flow: Bump to version `0.81.0` (#376)
- Tabs: Use href for key instead of index (#368)
- Pulsar: Updated animation that hides ring, allowing full visibility of content underneath (#394)

### Patch

- Internal: Exclude node_modules from babelification (#382)
- Internal: publish `README.md` (#367)
- Internal: add `GH_TOKEN` to docker-compose file for greenkeeper (#378)
- Internal: add greenkeeper env variables to docker-compose and buildkite files (#381)

## 0.81.0 (September 11, 2018)

### Minor

- TextField / TextArea / SelectList: Fix issue with flyout when `errorMessage` is set (#350)
- Icon: Add download svg (#341)
- Masonry: Remove mention of server rendering (#342)

## 0.80.0 (September 7, 2018)

### Minor

- Internal: Update flow-typed def for jest to match jest version (#346)
- Masonry: new MasonryInfiniteBeta and MasonryBeta (#329)

## 0.79.2 (September 5, 2018)

### Minor

- Button: Fix transparent button on blue background (#316)
- Flyout: Add new prop `shouldFocus` to override focus on open behavior. _Has codemod_ (#325)
- Icon: Add camera roll icon (#317)
- Video: Make a11y label props required in Video component (#321)
- Internal: Add in greenkeeper-lockfile for auto updates (#327)

### Patch

- Modal: set content width to 100% to prevent overflow bug in IE (#315)
- Modal: change Box width from using column to width property (#338)

## 0.79.1 (August 24, 2018)

### Patch

- Masonry: Add missing defaultProps and handleResize (#313)

## 0.79.0 (August 22, 2018)

### Minor

- Masonry: MasonryInfinite for infinite fetching (#307)

## 0.78.0 (August 20, 2018)

### Minor

- Internal: Turn on sketchy-number flow lint rules as an error (#293)
- TextArea: Add an onKeyDown prop (#303)
- TextField: Add an onKeyDown prop (#303)
- Internal: Add flow types to `Box` transform functors (#299)
- Icon: Fix cog icon rotation (#308)

## 0.77.0 (July 30, 2018)

### Minor

- Checkbox: Add error prop and styling (#287)
- Internal: Bump flow version to 0.77.0 (#289)
- Internal: Add flow typed definitions for node-fetch and filesize (#290)
- Collage: Add new Collage component to Gestalt (#291)
- Internal: Turn on all non-sketchy flow lint rules as errors (#292)
- Masonry: Add configurable virtual bounds (#294)

## 0.76.1 (July 17, 2018)

### Patch

- Masonry: Fix React prop typing for `layout` (#284)

## 0.76.0 (July 17, 2018)

### Minor

- Icon: reduce filesize of each icon with 40% + add new icons (#269)
- Colors: Darken gray and darkGray so they're AA accessible at smaller sizes (#276)
- Video: Add a gradient overlay on the control bar (#27)
- Layer: Layer component is now exported for use and has documentation
- TextArea: Add a hasError prop (#280)
- Icon: Add new `megaphone` icon (#281)

### Patch

- Icon: Fix `envelope` icon + add `gmail` (#270)
- Internal: Fix release script for gh-pages (#266)
- Flow: Bump Flow to version 0.75.0 in gestalt (#268)
- Internal: Bump all eslint plugin packages in prep for eslint5 (#273)

## 0.75.0 (Jun 27, 2018)

### Minor

- Box: Add `visuallyHidden` as a display option (#262)
- Icon: Add one new icon (globe-checked) for claimed website (#264)

### Patch

- Docs: Fix "fit" labels in Image docs example (#259)
- Internal: Set up pre-commit hooks for linting and testing (#258)
- Internal: Fix peer dependency issues with stylint and jest-pupeteer (#260)
- Internal: Add eslint-import/no-relative-parent-imports rule (#261)

## 0.74.0 (Jun 13, 2018)

### Minor

- ErrorFlyout: Deprecate component and remove from Gestalt (#251)

### Patch

- Danger: Separate danger rules out into separate files (#253)
- Modal: Fix issue with outside click error bubbling (#254)

## 0.73.0 (Jun 8, 2018)

### Minor

- Masonry: Makes Masonry React Async compatible (#227)
- SegmentedControl: Change flow type of `items` to `React.Node` (#230)
- Video: Add jsdom browser specific tests (#205)
- Flyout: Merge ErrorFlyout abilities into Flyout (#242)
- Flyout: Support blue Flyouts (#249)
- Card: Make Card explicitely use box-sizing: content-box (#243)
- GroupAvatar: Text sizes are consistent with Avatar and `size` prop is now optional. (#244)
- Video: Move initial video setup calls to componentDidMount (#245)

### Patch

- Internal: add better basic test coverage (#231)
- Modal: Refactor internals and remove responsive behavior (#218)
- Internal: update to jsdom only tests (#232)
- Internal: Upgrade to Jest 23 (#233)
- Internal: Upgrade to Stylelint 9.2.1 (#235)
- Avatar/GroupAvatar: Add additional tests for 100% coverage (#236)
- Avatar: fix error when name is falsey (#248)
- Button/Icon: Add additional tests for 100% coverage (#237)
- Flyout/SegmentedControl: Add additional tests for 100% coverage (#238)
- Touchable: Add additional tests for 100% coverage (#239)
- Internal: Add Codecov badge to README (#241)

## 0.72.0 (May 30, 2018)

### Minor

- Video: Added new `onSeek` callback prop to `Video` component (#209)
- Video: Added new `onReady` callback prop to `Video` component (#210)
- Internal: Remove dead example code from docs (#211)
- Internal: Fix react router dependencies (#212)
- Internal: Fix package.json dependency locations (#213)
- Flow: Fix Flow errors in the `docs/` directory (#214)
- Flow: Fix remaining errors in the `docs/` directory and enable Flow (#215)
- Docs: Fix indentation on gestalt docs code examples (#219)
- Docs: Fix broken Link component in docs app (#220)
- SelectList: Makes SelectList React Async compatible (#221)
- TextArea: Makes TextArea React Async compatible (#222)
- TextField: Makes TextField React Async compatible (#223)
- ScrollContainer: Makes ScrollContainer React Async compatible (#224)
- Video: Fix Video playback on SSR if playing is true on first mount (#225)

## 0.71.0 (May 23, 2018)

### Minor

- Drop support for React 15 and bump React 16 version (#168)
- Colors: Update blue color (#193)
- Video: Fix background color for fullscreen video playback (#198)
- Internal: Refactor Modal docs to kill StateRecorder (#199)
- Internal: Add eslint-plugin-eslint-comments with recommended settings (#200)
- Video: Makes `aspectRatio` a required prop for `Video` (#201)
- Video: Pass events through to callback functions (#203)
- Touchable: Add event targets to Flow typing for callbacks (#204)
- Video: Add new `onEnded` prop for media end event (#207)

### Patch

- Internal: Add code coverage to PRs (#185)
- Internal: Internal: Convert ghostjs to puppeteer (#182)
- Internal: Update Jest and use multi-project runner (#158)
- Internal: Fix import path for boxperf script (#188)
- Internal: Turn on eslint-plugin-import rules already being followed (#189)
- Docs: Add live docs to Letterbox (#190)
- Docs: Move CardPage rendering into the Route render prop (#191)
- Internal: Turn on all react recommended linters (#192)
- Internal: Merge jest-pupeteer eslint file into main one (#193)
- Docs: Rewrite Column doc to remove scope prop from Example (#196)
- Video: Fix broken equality check for Video `src` prop (#202)
- Internal: Move stylelint config to separate file (#206)

## 0.70.0 (May 15, 2018)

### Minor

- Avatar / GroupAvatar: make outline configurable(#173)
- Masonry: Update non-virtualized Masonry to render all items regardless of the window
- ExperimentalMasonry: remove component (#183)
- Internal: Add flow-typed files for third party packages (#174)
- Internal: Remove unused linter suppressions (#180)
- Internal: Add eslint-plugin-jest with recommended settings (#181)
- Internal: Add Flow type checking to Jest test files (#184)
- Video: Better existing callbacks, new playback rate prop, new loading callback (#174)
- Internal: Turn the [import/first](https://github.com/benmosher/eslint-plugin-import/blob/master/docs/rules/first.md) rule back on (#186)

## 0.69.0 (May 10, 2018)

### Minor

- Sticky: Expand threshold options to take string values (#166)
- Avatar: Fall back to default letter if image does not load (#156)
- Video: Add new Video component to Gestalt (#150)
- Video: Add `aspectRatio` prop to Video and hide fullscreen on unsupported browsers (#171)

### Patch

- Internal: Add bundle size impact reporting (#146)
- Pulsar: Updated styles to use border box so pulsar doesn't extend out of container div (#169)
- Docs: Fix home link (#170)

## 0.68.1 (May 8, 2018)

### Patch

- Masonry: Don't pass Infinity as style value (#163)
- Internal: Generate stats file during build (#160)
- Flow: Upgrade flow-bin to version 0.71.0 (#155)
- Internal: update `yarn.lock` (#152)
- Docs: include images in repo (#151)
- Docs: updated design (#154)

## 0.68.0 (May 3, 2018)

### Minor

- Button / SearchField / SegmentedControl / SelectList / Tabs / TextField: consistent sizing + improve Windows compatibility (#148)
- Icon: Add new prop to Icon -- dangerouslySetSvgPath (#142)

## 0.67.0 (April 25, 2018)

### Minor

- Flyout: make IE11 compatible (#138)
- Icon: Add new GIF icon (#143)

### Patch

- Box: Fixed negative margins for Box marginStart and marginEnd
- Docs: Add a link to the sandbox

## 0.66.0 (April 24, 2018)

### Minor

- Box: Added right to left language aware marginStart & marginEnd (#122)

### Patch

- Switch: Disallow width shrinking in flex layouts
- Masonry: Removed the unused "serverRender" prop
- Docs: Updated Box docs to include marginStart and marginEnd

## 0.65.0 (April 16, 2018)

### Minor

- Link: Remove duplicate CSS declaration (#118)
- Pulsar: Fix default prop value for size to match new design (#126)

### Patch

- Docs: Updated Masonry "comp" definition to be more descriptive
- Docs: Updated Pulsar docs to use new default size
- Internal: Added some header comments to internal components/utils
- Internal: Fixed a subtle bug in throttle that would cause longer than intended delays
- Masonry: Fixed a timing bug where Masonry's handleResize could be called after unmount
- Masonry: Added a debounce method and moved over some Masonry methods to use it

## 0.64.0 (April 12, 2018)

### Minor

- Icon: 4 new icons related to analytic stats (#105)
- GroupAvatar: Fix when there are no collaborators (#112)
- Flyout: Fix positioning during resize (#111)
- Modal: Update heading size + fix docs (#114)
- Pulsar: New blue ring design, size change from 96 to 136px (#115)
- Icon: 1 icon (circle-arrow-down) for search (#119)

### Patch

- Docs: Add live docs to TextField / TextArea (#116)
- Internal: Fix navigation to allow opening in new tabs (#120)

## 0.63.0 (March 26, 2018)

### Minor

- Masonry: Promotes ExperimentalMasonry to be Masonry. Complete re-write of
  measuring etc. (#101)
- Internal: Gestalt now is React 16.2.0 compatible. (#101)

## 0.62.1 (March 22, 2018)

### Patch

- Internal: Fix publish script to work for new Gestalt directory structure (#94)
- Heading / Text / SegmentedControl: Fix flow types when truncation is enabled (#98)

## 0.62.0 (March 21, 2018)

### Minor

- Heading / Text / SegmentedControl: Add `title` when `truncate` is set (#82)

### Patch

- Docs: Masonry locally on port `3000` + update the `README` with the latest commands (#89)
- Internal: No downtime when releasing the docs (#97)

## 0.61.0 (March 20, 2018)

### Minor

- Image: Don't show `alt` text when loading the image in FireFox. (#80)(#84)
- Tabs: Update the background color to be transparent for unselected tabs (#79)

### Patch

- Docs: Add live docs to Toast (#87)
- Internal: Convert `BrowserRouter` to `HashRouter` - fixes directly going to a component (#88)
- Docs: Add live docs to SegmentedControl (#90)

## 0.60.0 (March 13, 2018)

### Minor

- Masonry: Revert promotion of ExperimentalMasonry to be Masonry.
- Internal: Revert React 16 support

## 0.59.0 (March 13, 2018)

### Minor

- Masonry: Promotes ExperimentalMasonry to be Masonry. Complete re-write of
  measuring etc. (#46)
- Sticky: Fallback to position relative in IE11 (#51)
- Internal: Gestalt now is React 16.2.0 compatible (#53)
- SelectList: Hardcode 40px height for consistency (#57)

### Patch

- Internal: Split docs & integration tests into individual packages (#22)
- Flyout: Update the docs with correct flowtypes (#37)
- Internal: Removes [corkboard](https://yarnpkg.com/en/package/corkboard) from the docs (#41)
- Internal: User prettier for markdown and css (#45)
- Internal: Add script to run watcher & docs build concurrently (#49)
- Docs: Readme update to start docs server (#47)
- Docs: fix github source link (#50)
- Internal: IE11 fixes: fix images in docs / fix scrollbar always showing on proptable (#51)
- Docs: Use [create-react-app](https://github.com/facebook/create-react-app) to build and run the docs (#42)
- Docs: Add live docs for Tooltip (#63)
- Docs: Add live docs to Tabs (#65)
- Docs: Add live docs to Spinner (#66)
- Docs: Add live docs to SelectList (#69)
- Flow: Update the Flow typing for `children` prop to be up to date with Flow version (#70)
- ErrorFlyout / Toast / Tooltip: Add missing React proptyping to components (#73)
- Flow: Upgrade flow-bin to version 0.66.0 (#74)

## [0.58.0] (Feb 26, 2018)

### Minor

- Card: Adds an extra "image" property to help separate content (#19)
- GroupAvatar: Update sizes to be in line with other components (#30)
- Touchable: Adds support for `fullHeight` prop (#31)
- Toast: Fix Safari 9 thumbnail/text overlap (#33)

### Patch

- GroupAvatar: Fix text sizes for 1 collaborator (#32)
- Internal: Adds [Danger](http://danger.systems/js/) to pull requests. (#27)
- TextField: Remove duplicate logic opening the error flyout (#34)
- Internal: Re-exports flowtypes (#35)

## [0.57.1] (Feb 22, 2018)

### Patch

- Internal: Fix docs (StateRecorder) + run development mode locally + fix propType error #25

## [0.57.0] (Feb 22, 2018)

## Minor

- Sticky: Add zIndex support (#21)
- SearchField: Add custom `onBlur` prop / Rename syntheticEvent => event / Use stricter flowtype on event to remove if check (#17)
- Flyout: Allow for custom width (#16)
- ExperimentalMasonry: Reference measurementStore from props instead of instance (#14)

## Patch

- Docs: Netlify: Live preview with every PR (#18)
- Docs: Updates Heading, Image, Label & Text to use Example (#10)
- Docs: Container / ErrorFlyout / IconButton / Label / Pog / SearchField: add live docs (#12)
- Docs: Flyout / Mask / Pulsar: add live docs (#15)
- Docs: Readme updates (#3) (#8)
- Docs: Publish docs when releasing (#1)
- Docs: Fixes syntax errors in a few live examples (#6)
- Docs: Move .corkboard/ to docs/ and isolate components (#9)
- Docs: Removes function syntax from cards (#7)
- Build: Fixes repo url in docs build script (#4)
- Internal: Webpack 3 upgrade (#11)

[0.57.1]: https://deploy-preview-26--gestalt.netlify.com/
[0.57.0]: https://deploy-preview-24--gestalt.netlify.com/<|MERGE_RESOLUTION|>--- conflicted
+++ resolved
@@ -8,12 +8,9 @@
 
 ### Minor
 
+- Masonry: Add a onFinishedRendering prop which allows for better testing (#423)
 - Tabs: (Update to #368) Use composite of index and href for tab keys (#419)
-<<<<<<< HEAD
-- Masonry: Add a onFinishedRendering prop which allows for better testing (#423)
-=======
 - Text: Default value for leading is now undefined to allow browser to determine line-height based on language (#421)
->>>>>>> 32c34aad
 
 ### Patch
 
