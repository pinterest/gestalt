--- conflicted
+++ resolved
@@ -27,11 +27,8 @@
 * Docs: Add live docs for Tooltip (#63)
 * Docs: Add live docs to Tabs (#65)
 * Docs: Add live docs to Spinner (#66)
-<<<<<<< HEAD
 * Docs: Add live docs to SelectList (#69)
-=======
 * Flow: Update the Flow typing for `children` prop to be up to date with Flow version (#70)
->>>>>>> ec084121
 
 </details>
 
