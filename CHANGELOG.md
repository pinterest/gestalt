--- conflicted
+++ resolved
@@ -8,9 +8,8 @@
 
 ### Minor
 
-<<<<<<< HEAD
 * Collage: Add new Collage component to Gestalt (#291)
-=======
+
 ### Patch
 
 </details>
@@ -19,7 +18,6 @@
 
 ### Minor
 
->>>>>>> fbc717ca
 * Checkbox: Add error prop and styling (#287)
 * Masonry: Add configurable virtual bounds (#294)
 * Internal: Bump flow version to 0.77.0 (#289)
