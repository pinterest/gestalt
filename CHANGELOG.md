--- conflicted
+++ resolved
@@ -8,14 +8,11 @@
 
 ### Minor
 
-- IconButton: Allow `orange` icon color prop to be passed as a value (#602)
 - Pog: Add `orange` icon color prop to be passed as a value (#602)
-<<<<<<< HEAD
-- Video: Improve video seeking (#601)
-=======
 - Icon: Add directional-arrow-left icon (#605)
 - Icon: Add directional-arrow-right icon (#605)
->>>>>>> 15bd08be
+- IconButton: Allow `orange` icon color prop to be passed as a value (#602)
+- Video: Improve video seeking (#601)
 
 ### Patch
 
