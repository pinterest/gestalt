--- conflicted
+++ resolved
@@ -9,9 +9,7 @@
 ### Minor
 
 ### Patch
-<<<<<<< HEAD
 * Internal: Add bundle size impact reporting (#146)
-=======
 
 </details>
 
@@ -19,7 +17,6 @@
 
 ### Patch
 * Masonry: Don't pass Infinity as style value (#163)
->>>>>>> 033016fe
 * Internal: Generate stats file during build (#160)
 * Flow: Upgrade flow-bin to version 0.71.0 (#155)
 * Internal: update `yarn.lock` (#152)
