## [Unreleased]

<details>
  <summary>
    Changes that have landed in master but are not yet released.
    Click to see more.
  </summary>

### Minor

- Icon: add new trashcan icon (#462)
- Icon: rename icon name trashcan to trash-can (#463)
- Internal: Updated rollup build tools to use stable/predictable minified CSS classnames (#455)
<<<<<<< HEAD
- Video: add children prop (#464)
=======
- Icon: add new icon reorder-images (#466)
>>>>>>> 45cc5281

### Patch

</details>

## 0.87.0 (January 17, 2019)

### Minor

- IconButton, Pog, Icon: pass IconButton's `accessibilityLabel` down through Pog to Icon, where it is used as the `svg`s `title` for hover text (#456)
- Box, IconButton, Pog: Add transparentDarkGray color option (#457)

### Patch

- Box: Add orchid to color examples (#458)

## 0.86.2 (January 9, 2019)

### Patch

- Box: update docs to mention new `ref` functionality (#450)
- IconButton: add `title` for hover text, using existing `accessibilityLabel` (453)
- IconButton: add `title` for hover text, using existing `accessibilityLabel` (#453)
- Internal: Reverts upgrade to `postcss-preset-env` due to a bug in how it interacts with CSS modules (#451)
- Layer: Warn instead of erroring when server-rendering (#454)

## 0.86.1 (January 3, 2019)

### Patch

- Box: add displayName to Box to maintain current naming in snapshots (#446)

## 0.86.0 (January 3, 2019)

### Minor

- Icon: adding new icons for editing (#440)
- Icon: adding canonical pin icon (#438)
- Box: Add ref forwarding (#431)
- Masonry: Removed onFinishedRendering prop because better test alternatives could be used (#435)
- Internal: Removes integration tests (#439)
- Tooltip: Deprecate component and remove from exports (includes codemod) (#412)

### Patch

- Internal: Migrated `postcss-cssnext` to `postcss-preset-env` and removed `color()` function (#432)
- Docs: Update `Link` docs to indicate `href` is required (#437)

## 0.85.0 (December 10, 2018)

### Minor

- Icon: adding new icons (#425)
- Color: Change Pinterest Red from BD081C to E60023 (#429)

## 0.84.0 (November 29, 2018)

### Minor

- Masonry: Add a onFinishedRendering prop which allows for better testing (#423)
- Tabs: (Update to #368) Use composite of index and href for tab keys (#419)
- Text: Default value for leading is now undefined to allow browser to determine line-height based on language (#421)

### Patch

- Internal: Fixed a test that started flaking out with React 16.6 (#410)
- Docs: Updated some Masonry props descriptions (#417)

## 0.83.0 (October 25, 2018)

### Minor

- Internal: Bump version of React and related packages (#406)
- Internal: Bump all eslint and stylelint packages (#400)
- Icon: add new icons for text alignment
- Tooltip: Merge abilities into Flyout for future deprecation (#403)
- IconButton: Add new bgColor option "gray" (#405)

## 0.82.0 (October 12, 2018)

### Minor

- Icon: Add compose icon (#358)
- SearchField: Add `autoComplete` prop for parity with `TextField` (#363)
- Tabs: Add optional wrap prop (#361)
- Checkbox: Add optional onClick prop (#364)
- Flow: Bump to version `0.81.0` (#376)
- Tabs: Use href for key instead of index (#368)
- Pulsar: Updated animation that hides ring, allowing full visibility of content underneath (#394)

### Patch

- Internal: Exclude node_modules from babelification (#382)
- Internal: publish `README.md` (#367)
- Internal: add `GH_TOKEN` to docker-compose file for greenkeeper (#378)
- Internal: add greenkeeper env variables to docker-compose and buildkite files (#381)

## 0.81.0 (September 11, 2018)

### Minor

- TextField / TextArea / SelectList: Fix issue with flyout when `errorMessage` is set (#350)
- Icon: Add download svg (#341)
- Masonry: Remove mention of server rendering (#342)

## 0.80.0 (September 7, 2018)

### Minor

- Internal: Update flow-typed def for jest to match jest version (#346)
- Masonry: new MasonryInfiniteBeta and MasonryBeta (#329)

## 0.79.2 (September 5, 2018)

### Minor

- Button: Fix transparent button on blue background (#316)
- Flyout: Add new prop `shouldFocus` to override focus on open behavior. _Has codemod_ (#325)
- Icon: Add camera roll icon (#317)
- Video: Make a11y label props required in Video component (#321)
- Internal: Add in greenkeeper-lockfile for auto updates (#327)

### Patch

- Modal: set content width to 100% to prevent overflow bug in IE (#315)
- Modal: change Box width from using column to width property (#338)

## 0.79.1 (August 24, 2018)

### Patch

- Masonry: Add missing defaultProps and handleResize (#313)

## 0.79.0 (August 22, 2018)

### Minor

- Masonry: MasonryInfinite for infinite fetching (#307)

## 0.78.0 (August 20, 2018)

### Minor

- Internal: Turn on sketchy-number flow lint rules as an error (#293)
- TextArea: Add an onKeyDown prop (#303)
- TextField: Add an onKeyDown prop (#303)
- Internal: Add flow types to `Box` transform functors (#299)
- Icon: Fix cog icon rotation (#308)

## 0.77.0 (July 30, 2018)

### Minor

- Checkbox: Add error prop and styling (#287)
- Internal: Bump flow version to 0.77.0 (#289)
- Internal: Add flow typed definitions for node-fetch and filesize (#290)
- Collage: Add new Collage component to Gestalt (#291)
- Internal: Turn on all non-sketchy flow lint rules as errors (#292)
- Masonry: Add configurable virtual bounds (#294)

## 0.76.1 (July 17, 2018)

### Patch

- Masonry: Fix React prop typing for `layout` (#284)

## 0.76.0 (July 17, 2018)

### Minor

- Icon: reduce filesize of each icon with 40% + add new icons (#269)
- Colors: Darken gray and darkGray so they're AA accessible at smaller sizes (#276)
- Video: Add a gradient overlay on the control bar (#27)
- Layer: Layer component is now exported for use and has documentation
- TextArea: Add a hasError prop (#280)
- Icon: Add new `megaphone` icon (#281)

### Patch

- Icon: Fix `envelope` icon + add `gmail` (#270)
- Internal: Fix release script for gh-pages (#266)
- Flow: Bump Flow to version 0.75.0 in gestalt (#268)
- Internal: Bump all eslint plugin packages in prep for eslint5 (#273)

## 0.75.0 (Jun 27, 2018)

### Minor

- Box: Add `visuallyHidden` as a display option (#262)
- Icon: Add one new icon (globe-checked) for claimed website (#264)

### Patch

- Docs: Fix "fit" labels in Image docs example (#259)
- Internal: Set up pre-commit hooks for linting and testing (#258)
- Internal: Fix peer dependency issues with stylint and jest-pupeteer (#260)
- Internal: Add eslint-import/no-relative-parent-imports rule (#261)

## 0.74.0 (Jun 13, 2018)

### Minor

- ErrorFlyout: Deprecate component and remove from Gestalt (#251)

### Patch

- Danger: Separate danger rules out into separate files (#253)
- Modal: Fix issue with outside click error bubbling (#254)

## 0.73.0 (Jun 8, 2018)

### Minor

- Masonry: Makes Masonry React Async compatible (#227)
- SegmentedControl: Change flow type of `items` to `React.Node` (#230)
- Video: Add jsdom browser specific tests (#205)
- Flyout: Merge ErrorFlyout abilities into Flyout (#242)
- Flyout: Support blue Flyouts (#249)
- Card: Make Card explicitely use box-sizing: content-box (#243)
- GroupAvatar: Text sizes are consistent with Avatar and `size` prop is now optional. (#244)
- Video: Move initial video setup calls to componentDidMount (#245)

### Patch

- Internal: add better basic test coverage (#231)
- Modal: Refactor internals and remove responsive behavior (#218)
- Internal: update to jsdom only tests (#232)
- Internal: Upgrade to Jest 23 (#233)
- Internal: Upgrade to Stylelint 9.2.1 (#235)
- Avatar/GroupAvatar: Add additional tests for 100% coverage (#236)
- Avatar: fix error when name is falsey (#248)
- Button/Icon: Add additional tests for 100% coverage (#237)
- Flyout/SegmentedControl: Add additional tests for 100% coverage (#238)
- Touchable: Add additional tests for 100% coverage (#239)
- Internal: Add Codecov badge to README (#241)

## 0.72.0 (May 30, 2018)

### Minor

- Video: Added new `onSeek` callback prop to `Video` component (#209)
- Video: Added new `onReady` callback prop to `Video` component (#210)
- Internal: Remove dead example code from docs (#211)
- Internal: Fix react router dependencies (#212)
- Internal: Fix package.json dependency locations (#213)
- Flow: Fix Flow errors in the `docs/` directory (#214)
- Flow: Fix remaining errors in the `docs/` directory and enable Flow (#215)
- Docs: Fix indentation on gestalt docs code examples (#219)
- Docs: Fix broken Link component in docs app (#220)
- SelectList: Makes SelectList React Async compatible (#221)
- TextArea: Makes TextArea React Async compatible (#222)
- TextField: Makes TextField React Async compatible (#223)
- ScrollContainer: Makes ScrollContainer React Async compatible (#224)
- Video: Fix Video playback on SSR if playing is true on first mount (#225)

## 0.71.0 (May 23, 2018)

### Minor

- Drop support for React 15 and bump React 16 version (#168)
- Colors: Update blue color (#193)
- Video: Fix background color for fullscreen video playback (#198)
- Internal: Refactor Modal docs to kill StateRecorder (#199)
- Internal: Add eslint-plugin-eslint-comments with recommended settings (#200)
- Video: Makes `aspectRatio` a required prop for `Video` (#201)
- Video: Pass events through to callback functions (#203)
- Touchable: Add event targets to Flow typing for callbacks (#204)
- Video: Add new `onEnded` prop for media end event (#207)

### Patch

- Internal: Add code coverage to PRs (#185)
- Internal: Internal: Convert ghostjs to puppeteer (#182)
- Internal: Update Jest and use multi-project runner (#158)
- Internal: Fix import path for boxperf script (#188)
- Internal: Turn on eslint-plugin-import rules already being followed (#189)
- Docs: Add live docs to Letterbox (#190)
- Docs: Move CardPage rendering into the Route render prop (#191)
- Internal: Turn on all react recommended linters (#192)
- Internal: Merge jest-pupeteer eslint file into main one (#193)
- Docs: Rewrite Column doc to remove scope prop from Example (#196)
- Video: Fix broken equality check for Video `src` prop (#202)
- Internal: Move stylelint config to separate file (#206)

## 0.70.0 (May 15, 2018)

### Minor

- Avatar / GroupAvatar: make outline configurable(#173)
- Masonry: Update non-virtualized Masonry to render all items regardless of the window
- ExperimentalMasonry: remove component (#183)
- Internal: Add flow-typed files for third party packages (#174)
- Internal: Remove unused linter suppressions (#180)
- Internal: Add eslint-plugin-jest with recommended settings (#181)
- Internal: Add Flow type checking to Jest test files (#184)
- Video: Better existing callbacks, new playback rate prop, new loading callback (#174)
- Internal: Turn the [import/first](https://github.com/benmosher/eslint-plugin-import/blob/master/docs/rules/first.md) rule back on (#186)

## 0.69.0 (May 10, 2018)

### Minor

- Sticky: Expand threshold options to take string values (#166)
- Avatar: Fall back to default letter if image does not load (#156)
- Video: Add new Video component to Gestalt (#150)
- Video: Add `aspectRatio` prop to Video and hide fullscreen on unsupported browsers (#171)

### Patch

- Internal: Add bundle size impact reporting (#146)
- Pulsar: Updated styles to use border box so pulsar doesn't extend out of container div (#169)
- Docs: Fix home link (#170)

## 0.68.1 (May 8, 2018)

### Patch

- Masonry: Don't pass Infinity as style value (#163)
- Internal: Generate stats file during build (#160)
- Flow: Upgrade flow-bin to version 0.71.0 (#155)
- Internal: update `yarn.lock` (#152)
- Docs: include images in repo (#151)
- Docs: updated design (#154)

## 0.68.0 (May 3, 2018)

### Minor

- Button / SearchField / SegmentedControl / SelectList / Tabs / TextField: consistent sizing + improve Windows compatibility (#148)
- Icon: Add new prop to Icon -- dangerouslySetSvgPath (#142)

## 0.67.0 (April 25, 2018)

### Minor

- Flyout: make IE11 compatible (#138)
- Icon: Add new GIF icon (#143)

### Patch

- Box: Fixed negative margins for Box marginStart and marginEnd
- Docs: Add a link to the sandbox

## 0.66.0 (April 24, 2018)

### Minor

- Box: Added right to left language aware marginStart & marginEnd (#122)

### Patch

- Switch: Disallow width shrinking in flex layouts
- Masonry: Removed the unused "serverRender" prop
- Docs: Updated Box docs to include marginStart and marginEnd

## 0.65.0 (April 16, 2018)

### Minor

- Link: Remove duplicate CSS declaration (#118)
- Pulsar: Fix default prop value for size to match new design (#126)

### Patch

- Docs: Updated Masonry "comp" definition to be more descriptive
- Docs: Updated Pulsar docs to use new default size
- Internal: Added some header comments to internal components/utils
- Internal: Fixed a subtle bug in throttle that would cause longer than intended delays
- Masonry: Fixed a timing bug where Masonry's handleResize could be called after unmount
- Masonry: Added a debounce method and moved over some Masonry methods to use it

## 0.64.0 (April 12, 2018)

### Minor

- Icon: 4 new icons related to analytic stats (#105)
- GroupAvatar: Fix when there are no collaborators (#112)
- Flyout: Fix positioning during resize (#111)
- Modal: Update heading size + fix docs (#114)
- Pulsar: New blue ring design, size change from 96 to 136px (#115)
- Icon: 1 icon (circle-arrow-down) for search (#119)

### Patch

- Docs: Add live docs to TextField / TextArea (#116)
- Internal: Fix navigation to allow opening in new tabs (#120)

## 0.63.0 (March 26, 2018)

### Minor

- Masonry: Promotes ExperimentalMasonry to be Masonry. Complete re-write of
  measuring etc. (#101)
- Internal: Gestalt now is React 16.2.0 compatible. (#101)

## 0.62.1 (March 22, 2018)

### Patch

- Internal: Fix publish script to work for new Gestalt directory structure (#94)
- Heading / Text / SegmentedControl: Fix flow types when truncation is enabled (#98)

## 0.62.0 (March 21, 2018)

### Minor

- Heading / Text / SegmentedControl: Add `title` when `truncate` is set (#82)

### Patch

- Docs: Masonry locally on port `3000` + update the `README` with the latest commands (#89)
- Internal: No downtime when releasing the docs (#97)

## 0.61.0 (March 20, 2018)

### Minor

- Image: Don't show `alt` text when loading the image in FireFox. (#80)(#84)
- Tabs: Update the background color to be transparent for unselected tabs (#79)

### Patch

- Docs: Add live docs to Toast (#87)
- Internal: Convert `BrowserRouter` to `HashRouter` - fixes directly going to a component (#88)
- Docs: Add live docs to SegmentedControl (#90)

## 0.60.0 (March 13, 2018)

### Minor

- Masonry: Revert promotion of ExperimentalMasonry to be Masonry.
- Internal: Revert React 16 support

## 0.59.0 (March 13, 2018)

### Minor

- Masonry: Promotes ExperimentalMasonry to be Masonry. Complete re-write of
  measuring etc. (#46)
- Sticky: Fallback to position relative in IE11 (#51)
- Internal: Gestalt now is React 16.2.0 compatible (#53)
- SelectList: Hardcode 40px height for consistency (#57)

### Patch

- Internal: Split docs & integration tests into individual packages (#22)
- Flyout: Update the docs with correct flowtypes (#37)
- Internal: Removes [corkboard](https://yarnpkg.com/en/package/corkboard) from the docs (#41)
- Internal: User prettier for markdown and css (#45)
- Internal: Add script to run watcher & docs build concurrently (#49)
- Docs: Readme update to start docs server (#47)
- Docs: fix github source link (#50)
- Internal: IE11 fixes: fix images in docs / fix scrollbar always showing on proptable (#51)
- Docs: Use [create-react-app](https://github.com/facebook/create-react-app) to build and run the docs (#42)
- Docs: Add live docs for Tooltip (#63)
- Docs: Add live docs to Tabs (#65)
- Docs: Add live docs to Spinner (#66)
- Docs: Add live docs to SelectList (#69)
- Flow: Update the Flow typing for `children` prop to be up to date with Flow version (#70)
- ErrorFlyout / Toast / Tooltip: Add missing React proptyping to components (#73)
- Flow: Upgrade flow-bin to version 0.66.0 (#74)

## [0.58.0] (Feb 26, 2018)

### Minor

- Card: Adds an extra "image" property to help separate content (#19)
- GroupAvatar: Update sizes to be in line with other components (#30)
- Touchable: Adds support for `fullHeight` prop (#31)
- Toast: Fix Safari 9 thumbnail/text overlap (#33)

### Patch

- GroupAvatar: Fix text sizes for 1 collaborator (#32)
- Internal: Adds [Danger](http://danger.systems/js/) to pull requests. (#27)
- TextField: Remove duplicate logic opening the error flyout (#34)
- Internal: Re-exports flowtypes (#35)

## [0.57.1] (Feb 22, 2018)

### Patch

- Internal: Fix docs (StateRecorder) + run development mode locally + fix propType error #25

## [0.57.0] (Feb 22, 2018)

## Minor

- Sticky: Add zIndex support (#21)
- SearchField: Add custom `onBlur` prop / Rename syntheticEvent => event / Use stricter flowtype on event to remove if check (#17)
- Flyout: Allow for custom width (#16)
- ExperimentalMasonry: Reference measurementStore from props instead of instance (#14)

## Patch

- Docs: Netlify: Live preview with every PR (#18)
- Docs: Updates Heading, Image, Label & Text to use Example (#10)
- Docs: Container / ErrorFlyout / IconButton / Label / Pog / SearchField: add live docs (#12)
- Docs: Flyout / Mask / Pulsar: add live docs (#15)
- Docs: Readme updates (#3) (#8)
- Docs: Publish docs when releasing (#1)
- Docs: Fixes syntax errors in a few live examples (#6)
- Docs: Move .corkboard/ to docs/ and isolate components (#9)
- Docs: Removes function syntax from cards (#7)
- Build: Fixes repo url in docs build script (#4)
- Internal: Webpack 3 upgrade (#11)

[0.57.1]: https://deploy-preview-26--gestalt.netlify.com/
[0.57.0]: https://deploy-preview-24--gestalt.netlify.com/<|MERGE_RESOLUTION|>--- conflicted
+++ resolved
@@ -11,11 +11,8 @@
 - Icon: add new trashcan icon (#462)
 - Icon: rename icon name trashcan to trash-can (#463)
 - Internal: Updated rollup build tools to use stable/predictable minified CSS classnames (#455)
-<<<<<<< HEAD
 - Video: add children prop (#464)
-=======
 - Icon: add new icon reorder-images (#466)
->>>>>>> 45cc5281
 
 ### Patch
 
