--- conflicted
+++ resolved
@@ -8,11 +8,8 @@
 
 ### Minor
 
-<<<<<<< HEAD
 - SelectList / TextField / TextArea: Add `label` and `helperText` props (#705)
-=======
 - Flyout: Make caret optional (#706)
->>>>>>> cca3420a
 
 ### Patch
 
