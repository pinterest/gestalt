## [Unreleased]

<details>
  <summary>
    Changes that have landed in master but are not yet released.
    Click to see more.
  </summary>

### Minor
<<<<<<< HEAD
=======

- Enzyme: Upgrade to the latest `v3.10.0` version and pull in Flow library changes (#543)
- Eslint: Bump all related packages/plugins to current latest version (#544)
- Button: add new `textColor` prop to allow overriding of text color for buttons (#545)
- Icon: Add new lightning icon (#547)
- Icon: Update send icon (#549)
- SegmentedControl: Fixup some extra CSS that was messing with Tooltips (#550)
>>>>>>> 5486d9c3

### Patch

</details>

## 0.100.0 (Jul 22, 2019)

### Minor

- Enzyme: Upgrade to the latest `v3.10.0` version and pull in Flow library changes (#543)
- Eslint: Bump all related packages/plugins to current latest version (#544)
- Button: add new `textColor` prop to allow overriding of text color for buttons (#545)
- Icon: Add new lightning icon (#547)
- Icon: Update send icon (#549)

## 0.99.0 (Jun 21, 2019)

### Minor

- SegmentedControl: Update outer border radius to 8px from new design spec (#530)
- Masonry: remove `MasonryBeta` and `MasonryInfiniteBeta` from source code (#531)
- Spinner: add `delay` prop to optionally remove 300ms delay to appear (#533)
- Button: Undo Button border radii changes for full width buttons.  Conform all to 8px (#534)
- IconButton/Pog: Add `dangerouslySetSvgPath` support (#536)
- Flow: Bumping to latest version `v0.101.0` (#539)
- TextField/TextArea/SelectList/Checkbox: Switch from orange to red error states (#540)

### Patch

- Box: Fixed name minification bug and missing PropType from my recent margin:auto change (#532)

## 0.98.0 (May 28, 2019)

### Minor

- Box: `margin` prop now supports `auto` for use in flexbox layouts (#528)
- Icon: Update `flashlight` icon to use new asset (#527)
- Icon: Add new icon of `heart-outline` and update icon of `heart` (#526)

### Patch

- Typography: Fixed a tiny bug where our CSS file had a few uses of curly quotes instead of regular quotes (#524)

## 0.97.0 (May 15, 2019)

### Minor

- IconButton: Add new `disabled` prop and stylings to `IconButton` component (#521)
- Icon: Add new icon of `ads-stats` and `ads-overview` (#522)

## 0.96.0 (May 6, 2019)

## Minor

- Icon: add calendar icon to gestalt (#512)
- Icon: add lightning bolt icon (#513)
- Flow: upgrade version to [0.97.0](https://github.com/facebook/flow/releases/tag/v0.97.0) (#515)

## 0.95.0 (April 10, 2019)

### Minor

- Tooltip: remove focus from revealing Tooltip (#506)
- TextField: Add autocomplete prop value to TextField (#508)
- Upgrade flow version to [0.96.0](https://github.com/facebook/flow/releases/tag/v0.96.0) (#509)

### Patch

## 0.94.0 (March 25, 2019)

### Minor

- Icon: add some new text related icons (#496)
- Modal: add a new sizing option to Modal to match Flyout (#499)
- Modal: add the ability to set a custom header beyond text (#500)
- Tooltip: introduce new Tooltip wrapper component (#501)
- Touchable: cleanup event handlers (#502)
- TextArea/TextField/SelectList: cleanup components and remove gDSFP (#503)
- Upgrade React version to [16.8.5](https://github.com/facebook/react/releases/tag/v16.8.5) (#504)

## 0.93.0 (March 13, 2019)

- Mask: add new prop `willChangeTransform` default true which can turn off `willChange:transform` property in CSS (#494)

## 0.92.0 (March 7, 2019)

### Minor

- SelectList, TextArea, TextField: Remove Flyout error message, use new FormErrorMessage (#486)
- Icon: Add new video-camera icon (#491)
- Avatar: Fixed a bug in MS Edge where text was not vertically centered (#492)

## 0.91.0 (March 1, 2019)

### Minor

- Flyout: Apply the box shadow to Flyout at all times (#488)

### Patch

- Docs: Update remaining prop tables to include links to examples (#487)
- Docs: Improve Image description (#481)

## 0.90.0 (February 19, 2019)

### Minor

- Update fill-transparent icon (#483)
- Upgrade flow version to [0.84.0](https://github.com/facebook/flow/releases/tag/v0.84.0) (#479)
- Layer: `children` prop is now required (#479)

## 0.89.0 (February 15, 2019)

### Minor

- Upgrade React version to [16.8.0](https://reactjs.org/blog/2019/02/06/react-v16.8.0.html) (#474)
- SegmentedControl: items have equal width by default; add `responsive` prop which makes item width responsive to content width (#473)
- Button: Update border radius (#476)
- Icon: Add new alert and arrow-circle-up icons (#477)

### Patch

- Add [ESLint Plugin for React Hooks](https://www.npmjs.com/package/eslint-plugin-react-hooks) (#475)
- Docs: Update Box prop table to include links to examples (#470)

## 0.88.0 (January 24, 2019)

### Minor

- Icon: add new trashcan icon (#462)
- Icon: rename icon name trashcan to trash-can (#463)
- Internal: updated rollup build tools to use stable/predictable minified CSS classnames (#455)
- Video: add children prop (#464)
- Icon: add new icon reorder-images (#466)
- Avatar: add property to use Pinterest icon for verified (#460)

## 0.87.0 (January 17, 2019)

### Minor

- IconButton, Pog, Icon: pass IconButton's `accessibilityLabel` down through Pog to Icon, where it is used as the `svg`s `title` for hover text (#456)
- Box, IconButton, Pog: Add transparentDarkGray color option (#457)

### Patch

- Box: Add orchid to color examples (#458)

## 0.86.2 (January 9, 2019)

### Patch

- Box: update docs to mention new `ref` functionality (#450)
- IconButton: add `title` for hover text, using existing `accessibilityLabel` (453)
- IconButton: add `title` for hover text, using existing `accessibilityLabel` (#453)
- Internal: Reverts upgrade to `postcss-preset-env` due to a bug in how it interacts with CSS modules (#451)
- Layer: Warn instead of erroring when server-rendering (#454)

## 0.86.1 (January 3, 2019)

### Patch

- Box: add displayName to Box to maintain current naming in snapshots (#446)

## 0.86.0 (January 3, 2019)

### Minor

- Icon: adding new icons for editing (#440)
- Icon: adding canonical pin icon (#438)
- Box: Add ref forwarding (#431)
- Masonry: Removed onFinishedRendering prop because better test alternatives could be used (#435)
- Internal: Removes integration tests (#439)
- Tooltip: Deprecate component and remove from exports (includes codemod) (#412)

### Patch

- Internal: Migrated `postcss-cssnext` to `postcss-preset-env` and removed `color()` function (#432)
- Docs: Update `Link` docs to indicate `href` is required (#437)

## 0.85.0 (December 10, 2018)

### Minor

- Icon: adding new icons (#425)
- Color: Change Pinterest Red from BD081C to E60023 (#429)

## 0.84.0 (November 29, 2018)

### Minor

- Masonry: Add a onFinishedRendering prop which allows for better testing (#423)
- Tabs: (Update to #368) Use composite of index and href for tab keys (#419)
- Text: Default value for leading is now undefined to allow browser to determine line-height based on language (#421)

### Patch

- Internal: Fixed a test that started flaking out with React 16.6 (#410)
- Docs: Updated some Masonry props descriptions (#417)

## 0.83.0 (October 25, 2018)

### Minor

- Internal: Bump version of React and related packages (#406)
- Internal: Bump all eslint and stylelint packages (#400)
- Icon: add new icons for text alignment
- Tooltip: Merge abilities into Flyout for future deprecation (#403)
- IconButton: Add new bgColor option "gray" (#405)

## 0.82.0 (October 12, 2018)

### Minor

- Icon: Add compose icon (#358)
- SearchField: Add `autoComplete` prop for parity with `TextField` (#363)
- Tabs: Add optional wrap prop (#361)
- Checkbox: Add optional onClick prop (#364)
- Flow: Bump to version `0.81.0` (#376)
- Tabs: Use href for key instead of index (#368)
- Pulsar: Updated animation that hides ring, allowing full visibility of content underneath (#394)

### Patch

- Internal: Exclude node_modules from babelification (#382)
- Internal: publish `README.md` (#367)
- Internal: add `GH_TOKEN` to docker-compose file for greenkeeper (#378)
- Internal: add greenkeeper env variables to docker-compose and buildkite files (#381)

## 0.81.0 (September 11, 2018)

### Minor

- TextField / TextArea / SelectList: Fix issue with flyout when `errorMessage` is set (#350)
- Icon: Add download svg (#341)
- Masonry: Remove mention of server rendering (#342)

## 0.80.0 (September 7, 2018)

### Minor

- Internal: Update flow-typed def for jest to match jest version (#346)
- Masonry: new MasonryInfiniteBeta and MasonryBeta (#329)

## 0.79.2 (September 5, 2018)

### Minor

- Button: Fix transparent button on blue background (#316)
- Flyout: Add new prop `shouldFocus` to override focus on open behavior. _Has codemod_ (#325)
- Icon: Add camera roll icon (#317)
- Video: Make a11y label props required in Video component (#321)
- Internal: Add in greenkeeper-lockfile for auto updates (#327)

### Patch

- Modal: set content width to 100% to prevent overflow bug in IE (#315)
- Modal: change Box width from using column to width property (#338)

## 0.79.1 (August 24, 2018)

### Patch

- Masonry: Add missing defaultProps and handleResize (#313)

## 0.79.0 (August 22, 2018)

### Minor

- Masonry: MasonryInfinite for infinite fetching (#307)

## 0.78.0 (August 20, 2018)

### Minor

- Internal: Turn on sketchy-number flow lint rules as an error (#293)
- TextArea: Add an onKeyDown prop (#303)
- TextField: Add an onKeyDown prop (#303)
- Internal: Add flow types to `Box` transform functors (#299)
- Icon: Fix cog icon rotation (#308)

## 0.77.0 (July 30, 2018)

### Minor

- Checkbox: Add error prop and styling (#287)
- Internal: Bump flow version to 0.77.0 (#289)
- Internal: Add flow typed definitions for node-fetch and filesize (#290)
- Collage: Add new Collage component to Gestalt (#291)
- Internal: Turn on all non-sketchy flow lint rules as errors (#292)
- Masonry: Add configurable virtual bounds (#294)

## 0.76.1 (July 17, 2018)

### Patch

- Masonry: Fix React prop typing for `layout` (#284)

## 0.76.0 (July 17, 2018)

### Minor

- Icon: reduce filesize of each icon with 40% + add new icons (#269)
- Colors: Darken gray and darkGray so they're AA accessible at smaller sizes (#276)
- Video: Add a gradient overlay on the control bar (#27)
- Layer: Layer component is now exported for use and has documentation
- TextArea: Add a hasError prop (#280)
- Icon: Add new `megaphone` icon (#281)

### Patch

- Icon: Fix `envelope` icon + add `gmail` (#270)
- Internal: Fix release script for gh-pages (#266)
- Flow: Bump Flow to version 0.75.0 in gestalt (#268)
- Internal: Bump all eslint plugin packages in prep for eslint5 (#273)

## 0.75.0 (Jun 27, 2018)

### Minor

- Box: Add `visuallyHidden` as a display option (#262)
- Icon: Add one new icon (globe-checked) for claimed website (#264)

### Patch

- Docs: Fix "fit" labels in Image docs example (#259)
- Internal: Set up pre-commit hooks for linting and testing (#258)
- Internal: Fix peer dependency issues with stylint and jest-pupeteer (#260)
- Internal: Add eslint-import/no-relative-parent-imports rule (#261)

## 0.74.0 (Jun 13, 2018)

### Minor

- ErrorFlyout: Deprecate component and remove from Gestalt (#251)

### Patch

- Danger: Separate danger rules out into separate files (#253)
- Modal: Fix issue with outside click error bubbling (#254)

## 0.73.0 (Jun 8, 2018)

### Minor

- Masonry: Makes Masonry React Async compatible (#227)
- SegmentedControl: Change flow type of `items` to `React.Node` (#230)
- Video: Add jsdom browser specific tests (#205)
- Flyout: Merge ErrorFlyout abilities into Flyout (#242)
- Flyout: Support blue Flyouts (#249)
- Card: Make Card explicitely use box-sizing: content-box (#243)
- GroupAvatar: Text sizes are consistent with Avatar and `size` prop is now optional. (#244)
- Video: Move initial video setup calls to componentDidMount (#245)

### Patch

- Internal: add better basic test coverage (#231)
- Modal: Refactor internals and remove responsive behavior (#218)
- Internal: update to jsdom only tests (#232)
- Internal: Upgrade to Jest 23 (#233)
- Internal: Upgrade to Stylelint 9.2.1 (#235)
- Avatar/GroupAvatar: Add additional tests for 100% coverage (#236)
- Avatar: fix error when name is falsey (#248)
- Button/Icon: Add additional tests for 100% coverage (#237)
- Flyout/SegmentedControl: Add additional tests for 100% coverage (#238)
- Touchable: Add additional tests for 100% coverage (#239)
- Internal: Add Codecov badge to README (#241)

## 0.72.0 (May 30, 2018)

### Minor

- Video: Added new `onSeek` callback prop to `Video` component (#209)
- Video: Added new `onReady` callback prop to `Video` component (#210)
- Internal: Remove dead example code from docs (#211)
- Internal: Fix react router dependencies (#212)
- Internal: Fix package.json dependency locations (#213)
- Flow: Fix Flow errors in the `docs/` directory (#214)
- Flow: Fix remaining errors in the `docs/` directory and enable Flow (#215)
- Docs: Fix indentation on gestalt docs code examples (#219)
- Docs: Fix broken Link component in docs app (#220)
- SelectList: Makes SelectList React Async compatible (#221)
- TextArea: Makes TextArea React Async compatible (#222)
- TextField: Makes TextField React Async compatible (#223)
- ScrollContainer: Makes ScrollContainer React Async compatible (#224)
- Video: Fix Video playback on SSR if playing is true on first mount (#225)

## 0.71.0 (May 23, 2018)

### Minor

- Drop support for React 15 and bump React 16 version (#168)
- Colors: Update blue color (#193)
- Video: Fix background color for fullscreen video playback (#198)
- Internal: Refactor Modal docs to kill StateRecorder (#199)
- Internal: Add eslint-plugin-eslint-comments with recommended settings (#200)
- Video: Makes `aspectRatio` a required prop for `Video` (#201)
- Video: Pass events through to callback functions (#203)
- Touchable: Add event targets to Flow typing for callbacks (#204)
- Video: Add new `onEnded` prop for media end event (#207)

### Patch

- Internal: Add code coverage to PRs (#185)
- Internal: Internal: Convert ghostjs to puppeteer (#182)
- Internal: Update Jest and use multi-project runner (#158)
- Internal: Fix import path for boxperf script (#188)
- Internal: Turn on eslint-plugin-import rules already being followed (#189)
- Docs: Add live docs to Letterbox (#190)
- Docs: Move CardPage rendering into the Route render prop (#191)
- Internal: Turn on all react recommended linters (#192)
- Internal: Merge jest-pupeteer eslint file into main one (#193)
- Docs: Rewrite Column doc to remove scope prop from Example (#196)
- Video: Fix broken equality check for Video `src` prop (#202)
- Internal: Move stylelint config to separate file (#206)

## 0.70.0 (May 15, 2018)

### Minor

- Avatar / GroupAvatar: make outline configurable(#173)
- Masonry: Update non-virtualized Masonry to render all items regardless of the window
- ExperimentalMasonry: remove component (#183)
- Internal: Add flow-typed files for third party packages (#174)
- Internal: Remove unused linter suppressions (#180)
- Internal: Add eslint-plugin-jest with recommended settings (#181)
- Internal: Add Flow type checking to Jest test files (#184)
- Video: Better existing callbacks, new playback rate prop, new loading callback (#174)
- Internal: Turn the [import/first](https://github.com/benmosher/eslint-plugin-import/blob/master/docs/rules/first.md) rule back on (#186)

## 0.69.0 (May 10, 2018)

### Minor

- Sticky: Expand threshold options to take string values (#166)
- Avatar: Fall back to default letter if image does not load (#156)
- Video: Add new Video component to Gestalt (#150)
- Video: Add `aspectRatio` prop to Video and hide fullscreen on unsupported browsers (#171)

### Patch

- Internal: Add bundle size impact reporting (#146)
- Pulsar: Updated styles to use border box so pulsar doesn't extend out of container div (#169)
- Docs: Fix home link (#170)

## 0.68.1 (May 8, 2018)

### Patch

- Masonry: Don't pass Infinity as style value (#163)
- Internal: Generate stats file during build (#160)
- Flow: Upgrade flow-bin to version 0.71.0 (#155)
- Internal: update `yarn.lock` (#152)
- Docs: include images in repo (#151)
- Docs: updated design (#154)

## 0.68.0 (May 3, 2018)

### Minor

- Button / SearchField / SegmentedControl / SelectList / Tabs / TextField: consistent sizing + improve Windows compatibility (#148)
- Icon: Add new prop to Icon -- dangerouslySetSvgPath (#142)

## 0.67.0 (April 25, 2018)

### Minor

- Flyout: make IE11 compatible (#138)
- Icon: Add new GIF icon (#143)

### Patch

- Box: Fixed negative margins for Box marginStart and marginEnd
- Docs: Add a link to the sandbox

## 0.66.0 (April 24, 2018)

### Minor

- Box: Added right to left language aware marginStart & marginEnd (#122)

### Patch

- Switch: Disallow width shrinking in flex layouts
- Masonry: Removed the unused "serverRender" prop
- Docs: Updated Box docs to include marginStart and marginEnd

## 0.65.0 (April 16, 2018)

### Minor

- Link: Remove duplicate CSS declaration (#118)
- Pulsar: Fix default prop value for size to match new design (#126)

### Patch

- Docs: Updated Masonry "comp" definition to be more descriptive
- Docs: Updated Pulsar docs to use new default size
- Internal: Added some header comments to internal components/utils
- Internal: Fixed a subtle bug in throttle that would cause longer than intended delays
- Masonry: Fixed a timing bug where Masonry's handleResize could be called after unmount
- Masonry: Added a debounce method and moved over some Masonry methods to use it

## 0.64.0 (April 12, 2018)

### Minor

- Icon: 4 new icons related to analytic stats (#105)
- GroupAvatar: Fix when there are no collaborators (#112)
- Flyout: Fix positioning during resize (#111)
- Modal: Update heading size + fix docs (#114)
- Pulsar: New blue ring design, size change from 96 to 136px (#115)
- Icon: 1 icon (circle-arrow-down) for search (#119)

### Patch

- Docs: Add live docs to TextField / TextArea (#116)
- Internal: Fix navigation to allow opening in new tabs (#120)

## 0.63.0 (March 26, 2018)

### Minor

- Masonry: Promotes ExperimentalMasonry to be Masonry. Complete re-write of
  measuring etc. (#101)
- Internal: Gestalt now is React 16.2.0 compatible. (#101)

## 0.62.1 (March 22, 2018)

### Patch

- Internal: Fix publish script to work for new Gestalt directory structure (#94)
- Heading / Text / SegmentedControl: Fix flow types when truncation is enabled (#98)

## 0.62.0 (March 21, 2018)

### Minor

- Heading / Text / SegmentedControl: Add `title` when `truncate` is set (#82)

### Patch

- Docs: Masonry locally on port `3000` + update the `README` with the latest commands (#89)
- Internal: No downtime when releasing the docs (#97)

## 0.61.0 (March 20, 2018)

### Minor

- Image: Don't show `alt` text when loading the image in FireFox. (#80)(#84)
- Tabs: Update the background color to be transparent for unselected tabs (#79)

### Patch

- Docs: Add live docs to Toast (#87)
- Internal: Convert `BrowserRouter` to `HashRouter` - fixes directly going to a component (#88)
- Docs: Add live docs to SegmentedControl (#90)

## 0.60.0 (March 13, 2018)

### Minor

- Masonry: Revert promotion of ExperimentalMasonry to be Masonry.
- Internal: Revert React 16 support

## 0.59.0 (March 13, 2018)

### Minor

- Masonry: Promotes ExperimentalMasonry to be Masonry. Complete re-write of
  measuring etc. (#46)
- Sticky: Fallback to position relative in IE11 (#51)
- Internal: Gestalt now is React 16.2.0 compatible (#53)
- SelectList: Hardcode 40px height for consistency (#57)

### Patch

- Internal: Split docs & integration tests into individual packages (#22)
- Flyout: Update the docs with correct flowtypes (#37)
- Internal: Removes [corkboard](https://yarnpkg.com/en/package/corkboard) from the docs (#41)
- Internal: User prettier for markdown and css (#45)
- Internal: Add script to run watcher & docs build concurrently (#49)
- Docs: Readme update to start docs server (#47)
- Docs: fix github source link (#50)
- Internal: IE11 fixes: fix images in docs / fix scrollbar always showing on proptable (#51)
- Docs: Use [create-react-app](https://github.com/facebook/create-react-app) to build and run the docs (#42)
- Docs: Add live docs for Tooltip (#63)
- Docs: Add live docs to Tabs (#65)
- Docs: Add live docs to Spinner (#66)
- Docs: Add live docs to SelectList (#69)
- Flow: Update the Flow typing for `children` prop to be up to date with Flow version (#70)
- ErrorFlyout / Toast / Tooltip: Add missing React proptyping to components (#73)
- Flow: Upgrade flow-bin to version 0.66.0 (#74)

## [0.58.0] (Feb 26, 2018)

### Minor

- Card: Adds an extra "image" property to help separate content (#19)
- GroupAvatar: Update sizes to be in line with other components (#30)
- Touchable: Adds support for `fullHeight` prop (#31)
- Toast: Fix Safari 9 thumbnail/text overlap (#33)

### Patch

- GroupAvatar: Fix text sizes for 1 collaborator (#32)
- Internal: Adds [Danger](http://danger.systems/js/) to pull requests. (#27)
- TextField: Remove duplicate logic opening the error flyout (#34)
- Internal: Re-exports flowtypes (#35)

## [0.57.1] (Feb 22, 2018)

### Patch

- Internal: Fix docs (StateRecorder) + run development mode locally + fix propType error #25

## [0.57.0] (Feb 22, 2018)

## Minor

- Sticky: Add zIndex support (#21)
- SearchField: Add custom `onBlur` prop / Rename syntheticEvent => event / Use stricter flowtype on event to remove if check (#17)
- Flyout: Allow for custom width (#16)
- ExperimentalMasonry: Reference measurementStore from props instead of instance (#14)

## Patch

- Docs: Netlify: Live preview with every PR (#18)
- Docs: Updates Heading, Image, Label & Text to use Example (#10)
- Docs: Container / ErrorFlyout / IconButton / Label / Pog / SearchField: add live docs (#12)
- Docs: Flyout / Mask / Pulsar: add live docs (#15)
- Docs: Readme updates (#3) (#8)
- Docs: Publish docs when releasing (#1)
- Docs: Fixes syntax errors in a few live examples (#6)
- Docs: Move .corkboard/ to docs/ and isolate components (#9)
- Docs: Removes function syntax from cards (#7)
- Build: Fixes repo url in docs build script (#4)
- Internal: Webpack 3 upgrade (#11)

[0.57.1]: https://deploy-preview-26--gestalt.netlify.com/
[0.57.0]: https://deploy-preview-24--gestalt.netlify.com/<|MERGE_RESOLUTION|>--- conflicted
+++ resolved
@@ -7,8 +7,14 @@
   </summary>
 
 ### Minor
-<<<<<<< HEAD
-=======
+
+### Patch
+
+</details>
+
+## 0.100.0 (Jul 23, 2019)
+
+### Minor
 
 - Enzyme: Upgrade to the latest `v3.10.0` version and pull in Flow library changes (#543)
 - Eslint: Bump all related packages/plugins to current latest version (#544)
@@ -16,21 +22,6 @@
 - Icon: Add new lightning icon (#547)
 - Icon: Update send icon (#549)
 - SegmentedControl: Fixup some extra CSS that was messing with Tooltips (#550)
->>>>>>> 5486d9c3
-
-### Patch
-
-</details>
-
-## 0.100.0 (Jul 22, 2019)
-
-### Minor
-
-- Enzyme: Upgrade to the latest `v3.10.0` version and pull in Flow library changes (#543)
-- Eslint: Bump all related packages/plugins to current latest version (#544)
-- Button: add new `textColor` prop to allow overriding of text color for buttons (#545)
-- Icon: Add new lightning icon (#547)
-- Icon: Update send icon (#549)
 
 ## 0.99.0 (Jun 21, 2019)
 
