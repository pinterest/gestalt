--- conflicted
+++ resolved
@@ -1,4 +1,3 @@
-<<<<<<< HEAD
 ## 109.0.0 (Apr 14, 2023)
 
 ### Major
@@ -10,7 +9,7 @@
 ### Patch
 
 - Internal: upgrade @codesandbox/sandpack-react to 2.6.0 ([#2830](https://github.com/pinterest/gestalt/pull/2830)) - [Preview link](https://deploy-preview-2830--gestalt.netlify.app)
-=======
+
 ## 108.0.7-alpha.4 (Apr 13, 2023)
 
 ### Prerelease
@@ -28,7 +27,6 @@
 ### Prerelease
 
 - fix const error
->>>>>>> e20289d9
 
 ## 108.0.6 (Apr 13, 2023)
 
