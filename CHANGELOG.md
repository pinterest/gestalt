--- conflicted
+++ resolved
@@ -8,12 +8,9 @@
 
 ### Minor
 
-<<<<<<< HEAD
-- Button: add new `textColor` prop to allow overriding of text color for buttons (#545)
-=======
 - Enzyme: Upgrade to the latest `v3.10.0` version and pull in Flow library changes (#543)
 - Eslint: Bump all related packages/plugins to current latest version (#544)
->>>>>>> cd0bc912
+- Button: add new `textColor` prop to allow overriding of text color for buttons (#545)
 
 ### Patch
 
