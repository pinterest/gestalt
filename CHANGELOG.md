## [Unreleased]

<details>
  <summary>
    Changes that have landed in master but are not yet released.
    Click to see more.
  </summary>

### Minor
* Drop support for React 15 and bump React 16 version (#168)
<<<<<<< HEAD
* Colors: Update blue color (#193)
=======
* Video: Fix background color for fullscreen video playback (#198)
>>>>>>> 8b50beeb

### Patch
* Internal: Add code coverage to PRs (#185)
* Internal: Internal: Convert ghostjs to puppeteer (#182)
* Internal: Update Jest and use multi-project runner (#158)
* Internal: Fix import path for boxperf script (#188)
* Internal: Turn on eslint-plugin-import rules already being followed (#189)
* Docs: Add live docs to Letterbox (#190)
* Docs: Move CardPage rendering into the Route render prop (#191)
* Internal: Turn on all react recommended linters (#192)
* Internal: Merge jest-pupeteer eslint file into main one (#193)
* Docs: Rewrite Column doc to remove scope prop from Example (#196)

</details>

## 0.70.0 (May 15, 2018)

### Minor
* Avatar / GroupAvatar: make outline configurable(#173)
* Masonry: Update non-virtualized Masonry to render all items regardless of the window
* ExperimentalMasonry: remove component (#183)
* Internal: Add flow-typed files for third party packages (#174)
* Internal: Remove unused linter suppressions (#180)
* Internal: Add eslint-plugin-jest with recommended settings (#181)
* Internal: Add Flow type checking to Jest test files (#184)
* Video: Better existing callbacks, new playback rate prop, new loading callback (#174)
* Internal: Turn the [import/first](https://github.com/benmosher/eslint-plugin-import/blob/master/docs/rules/first.md) rule back on (#186)

## 0.69.0 (May 10, 2018)

### Minor

* Sticky: Expand threshold options to take string values (#166)
* Avatar: Fall back to default letter if image does not load (#156)
* Video: Add new Video component to Gestalt (#150)
* Video: Add `aspectRatio` prop to Video and hide fullscreen on unsupported browsers (#171)

### Patch

* Internal: Add bundle size impact reporting (#146)
* Pulsar: Updated styles to use border box so pulsar doesn't extend out of container div (#169)
* Docs: Fix home link (#170)

## 0.68.1 (May 8, 2018)

### Patch

* Masonry: Don't pass Infinity as style value (#163)
* Internal: Generate stats file during build (#160)
* Flow: Upgrade flow-bin to version 0.71.0 (#155)
* Internal: update `yarn.lock` (#152)
* Docs: include images in repo (#151)
* Docs: updated design (#154)

## 0.68.0 (May 3, 2018)

### Minor

* Button / SearchField / SegmentedControl / SelectList / Tabs / TextField: consistent sizing + improve Windows compatibility (#148)
* Icon: Add new prop to Icon -- dangerouslySetSvgPath (#142)

## 0.67.0 (April 25, 2018)

### Minor

* Flyout: make IE11 compatible (#138)
* Icon: Add new GIF icon (#143)

### Patch

* Box: Fixed negative margins for Box marginStart and marginEnd
* Docs: Add a link to the sandbox

## 0.66.0 (April 24, 2018)

### Minor

* Box: Added right to left language aware marginStart & marginEnd (#122)

### Patch

* Switch: Disallow width shrinking in flex layouts
* Masonry: Removed the unused "serverRender" prop
* Docs: Updated Box docs to include marginStart and marginEnd

## 0.65.0 (April 16, 2018)

### Minor

* Link: Remove duplicate CSS declaration (#118)
* Pulsar: Fix default prop value for size to match new design (#126)

### Patch

* Docs: Updated Masonry "comp" definition to be more descriptive
* Docs: Updated Pulsar docs to use new default size
* Internal: Added some header comments to internal components/utils
* Internal: Fixed a subtle bug in throttle that would cause longer than intended delays
* Masonry: Fixed a timing bug where Masonry's handleResize could be called after unmount
* Masonry: Added a debounce method and moved over some Masonry methods to use it

## 0.64.0 (April 12, 2018)

### Minor

* Icon: 4 new icons related to analytic stats (#105)
* GroupAvatar: Fix when there are no collaborators (#112)
* Flyout: Fix positioning during resize (#111)
* Modal: Update heading size + fix docs (#114)
* Pulsar: New blue ring design, size change from 96 to 136px (#115)
* Icon: 1 icon (circle-arrow-down) for search (#119)

### Patch

* Docs: Add live docs to TextField / TextArea (#116)
* Internal: Fix navigation to allow opening in new tabs (#120)

## 0.63.0 (March 26, 2018)

### Minor

* Masonry: Promotes ExperimentalMasonry to be Masonry. Complete re-write of
  measuring etc. (#101)
* Internal: Gestalt now is React 16.2.0 compatible. (#101)

## 0.62.1 (March 22, 2018)

### Patch

* Internal: Fix publish script to work for new Gestalt directory structure (#94)
* Heading / Text / SegmentedControl: Fix flow types when truncation is enabled (#98)

## 0.62.0 (March 21, 2018)

### Minor

* Heading / Text / SegmentedControl: Add `title` when `truncate` is set (#82)

### Patch

* Docs: Masonry locally on port `3000` + update the `README` with the latest commands (#89)
* Internal: No downtime when releasing the docs (#97)

## 0.61.0 (March 20, 2018)

### Minor

* Image: Don't show `alt` text when loading the image in FireFox. (#80)(#84)
* Tabs: Update the background color to be transparent for unselected tabs (#79)

### Patch

* Docs: Add live docs to Toast (#87)
* Internal: Convert `BrowserRouter` to `HashRouter` - fixes directly going to a component (#88)
* Docs: Add live docs to SegmentedControl (#90)

## 0.60.0 (March 13, 2018)

### Minor

* Masonry: Revert promotion of ExperimentalMasonry to be Masonry.
* Internal: Revert React 16 support

## 0.59.0 (March 13, 2018)

### Minor

* Masonry: Promotes ExperimentalMasonry to be Masonry. Complete re-write of
  measuring etc. (#46)
* Sticky: Fallback to position relative in IE11 (#51)
* Internal: Gestalt now is React 16.2.0 compatible (#53)
* SelectList: Hardcode 40px height for consistency (#57)

### Patch

* Internal: Split docs & integration tests into individual packages (#22)
* Flyout: Update the docs with correct flowtypes (#37)
* Internal: Removes [corkboard](https://yarnpkg.com/en/package/corkboard) from the docs (#41)
* Internal: User prettier for markdown and css (#45)
* Internal: Add script to run watcher & docs build concurrently (#49)
* Docs: Readme update to start docs server (#47)
* Docs: fix github source link (#50)
* Internal: IE11 fixes: fix images in docs / fix scrollbar always showing on proptable (#51)
* Docs: Use [create-react-app](https://github.com/facebook/create-react-app) to build and run the docs (#42)
* Docs: Add live docs for Tooltip (#63)
* Docs: Add live docs to Tabs (#65)
* Docs: Add live docs to Spinner (#66)
* Docs: Add live docs to SelectList (#69)
* Flow: Update the Flow typing for `children` prop to be up to date with Flow version (#70)
* ErrorFlyout / Toast / Tooltip: Add missing React proptyping to components (#73)
* Flow: Upgrade flow-bin to version 0.66.0 (#74)

## [0.58.0] (Feb 26, 2018)

### Minor

* Card: Adds an extra "image" property to help separate content (#19)
* GroupAvatar: Update sizes to be in line with other components (#30)
* Touchable: Adds support for `fullHeight` prop (#31)
* Toast: Fix Safari 9 thumbnail/text overlap (#33)

### Patch

* GroupAvatar: Fix text sizes for 1 collaborator (#32)
* Internal: Adds [Danger](http://danger.systems/js/) to pull requests. (#27)
* TextField: Remove duplicate logic opening the error flyout (#34)
* Internal: Re-exports flowtypes (#35)

## [0.57.1] (Feb 22, 2018)

### Patch

* Internal: Fix docs (StateRecorder) + run development mode locally + fix propType error #25

## [0.57.0] (Feb 22, 2018)

## Minor

* Sticky: Add zIndex support (#21)
* SearchField: Add custom `onBlur` prop / Rename syntheticEvent => event / Use stricter flowtype on event to remove if check (#17)
* Flyout: Allow for custom width (#16)
* ExperimentalMasonry: Reference measurementStore from props instead of instance (#14)

## Patch

* Docs: Netlify: Live preview with every PR (#18)
* Docs: Updates Heading, Image, Label & Text to use Example (#10)
* Docs: Container / ErrorFlyout / IconButton / Label / Pog / SearchField: add live docs (#12)
* Docs: Flyout / Mask / Pulsar: add live docs (#15)
* Docs: Readme updates (#3) (#8)
* Docs: Publish docs when releasing (#1)
* Docs: Fixes syntax errors in a few live examples (#6)
* Docs: Move .corkboard/ to docs/ and isolate components (#9)
* Docs: Removes function syntax from cards (#7)
* Build: Fixes repo url in docs build script (#4)
* Internal: Webpack 3 upgrade (#11)

[0.57.1]: https://deploy-preview-26--gestalt.netlify.com/
[0.57.0]: https://deploy-preview-24--gestalt.netlify.com/<|MERGE_RESOLUTION|>--- conflicted
+++ resolved
@@ -8,11 +8,8 @@
 
 ### Minor
 * Drop support for React 15 and bump React 16 version (#168)
-<<<<<<< HEAD
 * Colors: Update blue color (#193)
-=======
 * Video: Fix background color for fullscreen video playback (#198)
->>>>>>> 8b50beeb
 
 ### Patch
 * Internal: Add code coverage to PRs (#185)
