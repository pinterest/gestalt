--- conflicted
+++ resolved
@@ -9,11 +9,8 @@
 ### Minor
 * Internal: Remove dead example code from docs (#211)
 * Internal: Fix react router dependencies (#212)
-<<<<<<< HEAD
 * Internal: Fix package.json dependency locations (#213)
-=======
 * Flow: Fix Flow errors in the `docs/` directory (#214)
->>>>>>> 08579aba
 
 ### Patch
 
