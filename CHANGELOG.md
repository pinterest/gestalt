## [Unreleased]

<details>
  <summary>
    Changes that have landed in master but are not yet released.
    Click to see more.
  </summary>

### Minor
* Masonry: Makes Masonry React Async compatible (#227)
* SegmentedControl: Change flow type of `items` to `React.Node` (#230)
* Video: Add jsdom browser specific tests (#205)

### Patch
* Internal: add better basic test coverage (#231)
<<<<<<< HEAD
* Modal: Refactor internals and remove responsive behavior (#218)
=======
* Internal: update to jsdom only tests (#232)
* Internal: Upgrade to Jest 23 (#233)
* Internal: Upgrade to Stylelint 9.2.1 (#235)
* Avatar/GroupAvatar: Add additional tests for 100% coverage (#236)
* Button/Icon: Add additional tests for 100% coverage (#237)
* Flyout/SegmentedControl: Add additional tests for 100% coverage (#238)
* Touchable: Add additional tests for 100% coverage (#239)
>>>>>>> ed8ceb43

</details>

## 0.72.0 (May 30, 2018)

### Minor
* Video: Added new `onSeek` callback prop to `Video` component (#209)
* Video: Added new `onReady` callback prop to `Video` component (#210)
* Internal: Remove dead example code from docs (#211)
* Internal: Fix react router dependencies (#212)
* Internal: Fix package.json dependency locations (#213)
* Flow: Fix Flow errors in the `docs/` directory (#214)
* Flow: Fix remaining errors in the `docs/` directory and enable Flow (#215)
* Docs: Fix indentation on gestalt docs code examples (#219)
* Docs: Fix broken Link component in docs app (#220)
* SelectList: Makes SelectList React Async compatible (#221)
* TextArea: Makes TextArea React Async compatible (#222)
* TextField: Makes TextField React Async compatible (#223)
* ScrollContainer: Makes ScrollContainer React Async compatible (#224)
* Video: Fix Video playback on SSR if playing is true on first mount (#225)

## 0.71.0 (May 23, 2018)

### Minor
* Drop support for React 15 and bump React 16 version (#168)
* Colors: Update blue color (#193)
* Video: Fix background color for fullscreen video playback (#198)
* Internal: Refactor Modal docs to kill StateRecorder (#199)
* Internal: Add eslint-plugin-eslint-comments with recommended settings (#200)
* Video: Makes `aspectRatio` a required prop for `Video` (#201)
* Video: Pass events through to callback functions (#203)
* Touchable: Add event targets to Flow typing for callbacks (#204)
* Video: Add new `onEnded` prop for media end event (#207)

### Patch
* Internal: Add code coverage to PRs (#185)
* Internal: Internal: Convert ghostjs to puppeteer (#182)
* Internal: Update Jest and use multi-project runner (#158)
* Internal: Fix import path for boxperf script (#188)
* Internal: Turn on eslint-plugin-import rules already being followed (#189)
* Docs: Add live docs to Letterbox (#190)
* Docs: Move CardPage rendering into the Route render prop (#191)
* Internal: Turn on all react recommended linters (#192)
* Internal: Merge jest-pupeteer eslint file into main one (#193)
* Docs: Rewrite Column doc to remove scope prop from Example (#196)
* Video: Fix broken equality check for Video `src` prop (#202)
* Internal: Move stylelint config to separate file (#206)

## 0.70.0 (May 15, 2018)

### Minor
* Avatar / GroupAvatar: make outline configurable(#173)
* Masonry: Update non-virtualized Masonry to render all items regardless of the window
* ExperimentalMasonry: remove component (#183)
* Internal: Add flow-typed files for third party packages (#174)
* Internal: Remove unused linter suppressions (#180)
* Internal: Add eslint-plugin-jest with recommended settings (#181)
* Internal: Add Flow type checking to Jest test files (#184)
* Video: Better existing callbacks, new playback rate prop, new loading callback (#174)
* Internal: Turn the [import/first](https://github.com/benmosher/eslint-plugin-import/blob/master/docs/rules/first.md) rule back on (#186)

## 0.69.0 (May 10, 2018)

### Minor

* Sticky: Expand threshold options to take string values (#166)
* Avatar: Fall back to default letter if image does not load (#156)
* Video: Add new Video component to Gestalt (#150)
* Video: Add `aspectRatio` prop to Video and hide fullscreen on unsupported browsers (#171)

### Patch

* Internal: Add bundle size impact reporting (#146)
* Pulsar: Updated styles to use border box so pulsar doesn't extend out of container div (#169)
* Docs: Fix home link (#170)

## 0.68.1 (May 8, 2018)

### Patch

* Masonry: Don't pass Infinity as style value (#163)
* Internal: Generate stats file during build (#160)
* Flow: Upgrade flow-bin to version 0.71.0 (#155)
* Internal: update `yarn.lock` (#152)
* Docs: include images in repo (#151)
* Docs: updated design (#154)

## 0.68.0 (May 3, 2018)

### Minor

* Button / SearchField / SegmentedControl / SelectList / Tabs / TextField: consistent sizing + improve Windows compatibility (#148)
* Icon: Add new prop to Icon -- dangerouslySetSvgPath (#142)

## 0.67.0 (April 25, 2018)

### Minor

* Flyout: make IE11 compatible (#138)
* Icon: Add new GIF icon (#143)

### Patch

* Box: Fixed negative margins for Box marginStart and marginEnd
* Docs: Add a link to the sandbox

## 0.66.0 (April 24, 2018)

### Minor

* Box: Added right to left language aware marginStart & marginEnd (#122)

### Patch

* Switch: Disallow width shrinking in flex layouts
* Masonry: Removed the unused "serverRender" prop
* Docs: Updated Box docs to include marginStart and marginEnd

## 0.65.0 (April 16, 2018)

### Minor

* Link: Remove duplicate CSS declaration (#118)
* Pulsar: Fix default prop value for size to match new design (#126)

### Patch

* Docs: Updated Masonry "comp" definition to be more descriptive
* Docs: Updated Pulsar docs to use new default size
* Internal: Added some header comments to internal components/utils
* Internal: Fixed a subtle bug in throttle that would cause longer than intended delays
* Masonry: Fixed a timing bug where Masonry's handleResize could be called after unmount
* Masonry: Added a debounce method and moved over some Masonry methods to use it

## 0.64.0 (April 12, 2018)

### Minor

* Icon: 4 new icons related to analytic stats (#105)
* GroupAvatar: Fix when there are no collaborators (#112)
* Flyout: Fix positioning during resize (#111)
* Modal: Update heading size + fix docs (#114)
* Pulsar: New blue ring design, size change from 96 to 136px (#115)
* Icon: 1 icon (circle-arrow-down) for search (#119)

### Patch

* Docs: Add live docs to TextField / TextArea (#116)
* Internal: Fix navigation to allow opening in new tabs (#120)

## 0.63.0 (March 26, 2018)

### Minor

* Masonry: Promotes ExperimentalMasonry to be Masonry. Complete re-write of
  measuring etc. (#101)
* Internal: Gestalt now is React 16.2.0 compatible. (#101)

## 0.62.1 (March 22, 2018)

### Patch

* Internal: Fix publish script to work for new Gestalt directory structure (#94)
* Heading / Text / SegmentedControl: Fix flow types when truncation is enabled (#98)

## 0.62.0 (March 21, 2018)

### Minor

* Heading / Text / SegmentedControl: Add `title` when `truncate` is set (#82)

### Patch

* Docs: Masonry locally on port `3000` + update the `README` with the latest commands (#89)
* Internal: No downtime when releasing the docs (#97)

## 0.61.0 (March 20, 2018)

### Minor

* Image: Don't show `alt` text when loading the image in FireFox. (#80)(#84)
* Tabs: Update the background color to be transparent for unselected tabs (#79)

### Patch

* Docs: Add live docs to Toast (#87)
* Internal: Convert `BrowserRouter` to `HashRouter` - fixes directly going to a component (#88)
* Docs: Add live docs to SegmentedControl (#90)

## 0.60.0 (March 13, 2018)

### Minor

* Masonry: Revert promotion of ExperimentalMasonry to be Masonry.
* Internal: Revert React 16 support

## 0.59.0 (March 13, 2018)

### Minor

* Masonry: Promotes ExperimentalMasonry to be Masonry. Complete re-write of
  measuring etc. (#46)
* Sticky: Fallback to position relative in IE11 (#51)
* Internal: Gestalt now is React 16.2.0 compatible (#53)
* SelectList: Hardcode 40px height for consistency (#57)

### Patch

* Internal: Split docs & integration tests into individual packages (#22)
* Flyout: Update the docs with correct flowtypes (#37)
* Internal: Removes [corkboard](https://yarnpkg.com/en/package/corkboard) from the docs (#41)
* Internal: User prettier for markdown and css (#45)
* Internal: Add script to run watcher & docs build concurrently (#49)
* Docs: Readme update to start docs server (#47)
* Docs: fix github source link (#50)
* Internal: IE11 fixes: fix images in docs / fix scrollbar always showing on proptable (#51)
* Docs: Use [create-react-app](https://github.com/facebook/create-react-app) to build and run the docs (#42)
* Docs: Add live docs for Tooltip (#63)
* Docs: Add live docs to Tabs (#65)
* Docs: Add live docs to Spinner (#66)
* Docs: Add live docs to SelectList (#69)
* Flow: Update the Flow typing for `children` prop to be up to date with Flow version (#70)
* ErrorFlyout / Toast / Tooltip: Add missing React proptyping to components (#73)
* Flow: Upgrade flow-bin to version 0.66.0 (#74)

## [0.58.0] (Feb 26, 2018)

### Minor

* Card: Adds an extra "image" property to help separate content (#19)
* GroupAvatar: Update sizes to be in line with other components (#30)
* Touchable: Adds support for `fullHeight` prop (#31)
* Toast: Fix Safari 9 thumbnail/text overlap (#33)

### Patch

* GroupAvatar: Fix text sizes for 1 collaborator (#32)
* Internal: Adds [Danger](http://danger.systems/js/) to pull requests. (#27)
* TextField: Remove duplicate logic opening the error flyout (#34)
* Internal: Re-exports flowtypes (#35)

## [0.57.1] (Feb 22, 2018)

### Patch

* Internal: Fix docs (StateRecorder) + run development mode locally + fix propType error #25

## [0.57.0] (Feb 22, 2018)

## Minor

* Sticky: Add zIndex support (#21)
* SearchField: Add custom `onBlur` prop / Rename syntheticEvent => event / Use stricter flowtype on event to remove if check (#17)
* Flyout: Allow for custom width (#16)
* ExperimentalMasonry: Reference measurementStore from props instead of instance (#14)

## Patch

* Docs: Netlify: Live preview with every PR (#18)
* Docs: Updates Heading, Image, Label & Text to use Example (#10)
* Docs: Container / ErrorFlyout / IconButton / Label / Pog / SearchField: add live docs (#12)
* Docs: Flyout / Mask / Pulsar: add live docs (#15)
* Docs: Readme updates (#3) (#8)
* Docs: Publish docs when releasing (#1)
* Docs: Fixes syntax errors in a few live examples (#6)
* Docs: Move .corkboard/ to docs/ and isolate components (#9)
* Docs: Removes function syntax from cards (#7)
* Build: Fixes repo url in docs build script (#4)
* Internal: Webpack 3 upgrade (#11)

[0.57.1]: https://deploy-preview-26--gestalt.netlify.com/
[0.57.0]: https://deploy-preview-24--gestalt.netlify.com/<|MERGE_RESOLUTION|>--- conflicted
+++ resolved
@@ -13,9 +13,7 @@
 
 ### Patch
 * Internal: add better basic test coverage (#231)
-<<<<<<< HEAD
 * Modal: Refactor internals and remove responsive behavior (#218)
-=======
 * Internal: update to jsdom only tests (#232)
 * Internal: Upgrade to Jest 23 (#233)
 * Internal: Upgrade to Stylelint 9.2.1 (#235)
@@ -23,7 +21,6 @@
 * Button/Icon: Add additional tests for 100% coverage (#237)
 * Flyout/SegmentedControl: Add additional tests for 100% coverage (#238)
 * Touchable: Add additional tests for 100% coverage (#239)
->>>>>>> ed8ceb43
 
 </details>
 
