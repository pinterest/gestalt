## [Unreleased]

<details>
  <summary>
    Changes that have landed in master but are not yet released.
    Click to see more.
  </summary>

### Minor

<<<<<<< HEAD
* Internal: Add flow typed definitions for node-fetch and filesize (#290)
=======
* Internal: Bump flow version to 0.77.0 (#289)
>>>>>>> f3d3cd59

### Patch

</details>

## 0.76.1 (July 17, 2018)

### Patch

* Masonry: Fix React prop typing for `layout` (#284)

## 0.76.0 (July 17, 2018)

### Minor

* Icon: reduce filesize of each icon with 40% + add new icons (#269)
* Colors: Darken gray and darkGray so they're AA accessible at smaller sizes (#276)
* Video: Add a gradient overlay on the control bar (#27)
* Layer: Layer component is now exported for use and has documentation
* TextArea: Add a hasError prop (#280)
* Icon: Add new `megaphone` icon (#281)

### Patch

* Icon: Fix `envelope` icon + add `gmail` (#270)
* Internal: Fix release script for gh-pages (#266)
* Flow: Bump Flow to version 0.75.0 in gestalt (#268)
* Internal: Bump all eslint plugin packages in prep for eslint5 (#273)

## 0.75.0 (Jun 27, 2018)

### Minor

* Box: Add `visuallyHidden` as a display option (#262)
* Icon: Add one new icon (globe-checked) for claimed website (#264)

### Patch

* Docs: Fix "fit" labels in Image docs example (#259)
* Internal: Set up pre-commit hooks for linting and testing (#258)
* Internal: Fix peer dependency issues with stylint and jest-pupeteer (#260)
* Internal: Add eslint-import/no-relative-parent-imports rule (#261)

## 0.74.0 (Jun 13, 2018)

### Minor

* ErrorFlyout: Deprecate component and remove from Gestalt (#251)

### Patch

* Danger: Separate danger rules out into separate files (#253)
* Modal: Fix issue with outside click error bubbling (#254)

## 0.73.0 (Jun 8, 2018)

### Minor

* Masonry: Makes Masonry React Async compatible (#227)
* SegmentedControl: Change flow type of `items` to `React.Node` (#230)
* Video: Add jsdom browser specific tests (#205)
* Flyout: Merge ErrorFlyout abilities into Flyout (#242)
* Flyout: Support blue Flyouts (#249)
* Card: Make Card explicitely use box-sizing: content-box (#243)
* GroupAvatar: Text sizes are consistent with Avatar and `size` prop is now optional. (#244)
* Video: Move initial video setup calls to componentDidMount (#245)

### Patch

* Internal: add better basic test coverage (#231)
* Modal: Refactor internals and remove responsive behavior (#218)
* Internal: update to jsdom only tests (#232)
* Internal: Upgrade to Jest 23 (#233)
* Internal: Upgrade to Stylelint 9.2.1 (#235)
* Avatar/GroupAvatar: Add additional tests for 100% coverage (#236)
* Avatar: fix error when name is falsey (#248)
* Button/Icon: Add additional tests for 100% coverage (#237)
* Flyout/SegmentedControl: Add additional tests for 100% coverage (#238)
* Touchable: Add additional tests for 100% coverage (#239)
* Internal: Add Codecov badge to README (#241)

## 0.72.0 (May 30, 2018)

### Minor

* Video: Added new `onSeek` callback prop to `Video` component (#209)
* Video: Added new `onReady` callback prop to `Video` component (#210)
* Internal: Remove dead example code from docs (#211)
* Internal: Fix react router dependencies (#212)
* Internal: Fix package.json dependency locations (#213)
* Flow: Fix Flow errors in the `docs/` directory (#214)
* Flow: Fix remaining errors in the `docs/` directory and enable Flow (#215)
* Docs: Fix indentation on gestalt docs code examples (#219)
* Docs: Fix broken Link component in docs app (#220)
* SelectList: Makes SelectList React Async compatible (#221)
* TextArea: Makes TextArea React Async compatible (#222)
* TextField: Makes TextField React Async compatible (#223)
* ScrollContainer: Makes ScrollContainer React Async compatible (#224)
* Video: Fix Video playback on SSR if playing is true on first mount (#225)

## 0.71.0 (May 23, 2018)

### Minor

* Drop support for React 15 and bump React 16 version (#168)
* Colors: Update blue color (#193)
* Video: Fix background color for fullscreen video playback (#198)
* Internal: Refactor Modal docs to kill StateRecorder (#199)
* Internal: Add eslint-plugin-eslint-comments with recommended settings (#200)
* Video: Makes `aspectRatio` a required prop for `Video` (#201)
* Video: Pass events through to callback functions (#203)
* Touchable: Add event targets to Flow typing for callbacks (#204)
* Video: Add new `onEnded` prop for media end event (#207)

### Patch

* Internal: Add code coverage to PRs (#185)
* Internal: Internal: Convert ghostjs to puppeteer (#182)
* Internal: Update Jest and use multi-project runner (#158)
* Internal: Fix import path for boxperf script (#188)
* Internal: Turn on eslint-plugin-import rules already being followed (#189)
* Docs: Add live docs to Letterbox (#190)
* Docs: Move CardPage rendering into the Route render prop (#191)
* Internal: Turn on all react recommended linters (#192)
* Internal: Merge jest-pupeteer eslint file into main one (#193)
* Docs: Rewrite Column doc to remove scope prop from Example (#196)
* Video: Fix broken equality check for Video `src` prop (#202)
* Internal: Move stylelint config to separate file (#206)

## 0.70.0 (May 15, 2018)

### Minor

* Avatar / GroupAvatar: make outline configurable(#173)
* Masonry: Update non-virtualized Masonry to render all items regardless of the window
* ExperimentalMasonry: remove component (#183)
* Internal: Add flow-typed files for third party packages (#174)
* Internal: Remove unused linter suppressions (#180)
* Internal: Add eslint-plugin-jest with recommended settings (#181)
* Internal: Add Flow type checking to Jest test files (#184)
* Video: Better existing callbacks, new playback rate prop, new loading callback (#174)
* Internal: Turn the [import/first](https://github.com/benmosher/eslint-plugin-import/blob/master/docs/rules/first.md) rule back on (#186)

## 0.69.0 (May 10, 2018)

### Minor

* Sticky: Expand threshold options to take string values (#166)
* Avatar: Fall back to default letter if image does not load (#156)
* Video: Add new Video component to Gestalt (#150)
* Video: Add `aspectRatio` prop to Video and hide fullscreen on unsupported browsers (#171)

### Patch

* Internal: Add bundle size impact reporting (#146)
* Pulsar: Updated styles to use border box so pulsar doesn't extend out of container div (#169)
* Docs: Fix home link (#170)

## 0.68.1 (May 8, 2018)

### Patch

* Masonry: Don't pass Infinity as style value (#163)
* Internal: Generate stats file during build (#160)
* Flow: Upgrade flow-bin to version 0.71.0 (#155)
* Internal: update `yarn.lock` (#152)
* Docs: include images in repo (#151)
* Docs: updated design (#154)

## 0.68.0 (May 3, 2018)

### Minor

* Button / SearchField / SegmentedControl / SelectList / Tabs / TextField: consistent sizing + improve Windows compatibility (#148)
* Icon: Add new prop to Icon -- dangerouslySetSvgPath (#142)

## 0.67.0 (April 25, 2018)

### Minor

* Flyout: make IE11 compatible (#138)
* Icon: Add new GIF icon (#143)

### Patch

* Box: Fixed negative margins for Box marginStart and marginEnd
* Docs: Add a link to the sandbox

## 0.66.0 (April 24, 2018)

### Minor

* Box: Added right to left language aware marginStart & marginEnd (#122)

### Patch

* Switch: Disallow width shrinking in flex layouts
* Masonry: Removed the unused "serverRender" prop
* Docs: Updated Box docs to include marginStart and marginEnd

## 0.65.0 (April 16, 2018)

### Minor

* Link: Remove duplicate CSS declaration (#118)
* Pulsar: Fix default prop value for size to match new design (#126)

### Patch

* Docs: Updated Masonry "comp" definition to be more descriptive
* Docs: Updated Pulsar docs to use new default size
* Internal: Added some header comments to internal components/utils
* Internal: Fixed a subtle bug in throttle that would cause longer than intended delays
* Masonry: Fixed a timing bug where Masonry's handleResize could be called after unmount
* Masonry: Added a debounce method and moved over some Masonry methods to use it

## 0.64.0 (April 12, 2018)

### Minor

* Icon: 4 new icons related to analytic stats (#105)
* GroupAvatar: Fix when there are no collaborators (#112)
* Flyout: Fix positioning during resize (#111)
* Modal: Update heading size + fix docs (#114)
* Pulsar: New blue ring design, size change from 96 to 136px (#115)
* Icon: 1 icon (circle-arrow-down) for search (#119)

### Patch

* Docs: Add live docs to TextField / TextArea (#116)
* Internal: Fix navigation to allow opening in new tabs (#120)

## 0.63.0 (March 26, 2018)

### Minor

* Masonry: Promotes ExperimentalMasonry to be Masonry. Complete re-write of
  measuring etc. (#101)
* Internal: Gestalt now is React 16.2.0 compatible. (#101)

## 0.62.1 (March 22, 2018)

### Patch

* Internal: Fix publish script to work for new Gestalt directory structure (#94)
* Heading / Text / SegmentedControl: Fix flow types when truncation is enabled (#98)

## 0.62.0 (March 21, 2018)

### Minor

* Heading / Text / SegmentedControl: Add `title` when `truncate` is set (#82)

### Patch

* Docs: Masonry locally on port `3000` + update the `README` with the latest commands (#89)
* Internal: No downtime when releasing the docs (#97)

## 0.61.0 (March 20, 2018)

### Minor

* Image: Don't show `alt` text when loading the image in FireFox. (#80)(#84)
* Tabs: Update the background color to be transparent for unselected tabs (#79)

### Patch

* Docs: Add live docs to Toast (#87)
* Internal: Convert `BrowserRouter` to `HashRouter` - fixes directly going to a component (#88)
* Docs: Add live docs to SegmentedControl (#90)

## 0.60.0 (March 13, 2018)

### Minor

* Masonry: Revert promotion of ExperimentalMasonry to be Masonry.
* Internal: Revert React 16 support

## 0.59.0 (March 13, 2018)

### Minor

* Masonry: Promotes ExperimentalMasonry to be Masonry. Complete re-write of
  measuring etc. (#46)
* Sticky: Fallback to position relative in IE11 (#51)
* Internal: Gestalt now is React 16.2.0 compatible (#53)
* SelectList: Hardcode 40px height for consistency (#57)

### Patch

* Internal: Split docs & integration tests into individual packages (#22)
* Flyout: Update the docs with correct flowtypes (#37)
* Internal: Removes [corkboard](https://yarnpkg.com/en/package/corkboard) from the docs (#41)
* Internal: User prettier for markdown and css (#45)
* Internal: Add script to run watcher & docs build concurrently (#49)
* Docs: Readme update to start docs server (#47)
* Docs: fix github source link (#50)
* Internal: IE11 fixes: fix images in docs / fix scrollbar always showing on proptable (#51)
* Docs: Use [create-react-app](https://github.com/facebook/create-react-app) to build and run the docs (#42)
* Docs: Add live docs for Tooltip (#63)
* Docs: Add live docs to Tabs (#65)
* Docs: Add live docs to Spinner (#66)
* Docs: Add live docs to SelectList (#69)
* Flow: Update the Flow typing for `children` prop to be up to date with Flow version (#70)
* ErrorFlyout / Toast / Tooltip: Add missing React proptyping to components (#73)
* Flow: Upgrade flow-bin to version 0.66.0 (#74)

## [0.58.0] (Feb 26, 2018)

### Minor

* Card: Adds an extra "image" property to help separate content (#19)
* GroupAvatar: Update sizes to be in line with other components (#30)
* Touchable: Adds support for `fullHeight` prop (#31)
* Toast: Fix Safari 9 thumbnail/text overlap (#33)

### Patch

* GroupAvatar: Fix text sizes for 1 collaborator (#32)
* Internal: Adds [Danger](http://danger.systems/js/) to pull requests. (#27)
* TextField: Remove duplicate logic opening the error flyout (#34)
* Internal: Re-exports flowtypes (#35)

## [0.57.1] (Feb 22, 2018)

### Patch

* Internal: Fix docs (StateRecorder) + run development mode locally + fix propType error #25

## [0.57.0] (Feb 22, 2018)

## Minor

* Sticky: Add zIndex support (#21)
* SearchField: Add custom `onBlur` prop / Rename syntheticEvent => event / Use stricter flowtype on event to remove if check (#17)
* Flyout: Allow for custom width (#16)
* ExperimentalMasonry: Reference measurementStore from props instead of instance (#14)

## Patch

* Docs: Netlify: Live preview with every PR (#18)
* Docs: Updates Heading, Image, Label & Text to use Example (#10)
* Docs: Container / ErrorFlyout / IconButton / Label / Pog / SearchField: add live docs (#12)
* Docs: Flyout / Mask / Pulsar: add live docs (#15)
* Docs: Readme updates (#3) (#8)
* Docs: Publish docs when releasing (#1)
* Docs: Fixes syntax errors in a few live examples (#6)
* Docs: Move .corkboard/ to docs/ and isolate components (#9)
* Docs: Removes function syntax from cards (#7)
* Build: Fixes repo url in docs build script (#4)
* Internal: Webpack 3 upgrade (#11)

[0.57.1]: https://deploy-preview-26--gestalt.netlify.com/
[0.57.0]: https://deploy-preview-24--gestalt.netlify.com/<|MERGE_RESOLUTION|>--- conflicted
+++ resolved
@@ -8,11 +8,8 @@
 
 ### Minor
 
-<<<<<<< HEAD
+* Internal: Bump flow version to 0.77.0 (#289)
 * Internal: Add flow typed definitions for node-fetch and filesize (#290)
-=======
-* Internal: Bump flow version to 0.77.0 (#289)
->>>>>>> f3d3cd59
 
 ### Patch
 
