--- conflicted
+++ resolved
@@ -28,11 +28,8 @@
 - Icon: Add camera roll icon (#317)
 - Video: Make a11y label props required in Video component (#321)
 - Internal: Add in greenkeeper-lockfile for auto updates (#327)
-<<<<<<< HEAD
+- Icon: Add download svg (#341)
 - Masonry: Remove mention of server rendering (#342)
-=======
-- Icon: Add download svg (#341)
->>>>>>> 4872b439
 
 ### Patch
 
