## 1.49.1 (May 12, 2020)

  ### Patch

  - Button/IconButton: update white background colors (#852)

## 1.49.0 (May 12, 2020)

  ### Minor

  - Internal: Release with every commit (#848)

## 1.48.0 (May 8, 2020)

### Minor

<<<<<<< HEAD
- Flyout: shift caret left/right towards flyout to align with rounded corners
=======
- Table: add basic table components (#838)
- Badge: Update to solid background and white text (#839)
- Avatar: Update outline to 1px (#846)
>>>>>>> 7af58345

### Patch

- VideoControls: overwriting overflow default behavior on timestamp text (#845)

## 1.47.0 (May 6, 2020)

### Minor

- Flyout: Add flexible size prop to flyout (#840)
- Icon: Add story pin icon (#842)
- Internal: Enable + enforce flow strict on every file (#841)

### Patch

- Flyout: Fix stroke on caret (#837)

## 1.46.1 (Apr 28, 2020)

### Patch

- Readme: Remove greenkeeper reference (#835)

## 1.46.0 (Apr 27, 2020)

### Minor

- IconButton/Pog: Deprecated bgColor=blue in Pog and IconButton (#827)
- Touchable: add optional onBlur / onFocus props (#832)

## 1.45.0 (Apr 23, 2020)

### Minor

- SearchField: convert back to class component (#830)

## 1.44.0 (Apr 23, 2020)

### Minor

- SearchField: Update design (#819)

### Patch

- Internal: Test builds on Node.js 14 (#826)
- Docs: Refactored instances of class to function components in Docs (#817)

## 1.43.0 (Apr 21, 2020)

### Minor

- Tooltip: Show tooltip when React children have focus (#824)
- IconButton/Pog: Removed unused iconColor options: blue, orange; added darkGray; added bgColor: darkGray (#823)
- Docs: Replaced combinations in Pog with Combinations: Icon Color & Background Color. Removed IconButton-bgColor-blue option from Docs. (#823)

### Patch

- Internal: Enable React.Strict on documentation (#821)
- Checkbox/Radiobutton: Updated checkbox and radiobutton borders for disabled state (disabled controls don't show outlines) (#795)

## 1.42.0 (Apr 20, 2020)

### Minor

- RadioButton/Checkbox: Moved shared classes to RadioButtonCheckbox.css (#810)
- Internal: update yarn.lock file (#814)
- Internal: Minor version updates for several dependencies (#815)
- Buttons/Tabs: Increase paddingX to 16px on lg Buttons and Tabs (#816)

### Patch

- Docs: Add a note on the Tabs documentation about use with react-router (#813)

## 1.41.0 (Apr 16, 2020)

### Minor

- Color: update gray color to #767676 (#804)
- Icon: update default #8e8e8e to #767676 (#811)

## 1.40.0 (Apr 15, 2020)

### Minor

- Text/Heading: Use default (manual) hyphenation (#807)

### Patch

- Internal: remove reference to unused .integration.js (#808)

## 1.39.0 (Apr 14, 2020)

### Minor

- SegmentedControl: Update the border radius from 8px outer / 6px inner to 16px outer / 14px inner (#798)

## 1.38.0 (Apr 13, 2020)

### Minor

- Modal: support Flyout inside of a Modal (#793)

## 1.37.0 (Apr 3, 2020)

### Minor

- Masonry: Allow string enum types for Masonry layout prop (in prep of removing symbols/classes) (#782)

## 1.36.0 (Apr 3, 2020)

### Minor

- Icon: Add code icon (#786)

## 1.35.0 (Apr 2, 2020)

### Minor

- Text: Remove prop `leading` and related css properties (#784)

Run codemods:
cd gestalt; yarn run codemod --parser=flow -t=packages/gestalt-codemods/1.35.0-1.36.0/leading-text-remove.js ~/code/repo

## 1.34.0 (Apr 1, 2020)

### Minor

- Tooltip: Update border radius + adjust spacing (#786)

## 1.33.0 (Mar 31, 2020)

### Minor

- Avatar: Add `__dangerouslyUseDefaultIcon` prop (#774)

## 1.32.0 (Mar 31, 2020)

### Minor

- Avatar/GroupAvatar: update sizes / default avatar / remove verified outline (#771)

## 1.31.0 (Mar 31, 2020)

### Minor

- [Revert] Modal: Update OutsideEventBehavior to work well with Portals (#778)

## 1.30.0 (Mar 30, 2020)

### Minor

- Modal: Update OutsideEventBehavior to work well with Portals (#777)

## 1.29.0 (Mar 27, 2020)

### Minor

- IconButton/Pog: Add "red" backgroundColor + update icon sizes (#778)

## 1.28.0 (Mar 27, 2020)

### Minor

- Borders: Update lightgray border color to `#ddd` (#776)

### Patch

- Docs: Fix layout for 1 line code example (#779)

## 1.27.0 (Mar 26, 2020)

### Minor

- Text: Remove deprecated prop `__dangerouslyIncreaseLineHeight` (#773)

### Patch

- SelectList: Remove selected prop from the placeholder option tag for better React support (#759)

## 1.26.0 (Mar 25, 2020)

### Minor

- Heading: Add align prop (#767)
- Button: Add iconEnd prop (#766)

## 1.25.0 (Mar 24, 2020)

### Minor

- RadioButton: Updated style. Added built-in label (optional 'label' prop). (#749)
- Checkbox: Updated style. Added built-in label (optional 'label' and 'errorMessage' props) (#749)

## 1.24.0 (Mar 23, 2020)

### Minor

- Text/Heading: Update letter spacing to default (normal) (#764)

## 1.23.2 (Mar 20, 2020)

### Patch

- Toast: Fix color proptypes (#762)

## 1.23.1 (Mar 20, 2020)

### Patch

- Toast: add back the color `red` as a deprecated feature (#760)

## 1.23.0 (Mar 20, 2020)

### Minor

- Toast: Update design + remove icon/color + add thumbnailShape/button (#755)

Run codemods:
`cd gestalt; yarn run codemod --parser=flow -t=packages/gestalt-codemods/1.22.0-1.23.0/toast-remove-color-icon.js ~/code/repo`

## 1.22.1 (Mar 19, 2020)

### Patch

- SelectList: Update wrapper rounding (#756)

## 1.22.0 (Mar 16, 2020)

### Minor

- Docs: Use same React version as package (#753)

## 1.21.0 (Mar 16, 2020)

### Minor

- Flyout: Responsive, updated sizes + minimum width (#743)

### Patch

- Internal: upgrade packages (#751)

## 1.20.0 (Mar 12, 2020)

### Minor

- RadioButton: Fix when container is set to overflow=auto (#745)
- Icon: Add phone icon (#746)

### Patch

- TextField / TextArea / SelectList: Fix error focus state (#744)

## 1.19.0 (Mar 11, 2020)

### Minor

- IconWithTooltip: Remove deprecated component (#741)

## 1.18.0 (Mar 10, 2020)

### Minor

- Flyout/Tooltip: Update spacing around to 8px when caret is hidden (#737)
- Docs: Open in CodeSandbox & remove checkerbox from example (#735)
- Internal: fail build when CSS flow changes are required (#738)

## 1.17.0 (Mar 9, 2020)

### Minor

- Icon: Add credit-card and conversion-tag icons (#716)
- Box [Breaking]: Removes support to deprecated props deprecatedMargin & deprecatedPadding (#711)

Run codemods:

`cd gestalt; yarn run codemod --parser=flow -t=packages/gestalt-codemods/1.15.0-1.16.0/deprecatedMargin-box-replace.js ~/code/repo`
`cd gestalt; yarn run codemod --parser=flow -t=packages/gestalt-codemods/1.15.0-1.16.0/deprecatedPadding-box-replace.js ~/code/repo`

## 1.16.0 (Mar 6, 2020)

### Minor

- Tabs: Add white background, backgrounds for active and hover/focus states, 60px min width (#731)

### Patch

- Internal: Detect and remove unused eslint disables (#723)

## 1.15.0 (Mar 5, 2020)

### Minor

- Text [Breaking]: Removes deprecated size=xl (#729)

Run codemod:

`cd gestalt; yarn run codemod --parser=flow -t=packages/gestalt-codemods/1.14.0-1.15.0/remove-text-size-xl.js ~/code/repo`

## 1.14.0 (Mar 5, 2020)

### Minor

- Form Elements: Remove horizontal spacing for label / helperText and errorMessage (#727)

## 1.13.0 (Mar 5, 2020)

### Minor

- Form fields: Add "lg" size option (#713)

## 1.12.0 (Mar 4, 2020)

### Minor

- Tabs: update horizontal padding to 12px (#698)
- SelectList/TextArea/TextField: Update focus states (#720)

### Patch

- Docs: make checkerboard optional (#714)

## 1.11.1 (Mar 3, 2020)

### Patch

- Tooltip: Bugfix: add layer (#717)

## 1.11.0 (Mar 3, 2020)

### Minor

- SelectList / TextField / TextArea: Add `label` and `helperText` props (#705)
- Flyout: Make caret optional (#706)

## 1.10.1 (Mar 2, 2020)

### Patch

- Text / Heading: Made typography changes more backwards-compatible by adding xl size back in as deprecated feature (#707)

## 1.10.0 (Feb 28, 2020)

### Minor

- Tooltip: Add ability to hover over tooltip and add a clickable link (#684)
- Tooltip: Add idealDirection (#701)
- IconWithTooltip: deprecate component (#690)

### Patch

- Modal: [Docs] Fix default value for closeOnOutsideClick (#697)
- Box/Mask/Sticky: [Docs] Added descriptions about usage to attributes accepting both string and number formats. (#703)
- README: [Docs] Removed references and script to run integrations tests. (#702)

## 1.9.0 (Feb 27, 2020)

### Minor

- Text / Heading [Breaking]: Added codemod to support breaking changes from #693 (removed support for responsive size prop values smSize, mdSize, and lgSize in Text and Heading component) (#696)
- Heading / Text [Breaking]: Reduce size options from xs-xl to sm-lg (#693)

Run codemods for breaking changes in order:

1. `cd gestalt; yarn run codemod --parser=flow -t=packages/gestalt-codemods/1.8.0-1.9.0/remove-responsive-text-sizing.js ~/code/repo`
2. `yarn run codemod --parser=flow -t=packages/gestalt-codemods/1.8.0-1.9.0/heading-size-replace.js ~/code/repo`
3. `yarn run codemod --parser=flow -t=packages/gestalt-codemods/1.8.0-1.9.0/text-size-replace.js ~/code/repo`

## 1.8.0 (Feb 27, 2020)

### Minor

- SelectList / TextField / TextArea: Update design (#664)

## 1.7.1 (Feb 26, 2020)

### Minor

- Modal: Fix extra border between content / footer (#694)
- Text/Heading: Revert letter spacing changes (#694)

## 1.7.0 (Feb 25, 2020)

### Minor

- Button: update horizontal padding to 12px (#688)
- [Revert] Flyout: Update spacing around items to 8px + remove caret code (#668)
- [Revert] Masonry: Allow string enum types for Masonry layout prop (in prep of removing symbols/classes) (#667)

## 1.6.0 (Feb 25, 2020)

- Internal: Update Node.js version to 12.x (#686)
- Internal: update yarn.lock file (#687)

## 1.5.0 (Feb 25, 2020)

### Minor

- Box: Add `borderSize` prop for styling borders (#678)
- Modal: visual refresh + heading optional + add closeOnOutsideClick (#680)

Codemods:
`cd gestalt; yarn run codemod --parser=flow -t=packages/gestalt-codemods/1.3.0-1.4.0/modal-remove-close-label.js ~/code/repo`

## 1.4.0 (Feb 24, 2020)

### Minor

- Internal: Detect invalid composes in CSS modules (#676)
- Internal: Flowtype CSS files in CI (#675)
- Internal: Add code of conduct & powered by netlify link (#679)
- Text/Heading: Update letter spacing to default (#681)

## 1.3.0 (Feb 20, 2020)

- Modal / SegmentedControl / Card: Fix corner radius (#672)

## 1.2.0 (Feb 20, 2020)

### Minor

- Internal: Update dependencies (#671)

### Patch

- Heading: removed unused weight prop from docs (#653)

## 1.1.0 (Feb 20, 2020)

### Minor

- Masonry: Allow string enum types for Masonry layout prop (in prep of removing symbols/classes) (#667)

## 1.0.0 (Feb 20, 2020)

### Major

- Box / Touchable [Breaking]: Removed support for `shape` prop values `roundedTop`, `roundedRight`, `roundedBottom`, and `roundedLeft` (#657)
- Box / Mask / Touchable [Breaking]: Replace `shape` prop with `rounding` (#666)

Run codemods for breaking changes in order:

1. `cd gestalt; yarn run codemod --parser=flow -t=packages/gestalt-codemods/0.125.0-1.0.0/convert-roundedX.js ~/code/repo`
2. `yarn run codemod --parser=flow -t=packages/gestalt-codemods/0.125.0-1.0.0/convert-shape-to-rounding.js ~/code/repo`

### Minor

- Flyout: Remove caret, update shadow (#663)
- Flyout: Update spacing around items to 8px + remove caret code (#668)

## 0.125.0 (Feb 16, 2020)

### Minor

- IconButton/Pog: Add darkGray background option (#659)
- Tabs: update states + improve docs & test coverage (#658)
- Button/IconButton/Pog: Convert 'darkGray' color to selected state (#661)

## 0.124.0 (Feb 12, 2020)

### Minor

- Box: Add new prop `opacity` to set css opacity with values 0 to 1 in tenth increments. (#654)
- Button: Update border radius / small size + add dark gray option (#655)

## 0.123.0 (Feb 7, 2020)

### Minor

- Color: update dark gray color to #111 (#648)
- Masonry: Shipped "fixFetchMoreBug" behavior and removed flag. This makes Masonry fetch less aggressively in some cases. (#651)

## 0.122.3 (Jan 30, 2020)

### Patch

- Bumping version with no other changes for the sake of fixing release to npm.

## 0.122.2 (Jan 30, 2020)

### Patch

- Masonry: Reverts the past update to `wait`. Turns out this was more dangerous than expected, and we should experiment on it later. (#645)

## 0.122.1 (Jan 29, 2020)

### Patch

- Masonry: Add a `wait` value for throttling updateScrollPosition (#641)

## 0.122.0 (Jan 28, 2020)

### Minor

- Icon: Update existing workflow icon svg for ok, halted, problem, unstarted, in progress and warning (#638)
- Icon: Added newline in css file and removed comment (#637)
- Icon: Add right-to-left locales flip style support (#631)

### Patch

- Docs: Update docs to wrap Flyouts, Modals, and Tooltips in Layers so they don't get overlapped by example code (#639)

## 0.121.0 (Jan 21, 2020)

### Minor

- Switch: Add right-to-left locales flip style support (#628)
- Flow: Upgrade to version 0.116.1 (#635)

## 0.120.0 (Jan 20, 2020)

### Patch

- Stats: Calculate raw and percentage number of gestalt components vs native components (#627)
- Masonry: Add a flag to optionally fix a bug (see PR notes) (#632)

## 0.113.3 (Jan 13, 2020)

### Patch

- Internal: Update GitHub pages publish script (#625)

## 0.113.2 (Jan 13, 2020)

### Patch

- Internal: Update GitHub pages publish script (#624)

## 0.113.1 (Jan 13, 2020)

### Patch

- Button: Fix spelling mistake in the docs (#622)
- Internal: Fix the publish to GitHub pages (#621)

## 0.113.0 (Jan 9, 2020)

### Minor

- Icon: Add workflow-status-all icon (#614)
- Icon: Add workflow-status-warning icon (#616)
- IconWithTooltip: Add component and tests (#609)
- IconWithTooltip: Improve accessibility and convert component to hooks (#618)

### Patch

- IconButton: Convert examples & component to use hooks (#612)
- Internal: Convert from Travis.ci to GitHub workflows (#610)
- Internal: include flow warnings in error output (#611)
- Internal: Perform releases with GitHub CI (#615)
- Link: Convert component to use hooks (#613)

## 0.112.0 (Dec 10, 2019)

### Minor

- Icon: Add info-circle icon (#604)
- Icon: Add workflow-status-in-progress icon (#604)
- Icon: Add workflow-status-ok icon (#604)
- Icon: Add workflow-status-problem icon (#604)
- Icon: Add workflow-status-unstarted icon (#604)
- Text/Heading: Remove semibold (#607)

## 0.111.0 (Dec 9, 2019)

### Minor

- Pog: Add `orange` icon color prop to be passed as a value (#602)
- Icon: Add directional-arrow-left icon (#605)
- Icon: Add directional-arrow-right icon (#605)
- IconButton: Allow `orange` icon color prop to be passed as a value (#602)
- Video: Improve video seeking (#601)

### Patch

- Avatar: Convert component to use hooks (#598)
- Card: Convert examples & component to use hooks (#597)
- Checkbox: Convert examples & component to use hooks (#600)
- Internal: Add `react-testing-library` (#598)
- Internal: Enable `react-hooks/exhaustive-deps` lint rule (#598)
- Internal: Remove `concurrently` dependency (#599)
- Internal: Convert tests to React Testing Library (#603)

## 0.110.0 (Nov 27, 2019)

### Minor

- Internal: Upgrade react-scripts / babel7 & jest (#592)
- Internal: upgrade gestalt package dependencies (#595)

## 0.109.0 (Nov 25, 2019)

### Minor

- Text / Heading: Add semibold weight (#591)
- Internal: Introduce codemod unit tests (#591)

## 0.108.0 (Nov 18, 2019)

### Minor

- Colors: Update blue color with higher contrast version (improved a11y) (#589)

## 0.107.0 (Nov 14, 2019)

### Minor

- ScrollFetch: Fixed a tiny flow type bug on the default props (#587)

## 0.106.0 (Nov 12, 2019)

### Minor

- defaultProps: Remove the last React defaultProps and transfer it to the already existing but empty ES6 static defaultProps on the same file (#568)
- Video: add onPlayheadDown and onPlayheadUp callbacks (#585)

## 0.105.0 (Oct 22, 2019)

### Minor

- IconButton: Allow `blue` background color prop to be passed as a value (#572)
- Pog: Add `blue` background color prop to be passed as a value (#572)
- Masonry: Fixed a bug where all grids shared the same default measurement store (#573)
- Icon: Add new add-layout icon (#574)
- Flyout: Remove the lightgray border between content and caret on white flyouts (#576)
- Contents/Controller: Remove UNSAFE\_ methods in favor of supported ones (#570)

## 0.104.0 (Oct 3, 2019)

### Minor

- Icon: Replace existing filter icon (#565)
- Contents/Controller: Replace componentWillReceiveProps with UNSAFE_componentWillReceiveProps (#566)
- Icon: Add new replace/scale icons (#567)

## 0.103.0 (Aug 19, 2019)

### Minor

- Spinner: Add `size` prop which can be passed `sm` or `md` as a value (#553)
- Icon: Replace existing folder and file-unknown icon (#562)

## 0.102.0 (Aug 6, 2019)

### Minor

- Box: Allow `justifyContent` and `alignContent` props to be passed `evenly` as a value (#557)

## 0.101.0 (Jul 31, 2019)

### Minor

- SearchField: Remove the white background color of the outer box to make its corners looks correct on backgrounds with colors different than white (#552)
- Icon: Add new folder and file-unknown icon (#554)

## 0.100.0 (Jul 23, 2019)

### Minor

- Enzyme: Upgrade to the latest `v3.10.0` version and pull in Flow library changes (#543)
- Eslint: Bump all related packages/plugins to current latest version (#544)
- Button: add new `textColor` prop to allow overriding of text color for buttons (#545)
- Icon: Add new lightning icon (#547)
- Icon: Update send icon (#549)
- SegmentedControl: Fixup some extra CSS that was messing with Tooltips (#550)

## 0.99.0 (Jun 21, 2019)

### Minor

- SegmentedControl: Update outer border radius to 8px from new design spec (#530)
- Masonry: remove `MasonryBeta` and `MasonryInfiniteBeta` from source code (#531)
- Spinner: add `delay` prop to optionally remove 300ms delay to appear (#533)
- Button: Undo Button border radii changes for full width buttons. Conform all to 8px (#534)
- IconButton/Pog: Add `dangerouslySetSvgPath` support (#536)
- Flow: Bumping to latest version `v0.101.0` (#539)
- TextField/TextArea/SelectList/Checkbox: Switch from orange to red error states (#540)

### Patch

- Box: Fixed name minification bug and missing PropType from my recent margin:auto change (#532)

## 0.98.0 (May 28, 2019)

### Minor

- Box: `margin` prop now supports `auto` for use in flexbox layouts (#528)
- Icon: Update `flashlight` icon to use new asset (#527)
- Icon: Add new icon of `heart-outline` and update icon of `heart` (#526)

### Patch

- Typography: Fixed a tiny bug where our CSS file had a few uses of curly quotes instead of regular quotes (#524)

## 0.97.0 (May 15, 2019)

### Minor

- IconButton: Add new `disabled` prop and stylings to `IconButton` component (#521)
- Icon: Add new icon of `ads-stats` and `ads-overview` (#522)

## 0.96.0 (May 6, 2019)

## Minor

- Icon: add calendar icon to gestalt (#512)
- Icon: add lightning bolt icon (#513)
- Flow: upgrade version to [0.97.0](https://github.com/facebook/flow/releases/tag/v0.97.0) (#515)

## 0.95.0 (April 10, 2019)

### Minor

- Tooltip: remove focus from revealing Tooltip (#506)
- TextField: Add autocomplete prop value to TextField (#508)
- Upgrade flow version to [0.96.0](https://github.com/facebook/flow/releases/tag/v0.96.0) (#509)

### Patch

## 0.94.0 (March 25, 2019)

### Minor

- Icon: add some new text related icons (#496)
- Modal: add a new sizing option to Modal to match Flyout (#499)
- Modal: add the ability to set a custom header beyond text (#500)
- Tooltip: introduce new Tooltip wrapper component (#501)
- Touchable: cleanup event handlers (#502)
- TextArea/TextField/SelectList: cleanup components and remove gDSFP (#503)
- Upgrade React version to [16.8.5](https://github.com/facebook/react/releases/tag/v16.8.5) (#504)

## 0.93.0 (March 13, 2019)

- Mask: add new prop `willChangeTransform` default true which can turn off `willChange:transform` property in CSS (#494)

## 0.92.0 (March 7, 2019)

### Minor

- SelectList, TextArea, TextField: Remove Flyout error message, use new FormErrorMessage (#486)
- Icon: Add new video-camera icon (#491)
- Avatar: Fixed a bug in MS Edge where text was not vertically centered (#492)

## 0.91.0 (March 1, 2019)

### Minor

- Flyout: Apply the box shadow to Flyout at all times (#488)

### Patch

- Docs: Update remaining prop tables to include links to examples (#487)
- Docs: Improve Image description (#481)

## 0.90.0 (February 19, 2019)

### Minor

- Update fill-transparent icon (#483)
- Upgrade flow version to [0.84.0](https://github.com/facebook/flow/releases/tag/v0.84.0) (#479)
- Layer: `children` prop is now required (#479)

## 0.89.0 (February 15, 2019)

### Minor

- Upgrade React version to [16.8.0](https://reactjs.org/blog/2019/02/06/react-v16.8.0.html) (#474)
- SegmentedControl: items have equal width by default; add `responsive` prop which makes item width responsive to content width (#473)
- Button: Update border radius (#476)
- Icon: Add new alert and arrow-circle-up icons (#477)

### Patch

- Add [ESLint Plugin for React Hooks](https://www.npmjs.com/package/eslint-plugin-react-hooks) (#475)
- Docs: Update Box prop table to include links to examples (#470)

## 0.88.0 (January 24, 2019)

### Minor

- Icon: add new trashcan icon (#462)
- Icon: rename icon name trashcan to trash-can (#463)
- Internal: updated rollup build tools to use stable/predictable minified CSS classnames (#455)
- Video: add children prop (#464)
- Icon: add new icon reorder-images (#466)
- Avatar: add property to use Pinterest icon for verified (#460)

## 0.87.0 (January 17, 2019)

### Minor

- IconButton, Pog, Icon: pass IconButton's `accessibilityLabel` down through Pog to Icon, where it is used as the `svg`s `title` for hover text (#456)
- Box, IconButton, Pog: Add transparentDarkGray color option (#457)

### Patch

- Box: Add orchid to color examples (#458)

## 0.86.2 (January 9, 2019)

### Patch

- Box: update docs to mention new `ref` functionality (#450)
- IconButton: add `title` for hover text, using existing `accessibilityLabel` (453)
- IconButton: add `title` for hover text, using existing `accessibilityLabel` (#453)
- Internal: Reverts upgrade to `postcss-preset-env` due to a bug in how it interacts with CSS modules (#451)
- Layer: Warn instead of erroring when server-rendering (#454)

## 0.86.1 (January 3, 2019)

### Patch

- Box: add displayName to Box to maintain current naming in snapshots (#446)

## 0.86.0 (January 3, 2019)

### Minor

- Icon: adding new icons for editing (#440)
- Icon: adding canonical pin icon (#438)
- Box: Add ref forwarding (#431)
- Masonry: Removed onFinishedRendering prop because better test alternatives could be used (#435)
- Internal: Removes integration tests (#439)
- Tooltip: Deprecate component and remove from exports (includes codemod) (#412)

### Patch

- Internal: Migrated `postcss-cssnext` to `postcss-preset-env` and removed `color()` function (#432)
- Docs: Update `Link` docs to indicate `href` is required (#437)

## 0.85.0 (December 10, 2018)

### Minor

- Icon: adding new icons (#425)
- Color: Change Pinterest Red from BD081C to E60023 (#429)

## 0.84.0 (November 29, 2018)

### Minor

- Masonry: Add a onFinishedRendering prop which allows for better testing (#423)
- Tabs: (Update to #368) Use composite of index and href for tab keys (#419)
- Text: Default value for leading is now undefined to allow browser to determine line-height based on language (#421)

### Patch

- Internal: Fixed a test that started flaking out with React 16.6 (#410)
- Docs: Updated some Masonry props descriptions (#417)

## 0.83.0 (October 25, 2018)

### Minor

- Internal: Bump version of React and related packages (#406)
- Internal: Bump all eslint and stylelint packages (#400)
- Icon: add new icons for text alignment
- Tooltip: Merge abilities into Flyout for future deprecation (#403)
- IconButton: Add new bgColor option "gray" (#405)

## 0.82.0 (October 12, 2018)

### Minor

- Icon: Add compose icon (#358)
- SearchField: Add `autoComplete` prop for parity with `TextField` (#363)
- Tabs: Add optional wrap prop (#361)
- Checkbox: Add optional onClick prop (#364)
- Flow: Bump to version `0.81.0` (#376)
- Tabs: Use href for key instead of index (#368)
- Pulsar: Updated animation that hides ring, allowing full visibility of content underneath (#394)

### Patch

- Internal: Exclude node_modules from babelification (#382)
- Internal: publish `README.md` (#367)
- Internal: add `GH_TOKEN` to docker-compose file for greenkeeper (#378)
- Internal: add greenkeeper env variables to docker-compose and buildkite files (#381)

## 0.81.0 (September 11, 2018)

### Minor

- TextField / TextArea / SelectList: Fix issue with flyout when `errorMessage` is set (#350)
- Icon: Add download svg (#341)
- Masonry: Remove mention of server rendering (#342)

## 0.80.0 (September 7, 2018)

### Minor

- Internal: Update flow-typed def for jest to match jest version (#346)
- Masonry: new MasonryInfiniteBeta and MasonryBeta (#329)

## 0.79.2 (September 5, 2018)

### Minor

- Button: Fix transparent button on blue background (#316)
- Flyout: Add new prop `shouldFocus` to override focus on open behavior. _Has codemod_ (#325)
- Icon: Add camera roll icon (#317)
- Video: Make a11y label props required in Video component (#321)
- Internal: Add in greenkeeper-lockfile for auto updates (#327)

### Patch

- Modal: set content width to 100% to prevent overflow bug in IE (#315)
- Modal: change Box width from using column to width property (#338)

## 0.79.1 (August 24, 2018)

### Patch

- Masonry: Add missing defaultProps and handleResize (#313)

## 0.79.0 (August 22, 2018)

### Minor

- Masonry: MasonryInfinite for infinite fetching (#307)

## 0.78.0 (August 20, 2018)

### Minor

- Internal: Turn on sketchy-number flow lint rules as an error (#293)
- TextArea: Add an onKeyDown prop (#303)
- TextField: Add an onKeyDown prop (#303)
- Internal: Add flow types to `Box` transform functors (#299)
- Icon: Fix cog icon rotation (#308)

## 0.77.0 (July 30, 2018)

### Minor

- Checkbox: Add error prop and styling (#287)
- Internal: Bump flow version to 0.77.0 (#289)
- Internal: Add flow typed definitions for node-fetch and filesize (#290)
- Collage: Add new Collage component to Gestalt (#291)
- Internal: Turn on all non-sketchy flow lint rules as errors (#292)
- Masonry: Add configurable virtual bounds (#294)

## 0.76.1 (July 17, 2018)

### Patch

- Masonry: Fix React prop typing for `layout` (#284)

## 0.76.0 (July 17, 2018)

### Minor

- Icon: reduce filesize of each icon with 40% + add new icons (#269)
- Colors: Darken gray and darkGray so they're AA accessible at smaller sizes (#276)
- Video: Add a gradient overlay on the control bar (#27)
- Layer: Layer component is now exported for use and has documentation
- TextArea: Add a hasError prop (#280)
- Icon: Add new `megaphone` icon (#281)

### Patch

- Icon: Fix `envelope` icon + add `gmail` (#270)
- Internal: Fix release script for gh-pages (#266)
- Flow: Bump Flow to version 0.75.0 in gestalt (#268)
- Internal: Bump all eslint plugin packages in prep for eslint5 (#273)

## 0.75.0 (Jun 27, 2018)

### Minor

- Box: Add `visuallyHidden` as a display option (#262)
- Icon: Add one new icon (globe-checked) for claimed website (#264)

### Patch

- Docs: Fix "fit" labels in Image docs example (#259)
- Internal: Set up pre-commit hooks for linting and testing (#258)
- Internal: Fix peer dependency issues with stylint and jest-pupeteer (#260)
- Internal: Add eslint-import/no-relative-parent-imports rule (#261)

## 0.74.0 (Jun 13, 2018)

### Minor

- ErrorFlyout: Deprecate component and remove from Gestalt (#251)

### Patch

- Danger: Separate danger rules out into separate files (#253)
- Modal: Fix issue with outside click error bubbling (#254)

## 0.73.0 (Jun 8, 2018)

### Minor

- Masonry: Makes Masonry React Async compatible (#227)
- SegmentedControl: Change flow type of `items` to `React.Node` (#230)
- Video: Add jsdom browser specific tests (#205)
- Flyout: Merge ErrorFlyout abilities into Flyout (#242)
- Flyout: Support blue Flyouts (#249)
- Card: Make Card explicitely use box-sizing: content-box (#243)
- GroupAvatar: Text sizes are consistent with Avatar and `size` prop is now optional. (#244)
- Video: Move initial video setup calls to componentDidMount (#245)

### Patch

- Internal: add better basic test coverage (#231)
- Modal: Refactor internals and remove responsive behavior (#218)
- Internal: update to jsdom only tests (#232)
- Internal: Upgrade to Jest 23 (#233)
- Internal: Upgrade to Stylelint 9.2.1 (#235)
- Avatar/GroupAvatar: Add additional tests for 100% coverage (#236)
- Avatar: fix error when name is falsey (#248)
- Button/Icon: Add additional tests for 100% coverage (#237)
- Flyout/SegmentedControl: Add additional tests for 100% coverage (#238)
- Touchable: Add additional tests for 100% coverage (#239)
- Internal: Add Codecov badge to README (#241)

## 0.72.0 (May 30, 2018)

### Minor

- Video: Added new `onSeek` callback prop to `Video` component (#209)
- Video: Added new `onReady` callback prop to `Video` component (#210)
- Internal: Remove dead example code from docs (#211)
- Internal: Fix react router dependencies (#212)
- Internal: Fix package.json dependency locations (#213)
- Flow: Fix Flow errors in the `docs/` directory (#214)
- Flow: Fix remaining errors in the `docs/` directory and enable Flow (#215)
- Docs: Fix indentation on gestalt docs code examples (#219)
- Docs: Fix broken Link component in docs app (#220)
- SelectList: Makes SelectList React Async compatible (#221)
- TextArea: Makes TextArea React Async compatible (#222)
- TextField: Makes TextField React Async compatible (#223)
- ScrollContainer: Makes ScrollContainer React Async compatible (#224)
- Video: Fix Video playback on SSR if playing is true on first mount (#225)

## 0.71.0 (May 23, 2018)

### Minor

- Drop support for React 15 and bump React 16 version (#168)
- Colors: Update blue color (#193)
- Video: Fix background color for fullscreen video playback (#198)
- Internal: Refactor Modal docs to kill StateRecorder (#199)
- Internal: Add eslint-plugin-eslint-comments with recommended settings (#200)
- Video: Makes `aspectRatio` a required prop for `Video` (#201)
- Video: Pass events through to callback functions (#203)
- Touchable: Add event targets to Flow typing for callbacks (#204)
- Video: Add new `onEnded` prop for media end event (#207)

### Patch

- Internal: Add code coverage to PRs (#185)
- Internal: Internal: Convert ghostjs to puppeteer (#182)
- Internal: Update Jest and use multi-project runner (#158)
- Internal: Fix import path for boxperf script (#188)
- Internal: Turn on eslint-plugin-import rules already being followed (#189)
- Docs: Add live docs to Letterbox (#190)
- Docs: Move CardPage rendering into the Route render prop (#191)
- Internal: Turn on all react recommended linters (#192)
- Internal: Merge jest-pupeteer eslint file into main one (#193)
- Docs: Rewrite Column doc to remove scope prop from Example (#196)
- Video: Fix broken equality check for Video `src` prop (#202)
- Internal: Move stylelint config to separate file (#206)

## 0.70.0 (May 15, 2018)

### Minor

- Avatar / GroupAvatar: make outline configurable(#173)
- Masonry: Update non-virtualized Masonry to render all items regardless of the window
- ExperimentalMasonry: remove component (#183)
- Internal: Add flow-typed files for third party packages (#174)
- Internal: Remove unused linter suppressions (#180)
- Internal: Add eslint-plugin-jest with recommended settings (#181)
- Internal: Add Flow type checking to Jest test files (#184)
- Video: Better existing callbacks, new playback rate prop, new loading callback (#174)
- Internal: Turn the [import/first](https://github.com/benmosher/eslint-plugin-import/blob/master/docs/rules/first.md) rule back on (#186)

## 0.69.0 (May 10, 2018)

### Minor

- Sticky: Expand threshold options to take string values (#166)
- Avatar: Fall back to default letter if image does not load (#156)
- Video: Add new Video component to Gestalt (#150)
- Video: Add `aspectRatio` prop to Video and hide fullscreen on unsupported browsers (#171)

### Patch

- Internal: Add bundle size impact reporting (#146)
- Pulsar: Updated styles to use border box so pulsar doesn't extend out of container div (#169)
- Docs: Fix home link (#170)

## 0.68.1 (May 8, 2018)

### Patch

- Masonry: Don't pass Infinity as style value (#163)
- Internal: Generate stats file during build (#160)
- Flow: Upgrade flow-bin to version 0.71.0 (#155)
- Internal: update `yarn.lock` (#152)
- Docs: include images in repo (#151)
- Docs: updated design (#154)

## 0.68.0 (May 3, 2018)

### Minor

- Button / SearchField / SegmentedControl / SelectList / Tabs / TextField: consistent sizing + improve Windows compatibility (#148)
- Icon: Add new prop to Icon -- dangerouslySetSvgPath (#142)

## 0.67.0 (April 25, 2018)

### Minor

- Flyout: make IE11 compatible (#138)
- Icon: Add new GIF icon (#143)

### Patch

- Box: Fixed negative margins for Box marginStart and marginEnd
- Docs: Add a link to the sandbox

## 0.66.0 (April 24, 2018)

### Minor

- Box: Added right to left language aware marginStart & marginEnd (#122)

### Patch

- Switch: Disallow width shrinking in flex layouts
- Masonry: Removed the unused "serverRender" prop
- Docs: Updated Box docs to include marginStart and marginEnd

## 0.65.0 (April 16, 2018)

### Minor

- Link: Remove duplicate CSS declaration (#118)
- Pulsar: Fix default prop value for size to match new design (#126)

### Patch

- Docs: Updated Masonry "comp" definition to be more descriptive
- Docs: Updated Pulsar docs to use new default size
- Internal: Added some header comments to internal components/utils
- Internal: Fixed a subtle bug in throttle that would cause longer than intended delays
- Masonry: Fixed a timing bug where Masonry's handleResize could be called after unmount
- Masonry: Added a debounce method and moved over some Masonry methods to use it

## 0.64.0 (April 12, 2018)

### Minor

- Icon: 4 new icons related to analytic stats (#105)
- GroupAvatar: Fix when there are no collaborators (#112)
- Flyout: Fix positioning during resize (#111)
- Modal: Update heading size + fix docs (#114)
- Pulsar: New blue ring design, size change from 96 to 136px (#115)
- Icon: 1 icon (circle-arrow-down) for search (#119)

### Patch

- Docs: Add live docs to TextField / TextArea (#116)
- Internal: Fix navigation to allow opening in new tabs (#120)

## 0.63.0 (March 26, 2018)

### Minor

- Masonry: Promotes ExperimentalMasonry to be Masonry. Complete re-write of
  measuring etc. (#101)
- Internal: Gestalt now is React 16.2.0 compatible. (#101)

## 0.62.1 (March 22, 2018)

### Patch

- Internal: Fix publish script to work for new Gestalt directory structure (#94)
- Heading / Text / SegmentedControl: Fix flow types when truncation is enabled (#98)

## 0.62.0 (March 21, 2018)

### Minor

- Heading / Text / SegmentedControl: Add `title` when `truncate` is set (#82)

### Patch

- Docs: Masonry locally on port `3000` + update the `README` with the latest commands (#89)
- Internal: No downtime when releasing the docs (#97)

## 0.61.0 (March 20, 2018)

### Minor

- Image: Don't show `alt` text when loading the image in FireFox. (#80)(#84)
- Tabs: Update the background color to be transparent for unselected tabs (#79)

### Patch

- Docs: Add live docs to Toast (#87)
- Internal: Convert `BrowserRouter` to `HashRouter` - fixes directly going to a component (#88)
- Docs: Add live docs to SegmentedControl (#90)

## 0.60.0 (March 13, 2018)

### Minor

- Masonry: Revert promotion of ExperimentalMasonry to be Masonry.
- Internal: Revert React 16 support

## 0.59.0 (March 13, 2018)

### Minor

- Masonry: Promotes ExperimentalMasonry to be Masonry. Complete re-write of
  measuring etc. (#46)
- Sticky: Fallback to position relative in IE11 (#51)
- Internal: Gestalt now is React 16.2.0 compatible (#53)
- SelectList: Hardcode 40px height for consistency (#57)

### Patch

- Internal: Split docs & integration tests into individual packages (#22)
- Flyout: Update the docs with correct flowtypes (#37)
- Internal: Removes [corkboard](https://yarnpkg.com/en/package/corkboard) from the docs (#41)
- Internal: User prettier for markdown and css (#45)
- Internal: Add script to run watcher & docs build concurrently (#49)
- Docs: Readme update to start docs server (#47)
- Docs: fix github source link (#50)
- Internal: IE11 fixes: fix images in docs / fix scrollbar always showing on proptable (#51)
- Docs: Use [create-react-app](https://github.com/facebook/create-react-app) to build and run the docs (#42)
- Docs: Add live docs for Tooltip (#63)
- Docs: Add live docs to Tabs (#65)
- Docs: Add live docs to Spinner (#66)
- Docs: Add live docs to SelectList (#69)
- Flow: Update the Flow typing for `children` prop to be up to date with Flow version (#70)
- ErrorFlyout / Toast / Tooltip: Add missing React proptyping to components (#73)
- Flow: Upgrade flow-bin to version 0.66.0 (#74)

## [0.58.0] (Feb 26, 2018)

### Minor

- Card: Adds an extra "image" property to help separate content (#19)
- GroupAvatar: Update sizes to be in line with other components (#30)
- Touchable: Adds support for `fullHeight` prop (#31)
- Toast: Fix Safari 9 thumbnail/text overlap (#33)

### Patch

- GroupAvatar: Fix text sizes for 1 collaborator (#32)
- Internal: Adds [Danger](http://danger.systems/js/) to pull requests. (#27)
- TextField: Remove duplicate logic opening the error flyout (#34)
- Internal: Re-exports flowtypes (#35)

## [0.57.1] (Feb 22, 2018)

### Patch

- Internal: Fix docs (StateRecorder) + run development mode locally + fix propType error #25

## [0.57.0] (Feb 22, 2018)

## Minor

- Sticky: Add zIndex support (#21)
- SearchField: Add custom `onBlur` prop / Rename syntheticEvent => event / Use stricter flowtype on event to remove if check (#17)
- Flyout: Allow for custom width (#16)
- ExperimentalMasonry: Reference measurementStore from props instead of instance (#14)

## Patch

- Docs: Netlify: Live preview with every PR (#18)
- Docs: Updates Heading, Image, Label & Text to use Example (#10)
- Docs: Container / ErrorFlyout / IconButton / Label / Pog / SearchField: add live docs (#12)
- Docs: Flyout / Mask / Pulsar: add live docs (#15)
- Docs: Readme updates (#3) (#8)
- Docs: Publish docs when releasing (#1)
- Docs: Fixes syntax errors in a few live examples (#6)
- Docs: Move .corkboard/ to docs/ and isolate components (#9)
- Docs: Removes function syntax from cards (#7)
- Build: Fixes repo url in docs build script (#4)
- Internal: Webpack 3 upgrade (#11)

[0.57.1]: https://deploy-preview-26--gestalt.netlify.com/
[0.57.0]: https://deploy-preview-24--gestalt.netlify.com/<|MERGE_RESOLUTION|>--- conflicted
+++ resolved
@@ -8,19 +8,16 @@
 
   ### Minor
 
+  - Flyout: shift caret left/right towards flyout to align with rounded corners
   - Internal: Release with every commit (#848)
 
 ## 1.48.0 (May 8, 2020)
 
 ### Minor
 
-<<<<<<< HEAD
-- Flyout: shift caret left/right towards flyout to align with rounded corners
-=======
 - Table: add basic table components (#838)
 - Badge: Update to solid background and white text (#839)
 - Avatar: Update outline to 1px (#846)
->>>>>>> 7af58345
 
 ### Patch
 
