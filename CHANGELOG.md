--- conflicted
+++ resolved
@@ -9,12 +9,9 @@
 ### Minor
 
 * Internal: Turn on sketchy-number flow lint rules as an error (#293)
-<<<<<<< HEAD
-* TextArea: Add an onKeyDown prop
-* TextField: Add an onKeyDown prop
-=======
+* TextArea: Add an onKeyDown prop (#303)
+* TextField: Add an onKeyDown prop (#303)
 * Icon: Fix cog icon rotation (#308)
->>>>>>> fcc12010
 
 ### Patch
 
