--- conflicted
+++ resolved
@@ -9,11 +9,8 @@
 ### Minor
 * Avatar / GroupAvatar: make outline configurable(#173)
 * Internal: Add flow-typed files for third party packages (#174)
-<<<<<<< HEAD
-* Internal: Add eslint-plugin-jest and use recommended settings (#181)
-=======
 * Internal: Remove unused linter suppressions (#180)
->>>>>>> 554afbae
+* Internal: Add eslint-plugin-jest with recommended settings (#181)
 
 ### Patch
 
