## [Unreleased]

<details>
  <summary>
    Changes that have landed in master but are not yet released.
    Click to see more.
  </summary>

### Minor
* Masonry: Makes Masonry React Async compatible (#227)
* SegmentedControl: Change flow type of `items` to `React.Node` (#230)
* Video: Add jsdom browser specific tests (#205)
<<<<<<< HEAD
* Flyout: Merge ErrorFlyout abilities into Flyout (#242)
=======
* Card: Make Card explicitely use box-sizing: content-box (#243)
>>>>>>> a853b210

### Patch
* Internal: add better basic test coverage (#231)
* Modal: Refactor internals and remove responsive behavior (#218)
* Internal: update to jsdom only tests (#232)
* Internal: Upgrade to Jest 23 (#233)
* Internal: Upgrade to Stylelint 9.2.1 (#235)
* Avatar/GroupAvatar: Add additional tests for 100% coverage (#236)
* Button/Icon: Add additional tests for 100% coverage (#237)
* Flyout/SegmentedControl: Add additional tests for 100% coverage (#238)
* Touchable: Add additional tests for 100% coverage (#239)
* Internal: Add Codecov badge to README (#241)

</details>

## 0.72.0 (May 30, 2018)

### Minor
* Video: Added new `onSeek` callback prop to `Video` component (#209)
* Video: Added new `onReady` callback prop to `Video` component (#210)
* Internal: Remove dead example code from docs (#211)
* Internal: Fix react router dependencies (#212)
* Internal: Fix package.json dependency locations (#213)
* Flow: Fix Flow errors in the `docs/` directory (#214)
* Flow: Fix remaining errors in the `docs/` directory and enable Flow (#215)
* Docs: Fix indentation on gestalt docs code examples (#219)
* Docs: Fix broken Link component in docs app (#220)
* SelectList: Makes SelectList React Async compatible (#221)
* TextArea: Makes TextArea React Async compatible (#222)
* TextField: Makes TextField React Async compatible (#223)
* ScrollContainer: Makes ScrollContainer React Async compatible (#224)
* Video: Fix Video playback on SSR if playing is true on first mount (#225)

## 0.71.0 (May 23, 2018)

### Minor
* Drop support for React 15 and bump React 16 version (#168)
* Colors: Update blue color (#193)
* Video: Fix background color for fullscreen video playback (#198)
* Internal: Refactor Modal docs to kill StateRecorder (#199)
* Internal: Add eslint-plugin-eslint-comments with recommended settings (#200)
* Video: Makes `aspectRatio` a required prop for `Video` (#201)
* Video: Pass events through to callback functions (#203)
* Touchable: Add event targets to Flow typing for callbacks (#204)
* Video: Add new `onEnded` prop for media end event (#207)

### Patch
* Internal: Add code coverage to PRs (#185)
* Internal: Internal: Convert ghostjs to puppeteer (#182)
* Internal: Update Jest and use multi-project runner (#158)
* Internal: Fix import path for boxperf script (#188)
* Internal: Turn on eslint-plugin-import rules already being followed (#189)
* Docs: Add live docs to Letterbox (#190)
* Docs: Move CardPage rendering into the Route render prop (#191)
* Internal: Turn on all react recommended linters (#192)
* Internal: Merge jest-pupeteer eslint file into main one (#193)
* Docs: Rewrite Column doc to remove scope prop from Example (#196)
* Video: Fix broken equality check for Video `src` prop (#202)
* Internal: Move stylelint config to separate file (#206)

## 0.70.0 (May 15, 2018)

### Minor
* Avatar / GroupAvatar: make outline configurable(#173)
* Masonry: Update non-virtualized Masonry to render all items regardless of the window
* ExperimentalMasonry: remove component (#183)
* Internal: Add flow-typed files for third party packages (#174)
* Internal: Remove unused linter suppressions (#180)
* Internal: Add eslint-plugin-jest with recommended settings (#181)
* Internal: Add Flow type checking to Jest test files (#184)
* Video: Better existing callbacks, new playback rate prop, new loading callback (#174)
* Internal: Turn the [import/first](https://github.com/benmosher/eslint-plugin-import/blob/master/docs/rules/first.md) rule back on (#186)

## 0.69.0 (May 10, 2018)

### Minor

* Sticky: Expand threshold options to take string values (#166)
* Avatar: Fall back to default letter if image does not load (#156)
* Video: Add new Video component to Gestalt (#150)
* Video: Add `aspectRatio` prop to Video and hide fullscreen on unsupported browsers (#171)

### Patch

* Internal: Add bundle size impact reporting (#146)
* Pulsar: Updated styles to use border box so pulsar doesn't extend out of container div (#169)
* Docs: Fix home link (#170)

## 0.68.1 (May 8, 2018)

### Patch

* Masonry: Don't pass Infinity as style value (#163)
* Internal: Generate stats file during build (#160)
* Flow: Upgrade flow-bin to version 0.71.0 (#155)
* Internal: update `yarn.lock` (#152)
* Docs: include images in repo (#151)
* Docs: updated design (#154)

## 0.68.0 (May 3, 2018)

### Minor

* Button / SearchField / SegmentedControl / SelectList / Tabs / TextField: consistent sizing + improve Windows compatibility (#148)
* Icon: Add new prop to Icon -- dangerouslySetSvgPath (#142)

## 0.67.0 (April 25, 2018)

### Minor

* Flyout: make IE11 compatible (#138)
* Icon: Add new GIF icon (#143)

### Patch

* Box: Fixed negative margins for Box marginStart and marginEnd
* Docs: Add a link to the sandbox

## 0.66.0 (April 24, 2018)

### Minor

* Box: Added right to left language aware marginStart & marginEnd (#122)

### Patch

* Switch: Disallow width shrinking in flex layouts
* Masonry: Removed the unused "serverRender" prop
* Docs: Updated Box docs to include marginStart and marginEnd

## 0.65.0 (April 16, 2018)

### Minor

* Link: Remove duplicate CSS declaration (#118)
* Pulsar: Fix default prop value for size to match new design (#126)

### Patch

* Docs: Updated Masonry "comp" definition to be more descriptive
* Docs: Updated Pulsar docs to use new default size
* Internal: Added some header comments to internal components/utils
* Internal: Fixed a subtle bug in throttle that would cause longer than intended delays
* Masonry: Fixed a timing bug where Masonry's handleResize could be called after unmount
* Masonry: Added a debounce method and moved over some Masonry methods to use it

## 0.64.0 (April 12, 2018)

### Minor

* Icon: 4 new icons related to analytic stats (#105)
* GroupAvatar: Fix when there are no collaborators (#112)
* Flyout: Fix positioning during resize (#111)
* Modal: Update heading size + fix docs (#114)
* Pulsar: New blue ring design, size change from 96 to 136px (#115)
* Icon: 1 icon (circle-arrow-down) for search (#119)

### Patch

* Docs: Add live docs to TextField / TextArea (#116)
* Internal: Fix navigation to allow opening in new tabs (#120)

## 0.63.0 (March 26, 2018)

### Minor

* Masonry: Promotes ExperimentalMasonry to be Masonry. Complete re-write of
  measuring etc. (#101)
* Internal: Gestalt now is React 16.2.0 compatible. (#101)

## 0.62.1 (March 22, 2018)

### Patch

* Internal: Fix publish script to work for new Gestalt directory structure (#94)
* Heading / Text / SegmentedControl: Fix flow types when truncation is enabled (#98)

## 0.62.0 (March 21, 2018)

### Minor

* Heading / Text / SegmentedControl: Add `title` when `truncate` is set (#82)

### Patch

* Docs: Masonry locally on port `3000` + update the `README` with the latest commands (#89)
* Internal: No downtime when releasing the docs (#97)

## 0.61.0 (March 20, 2018)

### Minor

* Image: Don't show `alt` text when loading the image in FireFox. (#80)(#84)
* Tabs: Update the background color to be transparent for unselected tabs (#79)

### Patch

* Docs: Add live docs to Toast (#87)
* Internal: Convert `BrowserRouter` to `HashRouter` - fixes directly going to a component (#88)
* Docs: Add live docs to SegmentedControl (#90)

## 0.60.0 (March 13, 2018)

### Minor

* Masonry: Revert promotion of ExperimentalMasonry to be Masonry.
* Internal: Revert React 16 support

## 0.59.0 (March 13, 2018)

### Minor

* Masonry: Promotes ExperimentalMasonry to be Masonry. Complete re-write of
  measuring etc. (#46)
* Sticky: Fallback to position relative in IE11 (#51)
* Internal: Gestalt now is React 16.2.0 compatible (#53)
* SelectList: Hardcode 40px height for consistency (#57)

### Patch

* Internal: Split docs & integration tests into individual packages (#22)
* Flyout: Update the docs with correct flowtypes (#37)
* Internal: Removes [corkboard](https://yarnpkg.com/en/package/corkboard) from the docs (#41)
* Internal: User prettier for markdown and css (#45)
* Internal: Add script to run watcher & docs build concurrently (#49)
* Docs: Readme update to start docs server (#47)
* Docs: fix github source link (#50)
* Internal: IE11 fixes: fix images in docs / fix scrollbar always showing on proptable (#51)
* Docs: Use [create-react-app](https://github.com/facebook/create-react-app) to build and run the docs (#42)
* Docs: Add live docs for Tooltip (#63)
* Docs: Add live docs to Tabs (#65)
* Docs: Add live docs to Spinner (#66)
* Docs: Add live docs to SelectList (#69)
* Flow: Update the Flow typing for `children` prop to be up to date with Flow version (#70)
* ErrorFlyout / Toast / Tooltip: Add missing React proptyping to components (#73)
* Flow: Upgrade flow-bin to version 0.66.0 (#74)

## [0.58.0] (Feb 26, 2018)

### Minor

* Card: Adds an extra "image" property to help separate content (#19)
* GroupAvatar: Update sizes to be in line with other components (#30)
* Touchable: Adds support for `fullHeight` prop (#31)
* Toast: Fix Safari 9 thumbnail/text overlap (#33)

### Patch

* GroupAvatar: Fix text sizes for 1 collaborator (#32)
* Internal: Adds [Danger](http://danger.systems/js/) to pull requests. (#27)
* TextField: Remove duplicate logic opening the error flyout (#34)
* Internal: Re-exports flowtypes (#35)

## [0.57.1] (Feb 22, 2018)

### Patch

* Internal: Fix docs (StateRecorder) + run development mode locally + fix propType error #25

## [0.57.0] (Feb 22, 2018)

## Minor

* Sticky: Add zIndex support (#21)
* SearchField: Add custom `onBlur` prop / Rename syntheticEvent => event / Use stricter flowtype on event to remove if check (#17)
* Flyout: Allow for custom width (#16)
* ExperimentalMasonry: Reference measurementStore from props instead of instance (#14)

## Patch

* Docs: Netlify: Live preview with every PR (#18)
* Docs: Updates Heading, Image, Label & Text to use Example (#10)
* Docs: Container / ErrorFlyout / IconButton / Label / Pog / SearchField: add live docs (#12)
* Docs: Flyout / Mask / Pulsar: add live docs (#15)
* Docs: Readme updates (#3) (#8)
* Docs: Publish docs when releasing (#1)
* Docs: Fixes syntax errors in a few live examples (#6)
* Docs: Move .corkboard/ to docs/ and isolate components (#9)
* Docs: Removes function syntax from cards (#7)
* Build: Fixes repo url in docs build script (#4)
* Internal: Webpack 3 upgrade (#11)

[0.57.1]: https://deploy-preview-26--gestalt.netlify.com/
[0.57.0]: https://deploy-preview-24--gestalt.netlify.com/<|MERGE_RESOLUTION|>--- conflicted
+++ resolved
@@ -10,11 +10,8 @@
 * Masonry: Makes Masonry React Async compatible (#227)
 * SegmentedControl: Change flow type of `items` to `React.Node` (#230)
 * Video: Add jsdom browser specific tests (#205)
-<<<<<<< HEAD
 * Flyout: Merge ErrorFlyout abilities into Flyout (#242)
-=======
 * Card: Make Card explicitely use box-sizing: content-box (#243)
->>>>>>> a853b210
 
 ### Patch
 * Internal: add better basic test coverage (#231)
