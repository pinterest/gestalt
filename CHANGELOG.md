## [Unreleased]

<details>
  <summary>
    Changes that have landed in master but are not yet released.
    Click to see more.
  </summary>

### Minor

<<<<<<< HEAD
* Internal: Add flow types to `Box` transform functors (#299)
=======
* Internal: Turn on sketchy-number flow lint rules as an error (#293)
* Icon: Fix cog icon rotation (#308)
>>>>>>> fcc12010

### Patch

</details>

## 0.77.0 (July 30, 2018)

### Minor

* Checkbox: Add error prop and styling (#287)
* Internal: Bump flow version to 0.77.0 (#289)
* Internal: Add flow typed definitions for node-fetch and filesize (#290)
* Collage: Add new Collage component to Gestalt (#291)
* Internal: Turn on all non-sketchy flow lint rules as errors (#292)
* Masonry: Add configurable virtual bounds (#294)

## 0.76.1 (July 17, 2018)

### Patch

* Masonry: Fix React prop typing for `layout` (#284)

## 0.76.0 (July 17, 2018)

### Minor

* Icon: reduce filesize of each icon with 40% + add new icons (#269)
* Colors: Darken gray and darkGray so they're AA accessible at smaller sizes (#276)
* Video: Add a gradient overlay on the control bar (#27)
* Layer: Layer component is now exported for use and has documentation
* TextArea: Add a hasError prop (#280)
* Icon: Add new `megaphone` icon (#281)

### Patch

* Icon: Fix `envelope` icon + add `gmail` (#270)
* Internal: Fix release script for gh-pages (#266)
* Flow: Bump Flow to version 0.75.0 in gestalt (#268)
* Internal: Bump all eslint plugin packages in prep for eslint5 (#273)

## 0.75.0 (Jun 27, 2018)

### Minor

* Box: Add `visuallyHidden` as a display option (#262)
* Icon: Add one new icon (globe-checked) for claimed website (#264)

### Patch

* Docs: Fix "fit" labels in Image docs example (#259)
* Internal: Set up pre-commit hooks for linting and testing (#258)
* Internal: Fix peer dependency issues with stylint and jest-pupeteer (#260)
* Internal: Add eslint-import/no-relative-parent-imports rule (#261)

## 0.74.0 (Jun 13, 2018)

### Minor

* ErrorFlyout: Deprecate component and remove from Gestalt (#251)

### Patch

* Danger: Separate danger rules out into separate files (#253)
* Modal: Fix issue with outside click error bubbling (#254)

## 0.73.0 (Jun 8, 2018)

### Minor

* Masonry: Makes Masonry React Async compatible (#227)
* SegmentedControl: Change flow type of `items` to `React.Node` (#230)
* Video: Add jsdom browser specific tests (#205)
* Flyout: Merge ErrorFlyout abilities into Flyout (#242)
* Flyout: Support blue Flyouts (#249)
* Card: Make Card explicitely use box-sizing: content-box (#243)
* GroupAvatar: Text sizes are consistent with Avatar and `size` prop is now optional. (#244)
* Video: Move initial video setup calls to componentDidMount (#245)

### Patch

* Internal: add better basic test coverage (#231)
* Modal: Refactor internals and remove responsive behavior (#218)
* Internal: update to jsdom only tests (#232)
* Internal: Upgrade to Jest 23 (#233)
* Internal: Upgrade to Stylelint 9.2.1 (#235)
* Avatar/GroupAvatar: Add additional tests for 100% coverage (#236)
* Avatar: fix error when name is falsey (#248)
* Button/Icon: Add additional tests for 100% coverage (#237)
* Flyout/SegmentedControl: Add additional tests for 100% coverage (#238)
* Touchable: Add additional tests for 100% coverage (#239)
* Internal: Add Codecov badge to README (#241)

## 0.72.0 (May 30, 2018)

### Minor

* Video: Added new `onSeek` callback prop to `Video` component (#209)
* Video: Added new `onReady` callback prop to `Video` component (#210)
* Internal: Remove dead example code from docs (#211)
* Internal: Fix react router dependencies (#212)
* Internal: Fix package.json dependency locations (#213)
* Flow: Fix Flow errors in the `docs/` directory (#214)
* Flow: Fix remaining errors in the `docs/` directory and enable Flow (#215)
* Docs: Fix indentation on gestalt docs code examples (#219)
* Docs: Fix broken Link component in docs app (#220)
* SelectList: Makes SelectList React Async compatible (#221)
* TextArea: Makes TextArea React Async compatible (#222)
* TextField: Makes TextField React Async compatible (#223)
* ScrollContainer: Makes ScrollContainer React Async compatible (#224)
* Video: Fix Video playback on SSR if playing is true on first mount (#225)

## 0.71.0 (May 23, 2018)

### Minor

* Drop support for React 15 and bump React 16 version (#168)
* Colors: Update blue color (#193)
* Video: Fix background color for fullscreen video playback (#198)
* Internal: Refactor Modal docs to kill StateRecorder (#199)
* Internal: Add eslint-plugin-eslint-comments with recommended settings (#200)
* Video: Makes `aspectRatio` a required prop for `Video` (#201)
* Video: Pass events through to callback functions (#203)
* Touchable: Add event targets to Flow typing for callbacks (#204)
* Video: Add new `onEnded` prop for media end event (#207)

### Patch

* Internal: Add code coverage to PRs (#185)
* Internal: Internal: Convert ghostjs to puppeteer (#182)
* Internal: Update Jest and use multi-project runner (#158)
* Internal: Fix import path for boxperf script (#188)
* Internal: Turn on eslint-plugin-import rules already being followed (#189)
* Docs: Add live docs to Letterbox (#190)
* Docs: Move CardPage rendering into the Route render prop (#191)
* Internal: Turn on all react recommended linters (#192)
* Internal: Merge jest-pupeteer eslint file into main one (#193)
* Docs: Rewrite Column doc to remove scope prop from Example (#196)
* Video: Fix broken equality check for Video `src` prop (#202)
* Internal: Move stylelint config to separate file (#206)

## 0.70.0 (May 15, 2018)

### Minor

* Avatar / GroupAvatar: make outline configurable(#173)
* Masonry: Update non-virtualized Masonry to render all items regardless of the window
* ExperimentalMasonry: remove component (#183)
* Internal: Add flow-typed files for third party packages (#174)
* Internal: Remove unused linter suppressions (#180)
* Internal: Add eslint-plugin-jest with recommended settings (#181)
* Internal: Add Flow type checking to Jest test files (#184)
* Video: Better existing callbacks, new playback rate prop, new loading callback (#174)
* Internal: Turn the [import/first](https://github.com/benmosher/eslint-plugin-import/blob/master/docs/rules/first.md) rule back on (#186)

## 0.69.0 (May 10, 2018)

### Minor

* Sticky: Expand threshold options to take string values (#166)
* Avatar: Fall back to default letter if image does not load (#156)
* Video: Add new Video component to Gestalt (#150)
* Video: Add `aspectRatio` prop to Video and hide fullscreen on unsupported browsers (#171)

### Patch

* Internal: Add bundle size impact reporting (#146)
* Pulsar: Updated styles to use border box so pulsar doesn't extend out of container div (#169)
* Docs: Fix home link (#170)

## 0.68.1 (May 8, 2018)

### Patch

* Masonry: Don't pass Infinity as style value (#163)
* Internal: Generate stats file during build (#160)
* Flow: Upgrade flow-bin to version 0.71.0 (#155)
* Internal: update `yarn.lock` (#152)
* Docs: include images in repo (#151)
* Docs: updated design (#154)

## 0.68.0 (May 3, 2018)

### Minor

* Button / SearchField / SegmentedControl / SelectList / Tabs / TextField: consistent sizing + improve Windows compatibility (#148)
* Icon: Add new prop to Icon -- dangerouslySetSvgPath (#142)

## 0.67.0 (April 25, 2018)

### Minor

* Flyout: make IE11 compatible (#138)
* Icon: Add new GIF icon (#143)

### Patch

* Box: Fixed negative margins for Box marginStart and marginEnd
* Docs: Add a link to the sandbox

## 0.66.0 (April 24, 2018)

### Minor

* Box: Added right to left language aware marginStart & marginEnd (#122)

### Patch

* Switch: Disallow width shrinking in flex layouts
* Masonry: Removed the unused "serverRender" prop
* Docs: Updated Box docs to include marginStart and marginEnd

## 0.65.0 (April 16, 2018)

### Minor

* Link: Remove duplicate CSS declaration (#118)
* Pulsar: Fix default prop value for size to match new design (#126)

### Patch

* Docs: Updated Masonry "comp" definition to be more descriptive
* Docs: Updated Pulsar docs to use new default size
* Internal: Added some header comments to internal components/utils
* Internal: Fixed a subtle bug in throttle that would cause longer than intended delays
* Masonry: Fixed a timing bug where Masonry's handleResize could be called after unmount
* Masonry: Added a debounce method and moved over some Masonry methods to use it

## 0.64.0 (April 12, 2018)

### Minor

* Icon: 4 new icons related to analytic stats (#105)
* GroupAvatar: Fix when there are no collaborators (#112)
* Flyout: Fix positioning during resize (#111)
* Modal: Update heading size + fix docs (#114)
* Pulsar: New blue ring design, size change from 96 to 136px (#115)
* Icon: 1 icon (circle-arrow-down) for search (#119)

### Patch

* Docs: Add live docs to TextField / TextArea (#116)
* Internal: Fix navigation to allow opening in new tabs (#120)

## 0.63.0 (March 26, 2018)

### Minor

* Masonry: Promotes ExperimentalMasonry to be Masonry. Complete re-write of
  measuring etc. (#101)
* Internal: Gestalt now is React 16.2.0 compatible. (#101)

## 0.62.1 (March 22, 2018)

### Patch

* Internal: Fix publish script to work for new Gestalt directory structure (#94)
* Heading / Text / SegmentedControl: Fix flow types when truncation is enabled (#98)

## 0.62.0 (March 21, 2018)

### Minor

* Heading / Text / SegmentedControl: Add `title` when `truncate` is set (#82)

### Patch

* Docs: Masonry locally on port `3000` + update the `README` with the latest commands (#89)
* Internal: No downtime when releasing the docs (#97)

## 0.61.0 (March 20, 2018)

### Minor

* Image: Don't show `alt` text when loading the image in FireFox. (#80)(#84)
* Tabs: Update the background color to be transparent for unselected tabs (#79)

### Patch

* Docs: Add live docs to Toast (#87)
* Internal: Convert `BrowserRouter` to `HashRouter` - fixes directly going to a component (#88)
* Docs: Add live docs to SegmentedControl (#90)

## 0.60.0 (March 13, 2018)

### Minor

* Masonry: Revert promotion of ExperimentalMasonry to be Masonry.
* Internal: Revert React 16 support

## 0.59.0 (March 13, 2018)

### Minor

* Masonry: Promotes ExperimentalMasonry to be Masonry. Complete re-write of
  measuring etc. (#46)
* Sticky: Fallback to position relative in IE11 (#51)
* Internal: Gestalt now is React 16.2.0 compatible (#53)
* SelectList: Hardcode 40px height for consistency (#57)

### Patch

* Internal: Split docs & integration tests into individual packages (#22)
* Flyout: Update the docs with correct flowtypes (#37)
* Internal: Removes [corkboard](https://yarnpkg.com/en/package/corkboard) from the docs (#41)
* Internal: User prettier for markdown and css (#45)
* Internal: Add script to run watcher & docs build concurrently (#49)
* Docs: Readme update to start docs server (#47)
* Docs: fix github source link (#50)
* Internal: IE11 fixes: fix images in docs / fix scrollbar always showing on proptable (#51)
* Docs: Use [create-react-app](https://github.com/facebook/create-react-app) to build and run the docs (#42)
* Docs: Add live docs for Tooltip (#63)
* Docs: Add live docs to Tabs (#65)
* Docs: Add live docs to Spinner (#66)
* Docs: Add live docs to SelectList (#69)
* Flow: Update the Flow typing for `children` prop to be up to date with Flow version (#70)
* ErrorFlyout / Toast / Tooltip: Add missing React proptyping to components (#73)
* Flow: Upgrade flow-bin to version 0.66.0 (#74)

## [0.58.0] (Feb 26, 2018)

### Minor

* Card: Adds an extra "image" property to help separate content (#19)
* GroupAvatar: Update sizes to be in line with other components (#30)
* Touchable: Adds support for `fullHeight` prop (#31)
* Toast: Fix Safari 9 thumbnail/text overlap (#33)

### Patch

* GroupAvatar: Fix text sizes for 1 collaborator (#32)
* Internal: Adds [Danger](http://danger.systems/js/) to pull requests. (#27)
* TextField: Remove duplicate logic opening the error flyout (#34)
* Internal: Re-exports flowtypes (#35)

## [0.57.1] (Feb 22, 2018)

### Patch

* Internal: Fix docs (StateRecorder) + run development mode locally + fix propType error #25

## [0.57.0] (Feb 22, 2018)

## Minor

* Sticky: Add zIndex support (#21)
* SearchField: Add custom `onBlur` prop / Rename syntheticEvent => event / Use stricter flowtype on event to remove if check (#17)
* Flyout: Allow for custom width (#16)
* ExperimentalMasonry: Reference measurementStore from props instead of instance (#14)

## Patch

* Docs: Netlify: Live preview with every PR (#18)
* Docs: Updates Heading, Image, Label & Text to use Example (#10)
* Docs: Container / ErrorFlyout / IconButton / Label / Pog / SearchField: add live docs (#12)
* Docs: Flyout / Mask / Pulsar: add live docs (#15)
* Docs: Readme updates (#3) (#8)
* Docs: Publish docs when releasing (#1)
* Docs: Fixes syntax errors in a few live examples (#6)
* Docs: Move .corkboard/ to docs/ and isolate components (#9)
* Docs: Removes function syntax from cards (#7)
* Build: Fixes repo url in docs build script (#4)
* Internal: Webpack 3 upgrade (#11)

[0.57.1]: https://deploy-preview-26--gestalt.netlify.com/
[0.57.0]: https://deploy-preview-24--gestalt.netlify.com/<|MERGE_RESOLUTION|>--- conflicted
+++ resolved
@@ -8,12 +8,9 @@
 
 ### Minor
 
-<<<<<<< HEAD
+* Internal: Turn on sketchy-number flow lint rules as an error (#293)
 * Internal: Add flow types to `Box` transform functors (#299)
-=======
-* Internal: Turn on sketchy-number flow lint rules as an error (#293)
 * Icon: Fix cog icon rotation (#308)
->>>>>>> fcc12010
 
 ### Patch
 
