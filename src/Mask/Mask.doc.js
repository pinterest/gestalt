// @flow
import * as React from 'react';
import Mask from './Mask';
<<<<<<< HEAD
import { ns, card, md, PropTable } from '../../docs/src/cards';
=======
import {
  ns,
  card,
  md,
  PropTable,
  Example,
  Combination,
} from '../../.corkboard/cards';
>>>>>>> 6f3c2906

ns(
  'Mask',
  `If you have an item you need to fit into a shape, you can achieve this by
  putting a \`Mask\` on it.
  `
);

card(
  <PropTable
    props={[
      {
        name: 'children',
        type: 'any',
      },
      {
        name: 'height',
        type: `number | string`,
      },
      {
        name: 'width',
        type: `number | string`,
      },
      {
        name: 'shape',
        type: `"circle" | "rounded" | "square"`,
        defaultValue: 'square',
      },
      {
        name: 'wash',
        type: 'boolean',
        defaultValue: false,
      },
    ]}
  />,
  { heading: false }
);

card(
  'Example',
  <Example
    defaultCode={`
<Mask height={70} shape="circle" width={70}>
  <div style={{ backgroundColor: '#0fa573', width: 70, height: 70 }} />
</Mask>
`}
    scope={{ Mask }}
  />,
  { stacked: true }
);

card(
  'Example: Masking other content',
  md`
    You can compose images with other content (like images or videos) to produce different shapes like rounded rectangles or circles.
  `,
  <Example
    defaultCode={`
<Box maxWidth={300}>
  <Mask shape="circle">
    <img
      alt="weakendclub.com"
      src="https://s-media-cache-ak0.pinimg.com/564x/4f/cb/61/4fcb610ae43cddd68086c85eec9c413e.jpg"
      style={{ maxWidth: '100%', display: 'block' }}
    />
  </Mask>
</Box>
`}
    scope={{ Mask }}
  />,
  { stacked: true }
);

card(
  'Example: Adding a wash',
  md`
    If you expect the masked content to be nearly white, you can apply a wash to emphasize the edge of the mask.
  `,
  <Example
    defaultCode={`
<Box maxWidth={300}>
  <Mask shape="rounded" wash>
    <img
      alt="subliming.tumblr.com"
      src="https://s-media-cache-ak0.pinimg.com/564x/d0/c1/f6/d0c1f69316b4e61b3ccc7b1731f028b8.jpg"
      style={{ maxWidth: '100%', display: 'block' }}
    />
  </Mask>
</Box>
`}
    scope={{ Mask }}
  />,
  { stacked: true }
);

card(
  'Shape Combinations',
  <Combination shape={['circle', 'rounded', 'square']}>
    {props => (
      <Mask height={70} width={70} {...props}>
        <div style={{ backgroundColor: '#e3780c', width: 70, height: 70 }} />
      </Mask>
    )}
  </Combination>
);<|MERGE_RESOLUTION|>--- conflicted
+++ resolved
@@ -1,9 +1,6 @@
 // @flow
 import * as React from 'react';
 import Mask from './Mask';
-<<<<<<< HEAD
-import { ns, card, md, PropTable } from '../../docs/src/cards';
-=======
 import {
   ns,
   card,
@@ -11,8 +8,7 @@
   PropTable,
   Example,
   Combination,
-} from '../../.corkboard/cards';
->>>>>>> 6f3c2906
+} from '../../docs/src/cards';
 
 ns(
   'Mask',
