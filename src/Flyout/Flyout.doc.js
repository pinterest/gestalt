// @flow
/* eslint-disable react/prop-types */
import React from 'react';
import Button from '../Button/Button';
import Flyout from './Flyout';
<<<<<<< HEAD
import IconButton from '../IconButton/IconButton';
import Link from '../Link/Link';
import Text from '../Text/Text';
import { ns, card, md, PropTable, StateRecorder } from '../../docs/src/cards';
=======
import { ns, card, md, PropTable, Example } from '../../.corkboard/cards';
>>>>>>> 6f3c2906

ns(
  'Flyout',
  `Flyouts are similar to modals, but they’re an alternative when we have less content to display
or to make the interaction feel faster.`
);

card(
  <PropTable
    props={[
      {
        name: 'anchor',
        type: '?any',
        required: true,
        description: 'Ref for the element that the ErrorFlyout will attach to',
      },
      {
        name: 'idealDirection',
        type: `'up' | 'right' | 'down' | 'left'`,
        description: 'Preferred direction for the Flyout to open',
      },
      {
        name: 'children',
        type: 'any',
      },
      {
        name: 'onDismiss',
        type: '() => void',
        required: true,
      },
      {
        name: 'positionRelativeToAnchor',
        type: 'boolean',
        defaultValue: true,
        description:
          'Depicts if the ErrorFlyout shares a relative root with the anchor element',
      },
      {
        name: 'size',
        type: `"xs" | "sm" | "md" | "lg" | "xl"`,
        description: `xs: 185px, sm: 230px, md: 284px, lg: 320px, xl:375px`,
        defaultValue: 'sm',
      },
    ]}
  />,
  { heading: false }
);

card(
  'Example',
  md`

  `,
  <Example
    defaultCode={`
class FlyoutExample extends React.Component {
  constructor(props) {
    super(props);
    this.state = { open: false };
    this.handleClick = this._handleClick.bind(this);
    this.handleDismiss = this._handleDismiss.bind(this);
  }

  _handleClick() {
    this.setState(() => ({ open: !this.state.open }));
  }
  _handleDismiss() {
    this.setState(() => ({ open: false }));
  }

  render() {
    return (
      <Box>
        <div
          style={{ display: "inline-block" }}
          ref={c => {
            this.anchor = c;
          }}
        >
          <Button
            accessibilityExpanded={!!this.state.open}
            accessibilityHaspopup
            onClick={this.handleClick}
            text="Help"
          />
        </div>
        {this.state.open &&
          <Flyout
            anchor={this.anchor}
            idealDirection="up"
            message="Oops! This item is out of stock."
            onDismiss={this.handleDismiss}
            size="md"
          >
            <Box padding={3}>
              <Text bold align="center">
                Need help with something? Check out our Help Center.
              </Text>
              <Box paddingX={2} marginTop={3}>
                <Button color="red" text="Visit the help center" />
              </Box>
            </Box>
          </Flyout>}
      </Box>
    );
  }
}
`}
    scope={{ Button, Flyout }}
  />,
  { stacked: true }
);

card(
  'anchor',
  md`
    The \`anchor\` ref you pass in should not include anything other than the trigger element itself. The Flyout
    calculates its position based on the bounding box of the \`anchor\`. To achieve this, we recommend setting a
    ref directly on the component itself or adding \`display: inline-block\` to the parent container with the ref.

    If you put the \`Flyout\` in a portal or provider or it no longer shares
    a relative root with the \`anchor\`, you must set \`positionRelativeToAnchor=false\` in order for it to be
    positioned correctly relative to the body.
  `
);

card(
  'Ideal Direction Preference',
  md`
    The \`Flyout\` component gives you the ability to _influence_ the preferred direction that it
    opens. This may be a useful property to specify if you have a page with many potential flyouts
    and you want the behavior to look uniform.

    If an \`idealDirection\` is provided, the flyout will attempt to open in the direction specified.
    It is important to note that the direction you specifiy can be over-ruled if there is not enough space
    within the viewport in that specific direction and there is enough space in another direction.

    If no \`idealDirection\` is provided, the flyout will open in the direction where there is the
    most space available within the viewport. If there is not enough space in any direction, the flyout
    will no longer be context-specific (with a caret to your anchor) and will appear at the bottom of
    the screen. This is to ensure that users are always able to view the contents of the flyout,
    regardless of their screen size.
  `
);

card(
  'Accessibility',
  md`
    We recommend passing in the following ARIA attributes to the anchor element:

    * \`aria-haspopup\` lets the screenreader know that there is a flyout linked to the tigger.
    * \`aria-expanded\` informs the screenreader whether the flyout is currently open or closed.
  `
);

// const moreFlyout = (
//   <Box role="list">
//     <Box role="listitem" padding={2}>
//       <Text bold>
//         <Link href="http://pinterest.com">Access business tools</Link>
//       </Text>
//     </Box>
//     <Box role="listitem" padding={2}>
//       <Text bold>
//         <Link href="http://pinterest.com">See order history</Link>
//       </Text>
//     </Box>
//     <Box role="listitem" padding={2}>
//       <Text bold>
//         <Link href="http://pinterest.com">Find friends</Link>
//       </Text>
//     </Box>
//     <Box role="listitem" padding={2}>
//       <Text bold>
//         <Link href="http://pinterest.com">Make a widget</Link>
//       </Text>
//     </Box>
//     <Box role="listitem" padding={2}>
//       <Text bold>
//         <Link href="http://pinterest.com">Get help</Link>
//       </Text>
//     </Box>
//     <Box role="listitem" padding={2}>
//       <Text bold>
//         <Link href="http://pinterest.com">Logout</Link>
//       </Text>
//     </Box>
//   </Box>
// );<|MERGE_RESOLUTION|>--- conflicted
+++ resolved
@@ -3,14 +3,7 @@
 import React from 'react';
 import Button from '../Button/Button';
 import Flyout from './Flyout';
-<<<<<<< HEAD
-import IconButton from '../IconButton/IconButton';
-import Link from '../Link/Link';
-import Text from '../Text/Text';
-import { ns, card, md, PropTable, StateRecorder } from '../../docs/src/cards';
-=======
-import { ns, card, md, PropTable, Example } from '../../.corkboard/cards';
->>>>>>> 6f3c2906
+import { ns, card, md, PropTable, Example } from '../../docs/src/cards';
 
 ns(
   'Flyout',
