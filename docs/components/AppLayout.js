// @flow strict
import { type Node } from 'react';
import { Box, Divider } from 'gestalt';
import Header from './Header.js';
import DocsSideNavigation, { MIN_NAV_WIDTH_PX } from './DocsSideNavigation.js';
import Footer from './Footer.js';
import ResourcesFooter from './ResourcesFooter.js';
import { useNavigationContext } from './navigationContext.js';
<<<<<<< HEAD
=======
import { useDocsDeviceType } from './contexts/DocsDeviceTypeProvider.js';
>>>>>>> fbeca6d0

const CONTENT_MAX_WIDTH_PX = 1544;

type Props = {|
  children?: Node,
  colorScheme?: 'light' | 'dark',
  isHomePage?: boolean,
|};

export default function AppLayout({ children, colorScheme, isHomePage }: Props): Node {
<<<<<<< HEAD
=======
  const { isMobile } = useDocsDeviceType();
>>>>>>> fbeca6d0
  const { isSidebarOpen } = useNavigationContext();

  const footerColor =
    colorScheme === 'dark' ? 'var(--color-gray-roboflow-700)' : 'var(--color-orange-firetini-0)';

  return isMobile && isSidebarOpen ? (
    <Box
      position="absolute"
      top
      bottom
      left
      right
      overflow="scroll"
      display="block"
      mdDisplay="none"
    >
      <DocsSideNavigation />
    </Box>
  ) : (
    <Box minHeight="100vh" color="default">
      <Header />
      <Box mdDisplay="flex">
<<<<<<< HEAD
        {!isHomePage && (
          <Box minWidth={MIN_NAV_WIDTH_PX}>
            {isSidebarOpen ? (
              <Box
                height={350}
                overflow="scroll"
                display="block"
                mdDisplay="none"
                paddingY={2}
                paddingX={4}
              >
                <DocsSideNavigation />
              </Box>
            ) : (
              <Box
                display="none"
                mdDisplay="block"
                position="fixed"
                overflow="auto"
                minHeight="100%"
                maxHeight="calc(100% - 100px)"
                minWidth={MIN_NAV_WIDTH_PX}
                marginTop={2}
              >
                <DocsSideNavigation />
              </Box>
            )}
          </Box>
        )}
        <Divider />
=======
        <Box minWidth={MIN_NAV_WIDTH_PX}>
          {isSidebarOpen ? (
            <Box overflow="scroll" display="block" mdDisplay="none" paddingY={2} paddingX={4}>
              <DocsSideNavigation />
            </Box>
          ) : (
            <Box
              display="none"
              mdDisplay="block"
              position="fixed"
              overflow="auto"
              maxHeight="calc(100% - 100px)"
              minWidth={MIN_NAV_WIDTH_PX}
              marginTop={2}
            >
              <DocsSideNavigation border />
            </Box>
          )}
        </Box>
>>>>>>> fbeca6d0
        <Box width="100%" minWidth={0}>
          <Box
            padding={4}
            mdPadding={8}
            marginBottom={12}
            width="100%"
            role="main"
            lgDisplay="flex"
            justifyContent="center"
          >
            <Box width="100%" maxWidth={CONTENT_MAX_WIDTH_PX}>
              {children}
            </Box>
          </Box>
          <Box
            role="contentinfo"
            color={!isHomePage ? 'default' : undefined}
            dangerouslySetInlineStyle={{
              __style: {
                backgroundColor: isHomePage ? footerColor : undefined,
              },
            }}
          >
            {isHomePage && <ResourcesFooter />}
            <Divider />
            <Footer />
          </Box>
        </Box>
      </Box>
    </Box>
  );
}<|MERGE_RESOLUTION|>--- conflicted
+++ resolved
@@ -6,10 +6,7 @@
 import Footer from './Footer.js';
 import ResourcesFooter from './ResourcesFooter.js';
 import { useNavigationContext } from './navigationContext.js';
-<<<<<<< HEAD
-=======
 import { useDocsDeviceType } from './contexts/DocsDeviceTypeProvider.js';
->>>>>>> fbeca6d0
 
 const CONTENT_MAX_WIDTH_PX = 1544;
 
@@ -20,10 +17,7 @@
 |};
 
 export default function AppLayout({ children, colorScheme, isHomePage }: Props): Node {
-<<<<<<< HEAD
-=======
   const { isMobile } = useDocsDeviceType();
->>>>>>> fbeca6d0
   const { isSidebarOpen } = useNavigationContext();
 
   const footerColor =
@@ -46,7 +40,6 @@
     <Box minHeight="100vh" color="default">
       <Header />
       <Box mdDisplay="flex">
-<<<<<<< HEAD
         {!isHomePage && (
           <Box minWidth={MIN_NAV_WIDTH_PX}>
             {isSidebarOpen ? (
@@ -77,27 +70,6 @@
           </Box>
         )}
         <Divider />
-=======
-        <Box minWidth={MIN_NAV_WIDTH_PX}>
-          {isSidebarOpen ? (
-            <Box overflow="scroll" display="block" mdDisplay="none" paddingY={2} paddingX={4}>
-              <DocsSideNavigation />
-            </Box>
-          ) : (
-            <Box
-              display="none"
-              mdDisplay="block"
-              position="fixed"
-              overflow="auto"
-              maxHeight="calc(100% - 100px)"
-              minWidth={MIN_NAV_WIDTH_PX}
-              marginTop={2}
-            >
-              <DocsSideNavigation border />
-            </Box>
-          )}
-        </Box>
->>>>>>> fbeca6d0
         <Box width="100%" minWidth={0}>
           <Box
             padding={4}
