// @flow strict
import { type Node, type Element } from 'react';
import { Badge, Box, Flex, Heading, Text, Tooltip, SlimBanner } from 'gestalt';
import Markdown from './Markdown.js';
import MainSection from './MainSection.js';
import trackButtonClick from './buttons/trackButtonClick.js';

const buildSourceLinkPath = (componentName) => {
  const packageName = componentName === 'DatePicker' ? 'gestalt-datepicker' : 'gestalt';
  return `packages/${packageName}/src/${componentName}.js`;
};

const buildSourceLinkUrl = (componentName) =>
  ['https://github.com/pinterest/gestalt/blob/master', buildSourceLinkPath(componentName)].join(
    '/',
  );

type Props = {|
  badge?: 'pilot' | 'deprecated',
  defaultCode?: string,
  description?: string,
  fileName?: string, // only use if name !== file name
  folderName?: string, // only use if name !== file name and the link should point to a directory
  name: string,
  noMargin?: boolean, // overrides spacing
  shadedCodeExample?: boolean,
  showSourceLink?: boolean,
  slimBanner?: Element<typeof SlimBanner> | null,
|};

export default function PageHeader({
  badge,
  defaultCode,
  noMargin,
  description = '',
  fileName,
  folderName,
  name,
  shadedCodeExample,
  showSourceLink = true,
  slimBanner = null,
}: Props): Node {
  const sourcePathName = folderName ?? fileName ?? name;
  let sourceLink = buildSourceLinkUrl(sourcePathName);
  if (folderName) {
    // Strip the file extension if linking to a folder
    sourceLink = sourceLink.replace(/\.js$/, '');
  }

  const badgeMap = {
    pilot: {
      text: 'Pilot',
      tooltipText: `This is the initial version of ${name}, and additional (non-breaking) functionality is planned for the future. Any feedback is greatly appreciated!`,
    },
    deprecated: {
      text: 'Deprecated',
      tooltipText: `This component is deprecated and will be removed soon`,
      type: 'error',
    },
  };

  return (
    <Box
<<<<<<< HEAD
      marginBottom={defaultCode || noMargin ? 0 : 12}
=======
      marginBottom={defaultCode ? 0 : 2}
>>>>>>> 803c6e1a
      dangerouslySetInlineStyle={{
        __style: {
          paddingBottom: '1px',
        },
      }}
    >
      <Flex direction="column" gap={defaultCode ? 8 : 0}>
        <Flex direction="column" gap={2}>
          <Flex alignItems="baseline" direction="row" gap={2} justifyContent="between" wrap>
            <Heading>
              {name}{' '}
              {badge ? (
                <Tooltip inline text={badgeMap[badge].tooltipText}>
                  <Badge
                    text={badgeMap[badge].text}
                    position="top"
                    type={badgeMap[badge].type || 'info'}
                  />
                </Tooltip>
              ) : null}
            </Heading>

            {showSourceLink && (
              <a
                href={sourceLink}
                onClick={() => trackButtonClick('View source on GitHub', sourcePathName)}
                target="blank"
              >
                <Text underline>View source on GitHub</Text>
              </a>
            )}
          </Flex>

          {description && <Markdown text={description} />}
          {slimBanner}
        </Flex>

        {defaultCode && (
          <MainSection.Card
            cardSize="lg"
            showCode={false}
            defaultCode={defaultCode}
            shaded={shadedCodeExample}
          />
        )}
      </Flex>
    </Box>
  );
}<|MERGE_RESOLUTION|>--- conflicted
+++ resolved
@@ -4,16 +4,6 @@
 import Markdown from './Markdown.js';
 import MainSection from './MainSection.js';
 import trackButtonClick from './buttons/trackButtonClick.js';
-
-const buildSourceLinkPath = (componentName) => {
-  const packageName = componentName === 'DatePicker' ? 'gestalt-datepicker' : 'gestalt';
-  return `packages/${packageName}/src/${componentName}.js`;
-};
-
-const buildSourceLinkUrl = (componentName) =>
-  ['https://github.com/pinterest/gestalt/blob/master', buildSourceLinkPath(componentName)].join(
-    '/',
-  );
 
 type Props = {|
   badge?: 'pilot' | 'deprecated',
@@ -27,6 +17,18 @@
   showSourceLink?: boolean,
   slimBanner?: Element<typeof SlimBanner> | null,
 |};
+
+const buildSourceLinkPath = (componentName) => {
+  const packageName = componentName === 'DatePicker' ? 'gestalt-datepicker' : 'gestalt';
+  return `packages/${packageName}/src/${componentName}.js`;
+};
+
+const buildSourceLinkUrl = (componentName) =>
+  ['https://github.com/pinterest/gestalt/blob/master', buildSourceLinkPath(componentName)].join(
+    '/',
+  );
+
+
 
 export default function PageHeader({
   badge,
@@ -61,11 +63,7 @@
 
   return (
     <Box
-<<<<<<< HEAD
-      marginBottom={defaultCode || noMargin ? 0 : 12}
-=======
-      marginBottom={defaultCode ? 0 : 2}
->>>>>>> 803c6e1a
+      marginBottom={defaultCode || noMargin ? 0 : 2}
       dangerouslySetInlineStyle={{
         __style: {
           paddingBottom: '1px',
