// @flow strict
import React, { type Node } from 'react';
import { Upsell } from 'gestalt';
import Card from './components/Card.js';
import PropTable from './components/PropTable.js';
import PageHeader from './components/PageHeader.js';
import MainSection from './components/MainSection.js';
import FeedbackCallout from './components/FeedbackCallout.js';

const cards: Array<Node> = [];
const card = (c) => cards.push(c);

card(
  <FeedbackCallout link="https://docs.google.com/forms/d/e/1FAIpQLSe7h8kVcD7QqvPvjkE8s8WvnuFfhYvAEQ6L7tZwPgHjJPAbSw/viewform?usp=pp_url&entry.847151274=Upsell" />,
);

card(
  <PageHeader
    name="Upsell"
    description="Upsells are banners that display short messages that focus on promoting an action or upgrading something the user already has."
    defaultCode={`
      <Upsell
        title="Give $30, get $60 in ads credit"
        message="Earn $60 of ads credit, and give $30 of ads credit to a friend"
        primaryAction={{ href: 'https://pinterest.com', label: 'Send invite', target: 'blank' }}
        dismissButton={{
          accessibilityLabel: 'Dismiss banner',
          onDismiss: () => {},
        }}
        imageData={{
          component: <Icon icon="pinterest" accessibilityLabel="" color="darkGray" size={32} />,
        }}
      />;
    `}
  />,
);

card(
  <PropTable
    props={[
      {
        name: 'message',
        type: 'string',
        required: true,
        defaultValue: null,
        description: `Main content of Upsell, explains what is being offered or recommended. Content should be [localized](#Localization). See [Best Practices](#Best-practices) for more info.`,
      },
      {
        name: 'children',
        type: 'typeof UpsellForm',
      },
      {
        name: 'dismissButton',
        type: '{| accessibilityLabel: string, onDismiss: () => void, |}',
        required: false,
        defaultValue: null,
        description: `
        Adds a dismiss button to the Upsell. The \`accessibilityLabel\` should follow the [Accessibility guidelines](#Accessibility)
        `,
      },
      {
        name: 'imageData',
        type:
          '{| component: typeof Image | typeof Icon, width?: number, mask: { rounding: "circle" | 0 | 1 | 2 | 3 | 4 | 5 | 6 | 7 | 8, wash: boolean} |}',
        required: false,
        defaultValue: null,
        description:
          'Either an [Icon](/Icon) or an [Image](/Image) to render at the start of the banner. Width is not used with Icon. Image width defaults to 128px. See the [Icon](#Icon) and [Image](#Image) variants for more info.',
      },
      {
        name: 'primaryAction',
        type:
          '{| accessibilityLabel?: string , href?: string, label: string, onClick?: ({ event: SyntheticMouseEvent<HTMLAnchorElement> | SyntheticKeyboardEvent<HTMLAnchorElement | SyntheticMouseEvent<HTMLButtonElement> | SyntheticKeyboardEvent<HTMLButtonElement> }) => void |}, onNavigationOptions: ({ [string]: Node | ({| +event: SyntheticEvent<> |}) => void }) => void',
        required: false,
        defaultValue: null,
        description: `
          Main action for people to take on Upsell. If \`href\` is supplied, the action will serve as a link. If no \`href\` is supplied, the action will be a button.
          The \`accessibilityLabel\` should follow the [Accessibility guidelines](#Accessibility).
        `,
      },
      {
        name: 'secondaryAction',
        type:
          '{| accessibilityLabel?: string , href?: string, label: string, onClick?: ({ event: SyntheticMouseEvent<HTMLAnchorElement> | SyntheticKeyboardEvent<HTMLAnchorElement | SyntheticMouseEvent<HTMLButtonElement> | SyntheticKeyboardEvent<HTMLButtonElement> }) => void |}, onNavigationOptions: ({ [string]: Node | ({| +event: SyntheticEvent<> |}) => void }) => void, rel: "none" | "nofollow", target: "null" | "self" | "blank" |}',
        required: false,
        defaultValue: null,
        description: `
          Secondary action for people to take on Upsell. If \`href\` is supplied, the action will serve as a link. If no \`href\` is supplied, the action will be a button.
          The \`accessibilityLabel\` should follow the [Accessibility guidelines](#Accessibility).
        `,
      },
      {
        name: 'title',
        type: 'string',
        required: false,
        defaultValue: null,
        description: `Brief title summarizing the Upsell. Content should be [localized](#Localization).`,
      },
    ]}
  />,
);

card(
  <MainSection name="Best practices">
    <MainSection.Subsection>
      <MainSection.Card
        cardSize="lg"
        type="do"
        description="Use Upsells for marketing new products or encouraging upgrades."
        defaultCode={`
<Upsell
  title="Give $30, get $60 in ads credit"
  message="Earn $60 of ads credit, and give $30 of ads credit to a friend"
  primaryAction={{ href: 'https://pinterest.com', label: 'Send invite', target: 'blank' }}
  dismissButton={{
    accessibilityLabel: 'Dismiss banner',
    onDismiss: () => {},
  }}
  imageData={{
    component: <Icon icon="pinterest" accessibilityLabel="" color="darkGray" size={32} />,
  }}
/>;
        `}
      />
      <MainSection.Card
        cardSize="lg"
        type="do"
        description={`
        Place Upsell at the top of the page under the primary navigation when possible.
        `}
        defaultCode={`
<Box>
  <Box marginBottom={4} display="flex" alignItems="center">
    <Icon accessibilityLabel="" icon="pinterest" color="red" size={32} />
    <ButtonGroup>
      <Button color="transparent" iconEnd="arrow-down" text="Business" inline />
      <Button color="transparent" iconEnd="arrow-down" text="Create" inline />
      <Button color="transparent" iconEnd="arrow-down" text="Analytics" inline />
      <Button color="transparent" iconEnd="arrow-down" text="Ads" inline />
    </ButtonGroup>
  </Box>
  <Divider />
  <Box marginTop={8}>
    <Upsell
      title="Give $30, get $60 in ads credit"
      message="Earn $60 of ads credit, and give $30 of ads credit to a friend"
      primaryAction={{ href: 'https://pinterest.com', label: 'Send invite', target: 'blank' }}
      dismissButton={{
        accessibilityLabel: 'Dismiss banner',
        onDismiss: () => {},
      }}
      imageData={{
        component: <Icon icon="pinterest" accessibilityLabel="" color="darkGray" size={32} />,
      }}
    />
  </Box>
</Box>;
        `}
      />
      <MainSection.Card
        cardSize="lg"
        type="do"
        description={`
        Plan for the timing of your Upsells with new product launches. Try to create different messages for each time an Upsell appears to the user.
        `}
        defaultCode={`
<Flex gap={4} direction="column">
  <Text>First Upsell:</Text>
  <Upsell
    title="Measure ad performance"
    message="Install the Pinterest tag to track your website traffic, conversions and more."
    primaryAction={{ label: 'Install now' }}
    dismissButton={{
      accessibilityLabel: 'Dismiss banner',
      onDismiss: () => {},
    }}
    imageData={{
      component: <Icon icon="ads-stats" accessibilityLabel="" color="darkGray" size={32} />,
    }}
  />
  <Text>Follow-up Upsell:</Text>
  <Upsell
    imageData={{
      component: <Icon icon="send" accessibilityLabel="" color="darkGray" size={32} />,
    }}
    title="So close! Finish installing your Pinterest tag, get $10 in ads credit"
    message="Track ads conversion—sales, traffic and more—with the Pinterest tag"
    primaryAction={{ label: 'Claim now' }}
  />
</Flex>;
        `}
      />
      <MainSection.Card
        cardSize="lg"
        type="don't"
        description={`
          Use Upsells for critical information, such as errors or warnings. Use [Callout](/Callout) instead. Upsells should not be used for general information either.
        `}
        defaultCode={`
<Upsell
  title="Could not link account"
  message="There was a problem connecting your account."
  primaryAction={{ label: 'Try again' }}
  dismissButton={{
    accessibilityLabel: 'Dismiss banner',
    onDismiss: () => {},
  }}
  imageData={{
    component: <Icon icon="workflow-status-warning" accessibilityLabel="Warning" color="darkGray" size={32} />,
  }}
/>;
        `}
      />
      <MainSection.Card
        cardSize="lg"
        type="don't"
        description={`
        Stack Upsells on a page. In the case that they must be stacked, [Callouts](/Callout) will appear above Upsells.
        `}
        defaultCode={`
<Box>
  <Box marginBottom={4} display="flex" alignItems="center">
    <Icon accessibilityLabel="" icon="pinterest" color="red" size={32} />
    <ButtonGroup>
      <Button color="transparent" iconEnd="arrow-down" text="Business" inline />
      <Button color="transparent" iconEnd="arrow-down" text="Create" inline />
      <Button color="transparent" iconEnd="arrow-down" text="Analytics" inline />
      <Button color="transparent" iconEnd="arrow-down" text="Ads" inline />
    </ButtonGroup>
  </Box>
  <Divider />
  <Box marginTop={8}>
    <Flex gap={2} direction="column">
      <Upsell
        imageData={{
          component: <Icon icon="send" accessibilityLabel="" color="darkGray" size={32} />,
        }}
        title="So close! Finish installing your Pinterest tag, get $10 in ads credit"
        message="Track ads conversion—sales, traffic and more—with the Pinterest tag"
        primaryAction={{ label: 'Claim now' }}
      />
      <Upsell
        title="Give $30, get $60 in ads credit"
        message="Earn $60 of ads credit, and give $30 of ads credit to a friend"
        primaryAction={{ href: 'https://pinterest.com', label: 'Send invite', target: 'blank' }}
        dismissButton={{
          accessibilityLabel: 'Dismiss banner',
          onDismiss: () => {},
        }}
        imageData={{
          component: <Icon icon="pinterest" accessibilityLabel="" color="darkGray" size={32} />,
        }}
      />
    </Flex>
  </Box>
</Box>;
        `}
      />
      <MainSection.Card
        cardSize="lg"
        type="don't"
        description={`
        Keep showing the same Upsell once it has been dismissed. Upsells should only appear a maximum of 2 times to the same user, as they have diminishing returns.
        `}
        defaultCode={`
<Flex gap={4} direction="column">
  <Upsell
    title="Measure ad performance"
    message="Install the Pinterest tag to track your website traffic, conversions and more."
    primaryAction={{ label: 'Install now' }}
    dismissButton={{
      accessibilityLabel: 'Dismiss banner',
      onDismiss: () => {},
    }}
    imageData={{
      component: <Icon icon="ads-stats" accessibilityLabel="" color="darkGray" size={32} />,
    }}
  />
  <Upsell
    title="Measure ad performance"
    message="Install the Pinterest tag to track your website traffic, conversions and more."
    primaryAction={{ label: 'Install now' }}
    dismissButton={{
      accessibilityLabel: 'Dismiss banner',
      onDismiss: () => {},
    }}
    imageData={{
      component: <Icon icon="ads-stats" accessibilityLabel="" color="darkGray" size={32} />,
    }}
  />
</Flex>;
        `}
      />
    </MainSection.Subsection>
  </MainSection>,
);

card(
  <MainSection name="Accessibility">
    <MainSection.Subsection
      title="Labels"
      description={`
      \`dismissButton\`, \`primaryAction\`, and \`secondaryAction\` each require a short, descriptive label for screen readers, should also be localized.

      In the case of [Buttons](/Button), alternative text should be provided to replace vague text like "Visit" or "Learn more" with more descriptive information, like "Learn more about work from home resources".

      For the \`dismissButton\` [IconButton](/IconButton), the label provided should indicate the intent, like “Dismiss this banner”.

      The [Image](/Image) or [Icon](/Icon) supplied to \`imageData\` should only supply an \`alt\` or \`accessibilityLabel\`, respectively, if the Image or Icon supplies extra context or information. Icons in Upsells are often purely decorative, and can therefore have an empty string as the \`accessibilityLabel\`.
      `}
    >
      <MainSection.Card
        cardSize="lg"
        defaultCode={`
<Upsell
  title="Give $30, get $60 in ads credit"
  message="Earn $60 of ads credit, and give $30 of ads credit to a friend"
  primaryAction={{
    href: 'https://pinterest.com',
    label: 'Send invite',
    accessibilityLabel: 'Invite friend to use ads',
    target: 'blank',
  }}
  dismissButton={{
    accessibilityLabel: 'Dismiss banner',
    onDismiss: () => {},
  }}
  imageData={{
    component: <Icon icon="pinterest" accessibilityLabel="" color="darkGray" size={32} />,
  }}
/>;
        `}
      />
    </MainSection.Subsection>
  </MainSection>,
);

card(
  <MainSection
    name="Localization"
    description={`Remember to localize all link or button labels, as well as \`title\` and \`message\`.`}
  >
    <MainSection.Subsection>
      <MainSection.Card
        cardSize="lg"
        defaultCode={`
<Upsell
  imageData={{
<<<<<<< HEAD
    component: <Icon icon="send" accessibilityLabel="" color="darkGray" size={32} />,
  }}
  title="Fast fertig! Beenden Sie die Installation Ihres Pinterest-Tags und erhalten Sie ein Guthaben von 10 Euro"
  message="Verfolgen Sie die Anzeigenkonvertierung - Umsatz, Traffic und mehr - mit dem Pinterest Tag"
  primaryAction={{
    label: 'Beanspruche jetzt',
    accessibilityLabel: 'Beanspruche Guthaben jetzt',
    target: 'blank',
  }}
/>;
        `}
      />
    </MainSection.Subsection>
  </MainSection>,
=======
      component:
        <Image
          alt="Succulent plant against pink background"
          color="rgb(231, 186, 176)"
          naturalHeight={751}
          naturalWidth={564}
          src="https://i.ibb.co/7bQQYkX/stock2.jpg"
        />,
        mask: {rounding: 4},
      width: 128,
    }}
/>
`}
  />,
>>>>>>> cf41f9b4
);

card(
  <MainSection name="Variants">
    <MainSection.Subsection
      title="Text-only"
      description="Used to convey a short message that requires no action, except dismiss."
    >
      <MainSection.Card
        cardSize="lg"
        defaultCode={`
<Upsell
  message="Single line Upsell with no title or call to action."
  dismissButton={{
    accessibilityLabel: 'Dismiss this banner',
    onDismiss: () => {},
  }}
/>;
`}
      />
    </MainSection.Subsection>
    <MainSection.Subsection
      title="Icon"
      description="The Icon is used to add additional meaning to the Upsell. The icon can reference a Pinterest product, feature or an action from our [Icon library](/Icon)."
    >
      <MainSection.Card
        cardSize="lg"
        defaultCode={`
<Upsell
  title="Give $30, get $60 in ads credit"
  message="Earn $60 of ads credit, and give $30 of ads credit to a friend"
  primaryAction={{
    href: 'https://pinterest.com',
    label: 'Send invite',
    accessibilityLabel: 'Invite friend to use ads',
    target: 'blank',
  }}
  dismissButton={{
    accessibilityLabel: 'Dismiss banner',
    onDismiss: () => {},
  }}
  imageData={{
    component: <Icon icon="pinterest" accessibilityLabel="" color="darkGray" size={32} />,
  }}
/>;
        `}
      />
    </MainSection.Subsection>
    <MainSection.Subsection
      title="Image"
      description="The [Image](/Image) in Upsell is used to add visual interest and draw the user’s attention. Images should relate to the message of the Upsell. Upsell images should use approved photography or be illustrations using our brand colors. Images will always be 128px wide."
    >
      <MainSection.Card
        cardSize="lg"
        defaultCode={`
<Upsell
  title="Stay healthy and safe"
  message="Check out our resources for adapting to these times."
  primaryAction={{
    href: 'https://pinterest.com',
    label: 'Visit',
    accessibilityLabel: 'Visit our Stay Safe resources',
    target: 'blank',
  }}
  dismissButton={{
    accessibilityLabel: 'Dismiss banner',
    onDismiss: () => {},
  }}
  imageData={{
    component: (
      <Image
        alt=""
        color="rgb(231, 186, 176)"
        naturalHeight={751}
        naturalWidth={564}
        src="https://i.ibb.co/7bQQYkX/stock2.jpg"
      />
    ),
    mask: { rounding: 4 },
    width: 128,
  }}
/>;
        `}
      />
    </MainSection.Subsection>
    <MainSection.Subsection
      title="Actions"
      description={`
      Upsells can have either one primary action, or a primary action and a secondary action. These actions can be buttons, when no \`href\` is supplied, or links, by specifying the \`href\`  property.

      For example, “Learn more” may link to a separate documentation site, while “Send invite” could be a button that opens a [Modal](/Modal) with an invite flow. Be sure to localize the labels of the actions.`}
    >
      <MainSection.Card
        cardSize="lg"
        defaultCode={`
function Example(props) {
  const [showModal, setShowModal] = React.useState(false);

  return (
    <Box marginStart={-1} marginEnd={-1}>
      <Upsell
        title="Give $30, get $60 in ads credit"
        message="Earn $60 of ads credit, and give $30 of ads credit to a friend"
        primaryAction={{
          label: 'Send invite',
          onClick: () => {
            setShowModal(!showModal);
          },
        }}
        secondaryAction={{
          href: 'https://help.pinterest.com/en/business/article/verified-merchant-program',
          label: 'Learn more',
          target: 'blank',
          accessibilityLabel: 'Learn more: Verified Merchant Program',
        }}
        dismissButton={{
          accessibilityLabel: 'Dismiss banner',
          onDismiss: () => {},
        }}
      />
      {showModal && (
        <Layer>
          <Modal
            accessibilityModalLabel="Invite a friend to the Verified Merchant Program"
            heading="Verified Merchant Program Invitation"
            subHeading="When your friend spends their first $30 on ads, you’ll earn $60 of ads credit, and they’ll get $30 of ads credit, too."
            onDismiss={() => {
              setShowModal(!showModal);
            }}
            footer={
              <Flex flex="grow" justifyContent="end">
                <ButtonGroup>
                  <Button
                    text="Cancel"
                    inline
                    onClick={() => {
                      setShowModal(!showModal);
                    }}
                    size="lg"
                  />
                  <Button color="red" inline text="Send invite" size="lg" />
                </ButtonGroup>
              </Flex>
            }
            size="md"
          >
            <Box display="flex" direction="row" position="relative">
              <Column span={12}>
                <Box paddingY={2} paddingX={8} display="flex">
                  <Column span={4}>
                    <Label htmlFor="name">
                      <Text align="left" weight="bold">
                        Friend's Name
                      </Text>
                    </Label>
                  </Column>
                  <Column span={8}>
                    <TextField id="name" onChange={() => undefined} />
                  </Column>
                </Box>
                <Box paddingY={2} paddingX={8} display="flex">
                  <Column span={4}>
                    <Label htmlFor="email">
                      <Text align="left" weight="bold">
                        Friend's E-mail
                      </Text>
                    </Label>
                  </Column>
                  <Column span={8}>
                    <TextField id="email" onChange={() => undefined} />
                  </Column>
                </Box>
                <Box paddingY={2} paddingX={8} display="flex">
                  <Column span={4}>
                    <Label htmlFor="desc">
                      <Text align="left" weight="bold">
                        Personal Message
                      </Text>
                    </Label>
                  </Column>
                  <Column span={8}>
                    <TextArea id="desc" onChange={() => undefined} />
                  </Column>
                </Box>
              </Column>
            </Box>
          </Modal>
        </Layer>
      )}
    </Box>
  );
}
        `}
      />
    </MainSection.Subsection>
    <MainSection.Subsection
      title="Forms"
      description="More details on adding forms to Upsells coming soon!"
    />
  </MainSection>,
);

card(
  <MainSection name="Related">
    <MainSection.Subsection
      description={`
      **[Callout](/Callout)**
      Use Callout when communicating critical information, such as an error or warning. Callout can also be used to present the user with general information and further actions they can take, like the successful creation of a business account.

      **[Toast](/Toast)**
      Toast provides feedback on a user interaction, like a confirmation that appears when a Pin has been saved. Unlike Upsell and Callout, Toasts don’t contain actions. They’re also less persistent, and disappear after a certain duration.

      **[ActivationCard](/ActivationCard)**
      ActivationCards are used in groups to communicate a user’s stage in a series of steps toward an overall action.

    `}
    />
  </MainSection>,
);

card(
  <Card
    name="Upsell.Form"
    description="Upsell.Form can be used to include form fields and a submit button within Upsell."
  />,
);

card(
  <PropTable
    name="Upsell.Form"
    id="Upsell.Form"
    Component={Upsell?.Form}
    props={[
      {
        name: 'children',
        type: 'React.Node',
        required: true,
      },
      {
        name: 'onSubmit',
        type:
          '({| event: SyntheticMouseEvent<HTMLButtonElement> | SyntheticKeyboardEvent<HTMLButtonElement> | SyntheticMouseEvent<HTMLAnchorElement> | SyntheticKeyboardEvent<HTMLAnchorElement> |}) => void',
        required: true,
      },
      {
        name: 'submitButtonText',
        type: 'string',
        required: true,
      },
      {
        name: 'submitButtonAccessibilityLabel',
        type: 'string',
        required: true,
      },
      {
        name: 'submitButtonDisabled',
        type: 'boolean',
      },
    ]}
  />,
);

card(
  <Example
    id="formExample"
    name="Example: Upsell with Form"
    defaultCode={`
function Example(props) {
  const [value, setValue] = React.useState('');
  return (
    <Upsell
      title="Give $30, get $60 in ads credit"
      message="Earn $60 of ads credit, and give $30 of ads credit to a friend"
      dismissButton={{
        accessibilityLabel: 'Dismiss banner',
        onDismiss: ()=>{},
      }}
      imageData={{
        component: <Icon icon="pinterest" accessibilityLabel="Pin" color="darkGray" size={32}/>
      }}
    >
      <Upsell.Form
        onSubmit={(event) => {event.preventDefault();}}
        submitButtonText="Submit"
        submitButtonAccessibilityLabel="Submit name for ads credit"
      >
        <TextField
          id="nameField"
          onChange={({ value }) => setValue(value)}
          placeholder="Name"
          value={value}
        />
      </Upsell.Form>
    </Upsell>
  );
}
`}
  />,
);

card(
  <Example
    id="twoFormsExample"
    name="Example: Upsell with Form- 2 TextFields"
    defaultCode={`
function Example(props) {
  const [nameValue, setNameValue] = React.useState('');
  const [emailValue, setEmailValue] = React.useState('');
  return (
    <Upsell
      title="Interested in a free ads consultation?"
      message="Learn how to grow your business with a Pinterest ads expert today!"
      dismissButton={{
        accessibilityLabel: 'Dismiss banner',
        onDismiss: ()=>{},
      }}
      imageData={{
        component:
          <Image
            alt="Succulent plant against pink background"
            color="rgb(231, 186, 176)"
            naturalHeight={751}
            naturalWidth={564}
            src="https://i.ibb.co/7bQQYkX/stock2.jpg"
          />,
          mask: {rounding: 4},
        width: 128,
      }}
    >
      <Upsell.Form
        onSubmit={(event) => {event.preventDefault();}}
        submitButtonText="Contact me"
        submitButtonAccessibilityLabel="Submit info for contact"
      >
        <Box display="block" smDisplay="flex">
          <Box
            flex="grow"
            smMarginEnd={1}
            marginEnd={0}
            smMarginBottom={0}
            marginBottom={2}
          >
            <TextField
              id="name"
              onChange={({ value }) => setNameValue(value)}
              placeholder="Name"
              value={nameValue}
            />
          </Box>
          <Box flex="grow" smMarginStart={1} marginStart={0}>
            <TextField
              id="email"
              onChange={({ value }) => setEmailValue(value)}
              placeholder="Email"
              type="email"
              value={emailValue}
            />
          </Box>
        </Box>
      </Upsell.Form>
    </Upsell>
  );
}
`}
  />,
);

export default cards;<|MERGE_RESOLUTION|>--- conflicted
+++ resolved
@@ -346,7 +346,6 @@
         defaultCode={`
 <Upsell
   imageData={{
-<<<<<<< HEAD
     component: <Icon icon="send" accessibilityLabel="" color="darkGray" size={32} />,
   }}
   title="Fast fertig! Beenden Sie die Installation Ihres Pinterest-Tags und erhalten Sie ein Guthaben von 10 Euro"
@@ -361,22 +360,6 @@
       />
     </MainSection.Subsection>
   </MainSection>,
-=======
-      component:
-        <Image
-          alt="Succulent plant against pink background"
-          color="rgb(231, 186, 176)"
-          naturalHeight={751}
-          naturalWidth={564}
-          src="https://i.ibb.co/7bQQYkX/stock2.jpg"
-        />,
-        mask: {rounding: 4},
-      width: 128,
-    }}
-/>
-`}
-  />,
->>>>>>> cf41f9b4
 );
 
 card(
