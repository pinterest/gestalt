// @flow strict
import React, { type Node } from 'react';
import { Box } from 'gestalt';
import PropTable from './components/PropTable.js';
import CombinationNew from './components/CombinationNew.js';
import PageHeader from './components/PageHeader.js';
import MainSection from './components/MainSection.js';

const cards: Array<Node> = [];
const card = (c) => cards.push(c);

card(
  <PageHeader
    name="Box"
    description="Box is a component primitive that can be used to build the foundation of pretty much any other component. Using Box allows users to focus on the content, while keeping the pixel details, like spacing, borders, or colors, automatically consistent with the rest of Gestalt."
  />,
);

card(
  <PropTable
    Component={Box}
    props={[
      {
        name: 'dangerouslySetInlineStyle',
        type: '{ __style: { [key: string]: string | number | void } }',
        href: 'Best-Practices',
      },
      {
        name: 'children',
        type: 'React.Node',
        href: 'Best-Practices',
      },
      {
        name: 'display',
        type: `"none" | "flex" | "block" | "inlineBlock" | "visuallyHidden"`,
        defaultValue: 'block',
        responsive: true,
        href: 'Column-Layout',
      },
      {
        name: 'direction',
        type: `"row" | "column"`,
        defaultValue: 'row',
        responsive: true,
        description:
          'Establishes the main-axis, thus defining the direction flex items are placed in the flex container.',
      },
      {
        name: 'alignContent',
        type: `"start" | "end" | "center" | "between" | "around" | "evenly" | "stretch"`,
        defaultValue: 'stretch',
        description:
          "Aligns a flex container's lines within when there is extra space in the cross-axis, similar to how justify-content aligns individual items within the main-axis.",
      },
      {
        name: 'alignItems',
        type: `"start" | "end" | "center" | "baseline" | "stretch"`,
        defaultValue: 'stretch',
        description:
          'Defines the default behaviour for how flex items are laid out along the cross-axis on the current line. Think of it as the justify-content version for the cross-axis (perpendicular to the main-axis).',
      },
      {
        name: 'alignSelf',
        type: `"auto" | "start" | "end" | "center" | "baseline" | "stretch"`,
        defaultValue: 'stretch',
        description:
          'Allows the default alignment (or the one specified by align-items) to be overridden for individual flex items.',
      },
      {
        name: 'borderStyle',
        type: `"sm" | "lg" | "shadow" | "none"`,
        defaultValue: 'none',
        description: `Specify a border style for the box. For sizes, "sm" is 1px and "lg" is 2px. Setting a size will always default the border style to solid and color to lightGray. See the Borders section for more details.`,
        href: 'Borders',
      },
      {
        name: 'color',
        type: `"blue" | "darkGray" | "darkWash" | "eggplant" | "gray" | "green" | "lightGray" | "lightWash" | "maroon" | "midnight" | "navy" | "olive" | "orange" | "orchid" | "pine" | "purple" | "red" | "transparent" | "transparentDarkGray" | "watermelon" | "white"`,
        defaultValue: 'transparent',
        href: 'Colors',
      },
      {
        name: 'fit',
        type: 'boolean',
        defaultValue: false,
        description: 'Sets the max-width of the Box to 100%',
        href: 'Sizing',
      },
      {
        name: 'flex',
        type: '"grow" | "shrink" | "none"',
        defaultValue: 'shrink',
        description: `Defines how a flex item will be sized. "grow", equivalent to "flex: 1 1 auto", will size the Box relative to its parent, growing and shrinking based on available space. "shrink", equivalent to "flex: 0 1 auto" (the browser default), allows the Box to shrink if compressed but not grow if given extra space. Finally, "none", equivalent to "flex: 0 0 auto", preserves the Box's size based on child content regardless of its container's size.`,
      },
      {
        name: 'justifyContent',
        type: `"start" | "end" | "center" | "between" | "around" | "evenly"`,
        defaultValue: 'start',
        description:
          'Defines the alignment along the main axis. It helps distribute extra free space left over when either all the flex items on a line are inflexible, or are flexible but have reached their maximum size. It also exerts some control over the alignment of items when they overflow the line.',
      },
      ...['left', 'right', 'top', 'bottom'].map((name) => ({
        name,
        type: 'boolean',
        defaultValue: false,
        href: 'Absolute-Positioning',
        description: 'Helper to specify location when using absolute positioning.',
      })),
      ...[
        {
          name: 'margin',
          description:
            'Scale is in 4px increments so a margin of 2 is 8px. Supports 3 responsive breakpoints: sm, md, lg. Each sets the margin from that breakpoint and up.',
        },
        { name: 'marginTop' },
        { name: 'marginBottom' },
        {
          name: 'marginStart',
          description:
            'Applies margin to the left in left-to-right languages, and to the right in right-to-left languages.',
        },
        {
          name: 'marginEnd',
          description:
            'Applies margin to the right in left-to-right languages, and to the left in right-to-left languages.',
        },
      ].map((prop: {| name: string, description?: string |}) => ({
        name: prop.name,
        type: '-12 ... 12 | "auto"',
        defaultValue: 0,
        responsive: true,
        description: prop.description,
        href: 'Auto-Margins',
      })),
      {
        name: 'column',
        type: `0 .. 12`,
        responsive: true,
        href: 'Column-Layout',
      },
      {
        name: 'maxHeight',
        type: `number | string`,
        description: `Use numbers for pixels: maxHeight={100} and strings for percentages: maxHeight="100%"`,
        href: 'Sizing',
      },
      {
        name: 'maxWidth',
        type: `number | string`,
        description: `Use numbers for pixels: maxWidth={100} and strings for percentages: maxWidth="100%"`,
        href: 'Sizing',
      },
      {
        name: 'minHeight',
        type: `number | string`,
        description: `Use numbers for pixels: minHeight={100} and strings for percentages: minHeight="100%"`,
        href: 'Sizing',
      },
      {
        name: 'minWidth',
        type: `number | string`,
        description: `Use numbers for pixels: minWidth={100} and strings for percentages: minWidth="100%"`,
        href: 'Sizing',
      },
      {
        name: 'height',
        type: `number | string`,
        description: `Use numbers for pixels: height={100} and strings for percentages: height="100%"`,
        href: 'Sizing',
      },
      {
        name: 'width',
        type: `number | string`,
        description: `Use numbers for pixels: width={100} and strings for percentages: width="100%"`,
        href: 'Sizing',
      },
      {
        name: 'opacity',
        type: `0 | 0.1 | 0.2 | 0.3 | 0.4 | 0.5 | 0.6 | 0.7 | 0.8 | 0.9 | 1`,
        href: 'Opacity',
      },
      {
        name: 'overflow',
        type: `"visible" | "hidden" | "scroll" | "scrollX" | "scrollY" | "auto"`,
        defaultValue: 'visible',
        href: 'Sizing',
      },
      ...[
        {
          name: 'padding',
          description:
            'Supports 3 responsive breakpoints: sm, md, lg. Each sets the padding from that breakpoint and up.',
        },
        { name: 'paddingX', description: 'Horizontal padding (left/right)' },
        { name: 'paddingY', description: 'Vertical padding (top/bottom)' },
      ].map(({ description = '', name }) => ({
        description,
        name,
        type: '0 .. 12',
        defaultValue: 0,
        responsive: true,
        href: 'Responsive-Padding',
      })),
      {
        name: 'position',
        type: `"static" | "absolute" | "relative" | "fixed"`,
        defaultValue: 'static',
        href: 'Absolute-Positioning',
      },
      {
        name: 'ref',
        type: "React.Ref<'div'>",
        description: 'Forward the ref to the underlying div element',
        href: 'Using-as-a-ref',
      },
      {
        name: 'role',
        type: 'string',
        href: 'Using-Role',
        description: 'Used to designate the Box as a type of element or landmark using ARIA roles.',
      },
      {
        name: 'rounding',
        type: `"pill" | "circle" | 0 | 1 | 2 | 3 | 4 | 5 | 6 | 7 | 8`,
        href: 'Rounding',
      },
      {
        name: 'userSelect',
        type: `"auto" | "none"`,
        defaultValue: 'auto',
        description: `Controls whether or not user can select text`,
      },
      {
        name: 'wrap',
        type: 'boolean',
        defaultValue: false,
        description: `By default, flex items will all try to fit onto one line. You can change that and allow the items to wrap onto multiple lines, from top to bottom.`,
      },
      {
        name: 'zIndex',
        href: 'Z-Index',
        type: 'interface Indexable { index(): number; }',
        description: `An object representing the zIndex value of the Box.`,
      },
    ]}
  />,
);

card(
  <MainSection name="Best Practices">
    <MainSection.Subsection>
      <MainSection.Card
        cardSize="md"
        type="do"
        description={`
        Use Box as a building block when creating other components or layouts that do not rely on Flexbox. The included properties should cover any variations needed to create a diverse range of options.

        If you find yourself using Box for Flexbox layouts, consider [Flex](/Flex) instead.
        `}
        defaultCode={`
<Box column={12}>
  <Box column={12}>
    <Box color="midnight" height={50} width="100%">
      <Text color="white" weight="bold">Header</Text>
    </Box>
    <Box column={6} display="inlineBlock">
      <Box color="maroon" height={50} width="100%">
        <Text color="white" weight="bold">Body 50% Content</Text>
      </Box>
    </Box>
    <Box column={6} display="inlineBlock">
      <Box color="eggplant" height={50} width="100%">
        <Text color="white" weight="bold">Body 50% Content</Text>
      </Box>
    </Box>
    <Box color="midnight" height={50} width="100%">
      <Text color="white" weight="bold">Footer</Text>
    </Box>
  </Box>
</Box>
`}
      />
      <MainSection.Card
        cardSize="md"
        type="don't"
        description={`Don’t use the \`onClick\`, \`className\` and \`style\` properties.

Box is a pass-through component, meaning that any other properties you provide to it will be directly applied to the underlying \`<div>\`. The above properties are exceptions, however.  We don’t allow  \`onClick\`  for  accessibility reasons, so consider a [Button](/Button) or [TapArea](/TapArea) instead. We remove \`className\` and \`style\` to ensure style encapsulation. If necessary, \`dangerouslySetInlineStyle\` can be used to supply a style not supported by Box props.

If you need to use these features for animation purposes, use a \`<div>\` instead.`}
        defaultCode={`
<Box
  className="This class name will not appear"
  style={{backgroundColor: "orange"}}
  color="midnight"
  column={12}
  height={100}
  padding={4}
>
  <Box
    onClick={() => {console.log("This won't get logged.");}}
    paddingX={1}
    color="maroon"
    height={50}
  >
    <Text color="white" weight="bold">Clicking here will do nothing</Text>
  </Box>
</Box>
`}
      />
      <MainSection.Card
        cardSize="md"
        type="do"
        description={`When addressing the spacing of the Box, use padding before you use margins, as padding will compose better and won't collapse. Padding is applied in 4px increments and is always symmetric. Learn more about [margin collapsing]("https://css-tricks.com/what-you-should-know-about-collapsing-margins/"). `}
        defaultCode={`
<Box>
  <Box marginTop={4} color="blue" width={200} height={50}>
    <Box
      color="green"
      height={50}
      marginTop={2}
    >
      <Box
        color="midnight"
        height={50}
        marginTop={3}
      >
        <Text color="white" weight="bold">
          These all collapsed
        </Text>
      </Box>
    </Box>
  </Box>
  <Box marginTop={4} paddingY={1} color="blue" width={200} height={100}>
    <Box
      color="green"
      height={100}
      paddingY={2}
    >
      <Box
        color="midnight"
        height={100}
        padding={2}
      >
        <Text color="white" weight="bold">
          These are not collapsed, because they use padding
        </Text>
      </Box>
    </Box>
  </Box>
</Box>
`}
      />
      <MainSection.Card
        cardSize="md"
        type="don't"
        description={`Avoid using arbitrary \`<div>\` elements. Instead, when building a component, prioritize using Box. If you need to set a custom style, you can do so using the \`dangerouslySetInlineStyle\` prop. However, this should be avoided whenever possible by utilizing the other props provided in Box.`}
        defaultCode={`
function MenuButtonExample() {
  const firstBoxHeight = 50;
  const secondBoxHeight = 25;

  return (
    <Box paddingY={2}>
      <Box
        color="midnight"
        height={firstBoxHeight}
        padding={2}
        marginBottom={1}
      >
        <Text color="white" weight="bold">
          This uses a proper, Gestalt colored Box
        </Text>
      </Box>
      <div
        style={{backgroundColor: '#6e0f3c', color: 'white'}}
      >
        This could be using Box, but isn't.
      </div>
      <Box
        color="eggplant"
        dangerouslySetInlineStyle={{
          __style: {
            paddingBottom: '${50 + 25}px',
          },
        }}
        height={50}
        padding={2}
        marginTop={1}
      >
        <Text color="white" weight="bold">
          This uses dangerouslySetInlineStyle to add a calculated paddingBottom
        </Text>
      </Box>
    </Box>
  );
}
`}
      />
    </MainSection.Subsection>
  </MainSection>,
);

card(
  <MainSection
    name="Accessibility"
    description={`The \`visuallyHidden\` option of the \`display\` property can be used to prevent content from being visible while ensuring that screen readers still have access to the content. This can be useful when adding context for screen reader users, such as adding a pause to the labels of [Checkboxes](/checkboxes). `}
  >
    <MainSection.Subsection
      title="Visually Hidden Content"
      description={`
    Setting \`display="visuallyHidden"\` on Box allows for an element to be visually hidden but still be read by screen readers.
  `}
<<<<<<< HEAD
    >
      <MainSection.Card
        cardSize="lg"
        defaultCode={`
<>
  <Text>Enable your screen reader to hear the following text:</Text>
=======
    id="display"
    name="Example: Visually Hidden"
    defaultCode={`
<React.Fragment>
  <Text>Enable your screenreader to hear the following text:</Text>
>>>>>>> 2d7c122a
  <Box display="visuallyHidden">In the darkest night, Box will rise to bring the light. The Lloyd has spoken.</Box>
</React.Fragment>
`}
      />
    </MainSection.Subsection>
    <MainSection.Subsection
      title="Using Role"
      description={`
    Setting the  \`role\` property on Box classifies the Box as a type of user interface element. For example, setting \`role="banner"\` will designate that Box to be the equivalent of a \`<header>\` within the page, allowing assistive technology to classify the Box appropriately.

    Only use the \`role\` property when needed. Learn more about [ARIA roles]("https://www.w3.org/TR/wai-aria/#usage_intro").
  `}
    >
      <MainSection.Card
        cardSize="lg"
        defaultCode={`
<Box column={12}>
  <Box column={12}>
    <Box role="banner" color="midnight" height={50} width="100%">
      <Text color="white" weight="bold">Header: role="banner"</Text>
    </Box>
    <Box column={8} display="inlineBlock">
      <Box role="main" color="maroon" height={50} width="100%">
        <Text color="white" weight="bold">Main Content: role="main"</Text>
      </Box>
    </Box>
    <Box column={4} display="inlineBlock">
      <Box role="form" color="eggplant" height={50} width="100%">
        <Text color="white" weight="bold">Contact Form: role="form"</Text>
      </Box>
    </Box>
    <Box role="navigation" color="midnight" height={50} width="100%">
      <Text color="white" weight="bold">Site Map: role="navigation"</Text>
    </Box>
  </Box>
</Box>
`}
      />
    </MainSection.Subsection>
  </MainSection>,
);

card(
  <MainSection
    name="Localization"
    description={`Utilizing the \`marginStart\` and \`marginEnd\`  properties will account for right-to-left languages and maintain proper spacing.`}
  >
    <MainSection.Subsection
      description={`
    Some languages (ex. Arabic, Hebrew) read from right to left (RTL) instead of from left to right. For this reason, we use \`marginStart\` and \`marginEnd\` (as opposed to left and right options) to support RTL. If specific left and right options are needed, use \`dangerouslySetInlineStyle\`.

    \`marginStart\` is a left margin that flips to a right margin in a RTL layout.

    \`marginEnd\` is a right margin that flips to a left margin in a RTL layout.

    You can toggle the page direction using the button below to see this behavior.
    `}
      title="Page Direction"
    >
      <MainSection.Card
        cardSize="lg"
        defaultCode={`
function Example() {
  const MarginSwatch = (props) => (
    <Box
      margin={1}
      dangerouslySetInlineStyle={{
        __style: { backgroundColor: 'rgba(110, 15, 60, 0.2)' },
      }}
    >
      <Box
        padding={1}
        {...props}
        dangerouslySetInlineStyle={{
          __style: { backgroundColor: 'rgba(19, 58, 94, 0.2)' },
        }}
      >
        {JSON.stringify(props)}
      </Box>
    </Box>
  );

  const toggleRTL = () => {
    if (document.documentElement) {
      const isRTL = document.documentElement.dir === 'rtl';
      document.documentElement.dir = isRTL ? 'ltr' : 'rtl';
    }
  };

  return (
    <Box maxWidth={200} marginBottom={2}>
      <Button size="sm" onClick={toggleRTL} text="Toggle Page Direction" />
      <MarginSwatch marginStart={2} />
      <MarginSwatch marginEnd={2} />
      <MarginSwatch marginStart={-2} />
      <MarginSwatch marginEnd={-2} />
    </Box>
  );
}
`}
      />
    </MainSection.Subsection>
  </MainSection>,
);

card(
  <MainSection name="Variants">
    <MainSection.Subsection
      description={`Borders are controlled by the \`borderStyle\` property. Specifying a size ("sm" or "lg") enables a solid, light gray color in that width, while specifying "shadow" adds a box-shadow instead.`}
      title="Borders"
    >
      <MainSection.Card
        cardSize="sm"
        title='borderStyle="sm"'
        defaultCode={`<Box
        width={60}
        height={60}
        rounding="circle"
        color="white"
        borderStyle="sm"
      />`}
      />
      <MainSection.Card
        cardSize="sm"
        title='borderStyle="lg"'
        defaultCode={`<Box
        width={60}
        height={60}
        rounding="circle"
        color="white"
        borderStyle="lg"
      />`}
      />
      <MainSection.Card
        cardSize="sm"
        title='borderStyle="shadow"'
        defaultCode={`<Box
        width={60}
        height={60}
        rounding="circle"
        color="white"
        borderStyle="shadow"
      />`}
      />
    </MainSection.Subsection>
    <MainSection.Subsection description="" title="Colors">
      <CombinationNew
        color={[
          'red',
          'white',
          'lightGray',
          'gray',
          'darkGray',
          'green',
          'pine',
          'olive',
          'blue',
          'navy',
          'midnight',
          'purple',
          'orchid',
          'eggplant',
          'maroon',
          'watermelon',
          'orange',
          'transparent',
          'transparentDarkGray',
          'lightWash',
          'darkWash',
        ]}
      >
        {(props) => <Box width={60} height={60} rounding="circle" {...props} />}
      </CombinationNew>
    </MainSection.Subsection>
    <MainSection.Subsection
      description={`The \`rounding\` property sets a border radius for the Box. Options are \`circle\` or \`pill\` for fully rounded corners or 0-8 representing the radius in 4px increments.`}
      title="Rounding"
    >
      <CombinationNew rounding={['pill', 'circle', 0, 1, 2, 3, 4, 5, 6, 7, 8]}>
        {(props) => (
          <Box color="gray" width={props.rounding === 'pill' ? 120 : 70} height={70} {...props} />
        )}
      </CombinationNew>
    </MainSection.Subsection>
    <MainSection.Subsection description="" title="Opacity">
      <CombinationNew opacity={[0, 0.1, 0.2, 0.3, 0.4, 0.5, 0.6, 0.7, 0.8, 0.9, 1]}>
        {(props) => <Box color="darkGray" width={60} height={60} {...props} />}
      </CombinationNew>
    </MainSection.Subsection>
    <MainSection.Subsection
      description={`
    The \`column\` property allows for automatic widths based on a 12-column grid. To create responsive layouts, specify different values for \`smColumn\`, \`mdColumn\`, and \`lgColumn\`.
  `}
      title="Column Layout"
    >
      <CombinationNew column={['0', '1', '2', '3', '4', '5', '6', '7', '8', '9', '10', '11', '12']}>
        {(props) => <Box height={100} color="midnight" {...props} />}
      </CombinationNew>
    </MainSection.Subsection>
    <MainSection.Subsection
      description={`
    Box can also be sized using a mixture of \`width\`, \`height\`, \`max/min width\`, \`max/min height\`, and \`fit\`.

    When setting the size of a Box, the \`overflow\` property may need to be set in order to hide or scroll content that is outside the bounds of the Box.
    `}
      title="Sizing"
    >
      <MainSection.Card
        cardSize="lg"
        defaultCode={`
<Box borderStyle="lg" column={12}>
  <Box width="25%" minHeight={25} maxHeight={100} overflow="auto" padding={2} borderStyle="sm" color="eggplant">
    <Text color="white"> Add or remove text in the editor to see the min and max heights take affect. Overflowing text will scroll. </Text>
  </Box>
  <Box width="50%" height={100} padding={2} borderStyle="sm" color="maroon">
    <Text color="white">Width and Height can be specified with numbers for "px" values or percentages</Text>
  </Box>
  <Box width="75%" minWidth={100} maxWidth={500} padding={2} borderStyle="sm" color="eggplant">
    <Text color="white">Change the screen width to see the min and max widths take affect </Text>
  </Box>
  <Box fit padding={2} borderStyle="sm" color="maroon">
    <Text color="white">"fit" sets width to 100% </Text>
  </Box>
</Box>
`}
      />
    </MainSection.Subsection>
    <MainSection.Subsection
      description={`
      Control the padding on different screen sizes by setting the \`smPadding\`, \`mdPadding\` or \`lgPadding\` properties. In the example, we increase the padding by 4px for every breakpoint in either all directions, the x-axis only or the y-axis only.`}
      title="Responsive Padding"
    >
      <MainSection.Card
        cardSize="lg"
        defaultCode={`
<Flex gap={3}>
  <Box padding={0} smPadding={1} mdPadding={2} lgPadding={3} color="darkWash">
    <Box width={40} height={40} color="maroon" />
  </Box>
  <Box paddingX={0} smPaddingX={1} mdPaddingX={2} lgPaddingX={3} color="darkWash">
    <Box width={40} height={40} color="midnight" />
  </Box>
  <Box paddingY={0} smPaddingY={1} mdPaddingY={2} lgPaddingY={3} color="darkWash">
    <Box width={40} height={40} color="eggplant" />
  </Box>
</Flex>
`}
      />
    </MainSection.Subsection>
    <MainSection.Subsection
      description={`
      Auto margin is a useful tool when positioning items without using flexbox layouts. By setting any of the margin properties to "auto", the margin will extend to fill the extra space.

      This can be seen below, where the 5-column width Box is centered using \`margin="auto"\` and the 3-column width Box uses \`marginStart="auto"\` to automatically adjust the Box to the far edge.
      `}
      title="Auto Margins"
    >
      <MainSection.Card
        cardSize="lg"
        defaultCode={`
<Box color="midnight" marginStart={12} marginEnd={12} column={12}>
  <Box borderStyle="sm" color="maroon" margin="auto" column="5" height={100}/>
  <Box borderStyle="sm" color="eggplant" marginStart="auto" column="3" height={100}/>
</Box>
`}
      />
    </MainSection.Subsection>
    <MainSection.Subsection
      description={`
    Position is static by default but can be made absolute. \`Box\` has helpers to help align to absolute edges (top, bottom, left, right). These can be used in combination with padding to achieve desired offsets from edges.

    `}
      title="Absolute Positioning"
    >
      <MainSection.Card
        cardSize="lg"
        defaultCode={`
<Box height={100}>
  <Box position="absolute" top left padding={2} color="midnight">
    <Text color="white">Top Left</Text>
  </Box>
  <Box position="absolute" top right padding={2} color="midnight">
    <Text color="white">Top Right</Text>
  </Box>
  <Box position="absolute" bottom left padding={2} color="midnight">
    <Text color="white">Bottom Left</Text>
  </Box>
  <Box position="absolute" bottom right padding={2} color="midnight">
    <Text color="white">Bottom Right</Text>
  </Box>
  <Box color="maroon" width={400} height="100%"/>
</Box>
`}
      />
    </MainSection.Subsection>
    <MainSection.Subsection
      description={`The \`ref\` property can be used to anchor a [Flyout](/Flyout) to a Box.`}
      title="Using as a ref"
    >
      <MainSection.Card
        cardSize="lg"
        defaultCode={`
function BoxFlyoutExample() {
  const [open, setOpen] = React.useState(false);
  const [checked, setChecked] = React.useState(false);

  const anchorRef = React.useRef(null);

  return (
    <React.Fragment>
      <Flex alignItems="start" direction="column" gap={6}>
        <Button
          inline
          color="red"
          onClick={() => setOpen(true)}
          size="sm"
          text="Anchor a Flyout to Box"
        />
        <Box borderStyle='sm' padding={3} ref={anchorRef} rounding={1}>
          <Text>I'm a Box</Text>
        </Box>
      </Flex>
      {open && (
        <Flyout
          anchor={anchorRef.current}
          idealDirection="right"
          onDismiss={() => setOpen(false)}
          shouldFocus={false}
        >
          <Box padding={3}>
            <Text weight="bold">I'm a Flyout anchored to a Box</Text>
          </Box>
        </Flyout>
      )}
    </React.Fragment>
  );
}`}
      />
    </MainSection.Subsection>
    <MainSection.Subsection
      description={`It's possible to use Box with external elements using the css \`z-index\` property by capturing those values in controlled objects. The example below shows using a \`FixedZIndex\` for a value that comes from somewhere else, and a \`CompositeZIndex\` to layer the Box on top of it.`}
      title="Z-Index"
    >
      <MainSection.Card
        cardSize="lg"
        defaultCode={`
function Example() {
  const HEADER_ZINDEX = new FixedZIndex(100);
  const zIndex = new CompositeZIndex([HEADER_ZINDEX]);
  return <Box color="midnight" width={60} height={60} zIndex={zIndex} />
}
`}
      />
    </MainSection.Subsection>
  </MainSection>,
);

card(
  <MainSection
    name="Related"
    description={`
      [Flex](/Flex)

      - Use Flex for flexbox layouts, especially when even spacing between elements is desired, by using the \`gap\` property.

      [Container](/Container)

      - Use Container to responsively layout content with a max-width on large screens.

      [ScrollableContainer](/ScrollableContainer)

      - For proper positioning when using anchor components (Flyout, Tooltip, etc.) that can scroll within the viewport, use a ScrollableContainer.

      [TapArea](/TapArea)

      - If a tap target is needed in order to click on a portion of the page, use TapArea, since \`onClick\` is not supported on Box.

      [Sticky](/Sticky)

      - Use Sticky if a portion of the page should stick to either the top or bottom when scrolling.

    `}
  />,
);

export default cards;<|MERGE_RESOLUTION|>--- conflicted
+++ resolved
@@ -411,20 +411,12 @@
       description={`
     Setting \`display="visuallyHidden"\` on Box allows for an element to be visually hidden but still be read by screen readers.
   `}
-<<<<<<< HEAD
     >
       <MainSection.Card
         cardSize="lg"
         defaultCode={`
-<>
+<React.Fragment>
   <Text>Enable your screen reader to hear the following text:</Text>
-=======
-    id="display"
-    name="Example: Visually Hidden"
-    defaultCode={`
-<React.Fragment>
-  <Text>Enable your screenreader to hear the following text:</Text>
->>>>>>> 2d7c122a
   <Box display="visuallyHidden">In the darkest night, Box will rise to bring the light. The Lloyd has spoken.</Box>
 </React.Fragment>
 `}
