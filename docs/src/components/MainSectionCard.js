// @flow strict
import { Box, Text } from 'gestalt';
import * as gestalt from 'gestalt'; // eslint-disable-line import/no-namespace
import DatePicker from 'gestalt-datepicker';
import React, { type Node } from 'react';
import { LiveProvider, LiveError, LivePreview } from 'react-live';
import ExampleCode from './ExampleCode.js';
import theme from './atomDark.js';
import Markdown from './Markdown.js';

type Props = {|
  cardSize?: 'sm' | 'md' | 'lg',
  children?: Node,
  defaultCode?: string,
  description?: string,
  shaded?: boolean,
  showCode?: boolean,
  title?: string | Array<string>,
  type?: 'do' | "don't" | 'info',
|};

const CARD_SIZE_NAME_TO_PIXEL = {
  sm: 236,
  md: 362,
  lg: '100%',
};

const TYPE_TO_COLOR = {
  do: 'green',
  "don't": 'red',
  info: 'darkGray',
};

// Colors used here map to colors.css's .red and .green styles
const COLOR_TO_HEX = {
  green: '#0fa573',
  red: '#e60023',
};

const MainSectionCard = ({
  cardSize = 'md',
  children,
  defaultCode,
  description,
  shaded = false,
  showCode = true,
  title,
  type = 'info',
}: Props): Node => {
  const code = defaultCode?.trim();
  const scope = { ...gestalt, DatePicker };
  const borderStyle =
<<<<<<< HEAD
    type !== 'info'
      ? `3px solid ${COLOR_TO_HEX[TYPE_TO_COLOR[type]]}`
      : undefined;
  const cardTitle = Array.isArray(title) ? title.join(', ') : title;
  return (
    <Box
      width={CARD_SIZE_NAME_TO_PIXEL[cardSize]}
      marginTop={2}
      marginBottom={8}
    >
      {children ? (
=======
    type !== 'info' ? `3px solid ${COLOR_TO_HEX[TYPE_TO_COLOR[type]]}` : undefined;
  return (
    <Box width={CARD_SIZE_NAME_TO_PIXEL[cardSize]} marginTop={2} marginBottom={8}>
      <LiveProvider code={code} scope={scope} theme={theme}>
>>>>>>> e99c4245
        <Box
          alignItems="center"
          borderStyle="sm"
          color={shaded ? 'lightGray' : 'white'}
          display="flex"
          height={CARD_SIZE_NAME_TO_PIXEL[cardSize]}
          justifyContent="center"
          padding={4}
          position="relative"
          rounding={2}
        >
          {children}
        </Box>
      ) : (
        <LiveProvider code={code} scope={scope} theme={theme}>
          <Box
            alignItems="center"
            borderStyle="sm"
            color={shaded ? 'lightGray' : 'white'}
            display="flex"
            height={CARD_SIZE_NAME_TO_PIXEL[cardSize]}
            justifyContent="center"
            padding={4}
            position="relative"
            rounding={2}
          >
            <LivePreview />
          </Box>

<<<<<<< HEAD
          {showCode && code && cardSize !== 'sm' && (
            <ExampleCode code={code} name={cardTitle || ''} />
          )}
=======
        {showCode && cardSize !== 'sm' && <ExampleCode code={code} name={title || ''} />}
>>>>>>> e99c4245

          <Box paddingX={2}>
            <Text color="watermelon">
              <LiveError />
            </Text>
          </Box>
        </LiveProvider>
      )}
      <Box
        marginTop={2}
        dangerouslySetInlineStyle={{
          __style: { borderTop: borderStyle },
        }}
      >
        {(title || type !== 'info') && (
          <Box paddingY={1}>
            <Text weight="bold" color={TYPE_TO_COLOR[type]}>
              {cardTitle || type.charAt(0).toUpperCase() + type.slice(1)}
            </Text>
          </Box>
        )}
        {description && (
          <Box width="90%" marginTop={-3}>
            <Markdown text={description} />
          </Box>
        )}
      </Box>
    </Box>
  );
};

export default MainSectionCard;<|MERGE_RESOLUTION|>--- conflicted
+++ resolved
@@ -50,24 +50,11 @@
   const code = defaultCode?.trim();
   const scope = { ...gestalt, DatePicker };
   const borderStyle =
-<<<<<<< HEAD
-    type !== 'info'
-      ? `3px solid ${COLOR_TO_HEX[TYPE_TO_COLOR[type]]}`
-      : undefined;
+    type !== 'info' ? `3px solid ${COLOR_TO_HEX[TYPE_TO_COLOR[type]]}` : undefined;
   const cardTitle = Array.isArray(title) ? title.join(', ') : title;
   return (
-    <Box
-      width={CARD_SIZE_NAME_TO_PIXEL[cardSize]}
-      marginTop={2}
-      marginBottom={8}
-    >
+    <Box width={CARD_SIZE_NAME_TO_PIXEL[cardSize]} marginTop={2} marginBottom={8}>
       {children ? (
-=======
-    type !== 'info' ? `3px solid ${COLOR_TO_HEX[TYPE_TO_COLOR[type]]}` : undefined;
-  return (
-    <Box width={CARD_SIZE_NAME_TO_PIXEL[cardSize]} marginTop={2} marginBottom={8}>
-      <LiveProvider code={code} scope={scope} theme={theme}>
->>>>>>> e99c4245
         <Box
           alignItems="center"
           borderStyle="sm"
@@ -97,13 +84,9 @@
             <LivePreview />
           </Box>
 
-<<<<<<< HEAD
           {showCode && code && cardSize !== 'sm' && (
             <ExampleCode code={code} name={cardTitle || ''} />
           )}
-=======
-        {showCode && cardSize !== 'sm' && <ExampleCode code={code} name={title || ''} />}
->>>>>>> e99c4245
 
           <Box paddingX={2}>
             <Text color="watermelon">
