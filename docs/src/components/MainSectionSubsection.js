--- conflicted
+++ resolved
@@ -1,11 +1,6 @@
 // @flow strict
-<<<<<<< HEAD
 import React, { type Node } from 'react';
-import { Box, Flex, Heading, IconButton } from 'gestalt';
-=======
-import React, { Fragment, type Node } from 'react';
 import { Box, Flex, Heading, IconButton, Tooltip } from 'gestalt';
->>>>>>> f54487d7
 import slugify from 'slugify';
 import Markdown from './Markdown.js';
 import { copyToClipboard } from './Card.js';
@@ -20,7 +15,6 @@
 const MainSectionSubsection = ({ children, description, title }: Props): Node => {
   const slugifiedId = slugify(title || '');
   return (
-<<<<<<< HEAD
     <Box marginBottom={4}>
       <Box marginBottom={title || description ? 8 : 0}>
         {title && (
@@ -33,56 +27,25 @@
             id={slugifiedId}
             data-anchor
           >
-            <Flex alignItems="baseline" gap={2}>
+            <Flex alignItems="center" gap={2}>
               <Heading size="sm">{convertToSentenceCase(title)}</Heading>
-=======
-    <Fragment>
-      {title && (
-        <Box
-          dangerouslySetInlineStyle={{
-            __style: {
-              scrollMarginTop: 60,
-            },
-          }}
-          id={slugifiedId}
-          data-anchor
-          marginTop={8}
-        >
-          <Flex alignItems="center" gap={2}>
-            <Heading size="sm">{convertToSentenceCase(title)}</Heading>
-            <Tooltip inline text="Copy link">
->>>>>>> f54487d7
-              <IconButton
-                dangerouslySetSvgPath={{
-                  __path:
-                    'M21.001 7.241l-4.053 4.052-1.06-1.06.672-.672a1.5 1.5 0 10-2.121-2.121l-.671.672-1.061-1.06L16.759 3l4.242 4.241zm-9.708 9.708l-4.052 4.052-4.242-4.241 4.053-4.053 1.059 1.06-.671.672a1.5 1.5 0 002.121 2.121l.671-.672 1.061 1.061zM14.639.879l-4.053 4.052a3 3 0 000 4.242l1.061 1.06-1.415 1.414-1.06-1.061a3 3 0 00-4.241 0L.879 14.638a2.998 2.998 0 000 4.242l4.241 4.242a3 3 0 004.241 0l4.053-4.052a3 3 0 000-4.242l-1.06-1.061 1.414-1.413 1.06 1.06a3 3 0 004.241 0l4.052-4.052a2.998 2.998 0 000-4.242L18.88.879a2.997 2.997 0 00-4.241 0z',
-                }}
-<<<<<<< HEAD
-                accessibilityLabel={`${title} - Anchor tag`}
-                size="xs"
-                href={`#${slugifiedId}`}
-                onClick={() => {
-                  copyToClipboard(slugifiedId);
-                }}
-                role="link"
-              />
+              <Tooltip inline text="Copy link">
+                <IconButton
+                  dangerouslySetSvgPath={{
+                    __path:
+                      'M21.001 7.241l-4.053 4.052-1.06-1.06.672-.672a1.5 1.5 0 10-2.121-2.121l-.671.672-1.061-1.06L16.759 3l4.242 4.241zm-9.708 9.708l-4.052 4.052-4.242-4.241 4.053-4.053 1.059 1.06-.671.672a1.5 1.5 0 002.121 2.121l.671-.672 1.061 1.061zM14.639.879l-4.053 4.052a3 3 0 000 4.242l1.061 1.06-1.415 1.414-1.06-1.061a3 3 0 00-4.241 0L.879 14.638a2.998 2.998 0 000 4.242l4.241 4.242a3 3 0 004.241 0l4.053-4.052a3 3 0 000-4.242l-1.06-1.061 1.414-1.413 1.06 1.06a3 3 0 004.241 0l4.052-4.052a2.998 2.998 0 000-4.242L18.88.879a2.997 2.997 0 00-4.241 0z',
+                  }}
+                  accessibilityLabel={`Copy link to ${title}`}
+                  size="xs"
+                  onClick={() => {
+                    copyToClipboard(slugifiedId);
+                  }}
+                  iconColor="darkGray"
+                />
+              </Tooltip>
             </Flex>
           </Box>
         )}
-=======
-                accessibilityLabel={`Copy link to ${title}`}
-                size="xs"
-                onClick={() => {
-                  copyToClipboard(slugifiedId);
-                }}
-                iconColor="darkGray"
-              />
-            </Tooltip>
-          </Flex>
-        </Box>
-      )}
->>>>>>> f54487d7
-
         {description && (
           <Box maxWidth={572} marginTop={title ? 2 : 0} color="white">
             <Markdown text={description} />
