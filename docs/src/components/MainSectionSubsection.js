--- conflicted
+++ resolved
@@ -1,11 +1,6 @@
 // @flow strict
-<<<<<<< HEAD
 import React, { type Node, Children } from 'react';
-import { Box, Flex, Heading, IconButton, Tooltip } from 'gestalt';
-=======
-import React, { type Node } from 'react';
 import { Box, Flex, Heading } from 'gestalt';
->>>>>>> f40a70b0
 import slugify from 'slugify';
 import CopyLinkButton from './buttons/CopyLinkButton.js';
 import Markdown from './Markdown.js';
@@ -20,11 +15,8 @@
 
 const MainSectionSubsection = ({ children, description, title }: Props): Node => {
   const slugifiedId = slugify(title || '');
-<<<<<<< HEAD
   const arrayChildren = Children.toArray(children);
-=======
 
->>>>>>> f40a70b0
   return (
     <Box marginTop={4}>
       <Box marginBottom={title || description ? 8 : 0}>
@@ -56,12 +48,7 @@
           </Box>
         )}
       </Box>
-<<<<<<< HEAD
       {arrayChildren && (
-=======
-
-      {children && (
->>>>>>> f40a70b0
         <Flex wrap gap={4}>
           {arrayChildren.map((child, idx) => (
             <Flex.Item flex="grow" key={idx}>
