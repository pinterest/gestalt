// @flow strict

export type sidebarIndexType = {|
  sectionName: string,
  pages: Array<string>,
|};

// sidebarIndex is the source of truth for the sidebar documentation menu.
// sidebarIndex establishes the sidebar hierarchical menu order:
// section 1
//    >>> page 1
// section 2
//    >>> page 2
//    >>> page 3
// Any new section/page must be added to sidebarIndex to be displayed.
const sidebarIndex: Array<sidebarIndexType> = [
  {
    sectionName: 'Getting Started',
    pages: [
      "What's New",
      'How to Work with Us',
      'Installation',
      'Development',
      'Eslint Plugin',
      'Layouts',
      'Faq',
    ],
  },
  {
    sectionName: 'Foundation',
    pages: ['Heading', 'Icon', 'Text'],
  },

  {
    sectionName: 'Configuration',
    pages: ['Provider'],
  },
  {
    sectionName: 'Accessibility',
    pages: ['useFocusVisible', 'useReducedMotion'],
  },
  {
    sectionName: 'Data Display',
<<<<<<< HEAD
    pages: ['Avatar', 'AvatarPair', 'Badge', 'Datapoint', 'GroupAvatar', 'Status', 'Table'],
=======
    pages: ['Avatar', 'AvatarGroup', 'AvatarPair', 'Badge', 'GroupAvatar', 'Status', 'Table'],
>>>>>>> ecae512d
  },
  {
    sectionName: 'Feedback',
    pages: [
      'ActivationCard',
      'Callout',
      'Modal',
      'Pulsar',
      'Spinner',
      'Toast',
      'Tooltip',
      'Upsell',
    ],
  },

  {
    sectionName: 'Forms',
    pages: [
      'Button',
      'ButtonGroup',
      'Checkbox',
      'DatePicker',
      'Dropdown',
      'IconButton',
      'Label',
      'Pog',
      'Popover',
      'RadioButton',
      'SearchField',
      'SelectList',
      'Switch',
      'Tag',
      'TapArea',
      'TextArea',
      'TextField',
      'Tooltip',
      'Typeahead',
    ],
  },
  {
    sectionName: 'Layout',
    pages: [
      'Box',
      'Card',
      'Collage',
      'Column',
      'Container',
      'Divider',
      'Flex',
      'Layer',
      'Masonry',
      'Module',
      'PageHeader',
      'ScrollBoundaryContainer',
      'Sheet',
      'Sticky',
      'ZIndex Classes',
    ],
  },
  {
    sectionName: 'Media',
    pages: ['Image', 'Letterbox', 'Mask', 'Video'],
  },
  {
    sectionName: 'Navigation',
    pages: ['Dropdown', 'Link', 'SegmentedControl', 'Tabs'],
  },
];

export default sidebarIndex;<|MERGE_RESOLUTION|>--- conflicted
+++ resolved
@@ -41,11 +41,7 @@
   },
   {
     sectionName: 'Data Display',
-<<<<<<< HEAD
-    pages: ['Avatar', 'AvatarPair', 'Badge', 'Datapoint', 'GroupAvatar', 'Status', 'Table'],
-=======
     pages: ['Avatar', 'AvatarGroup', 'AvatarPair', 'Badge', 'GroupAvatar', 'Status', 'Table'],
->>>>>>> ecae512d
   },
   {
     sectionName: 'Feedback',
