--- conflicted
+++ resolved
@@ -25,11 +25,8 @@
     'TapArea',
     'TextArea',
     'TextField',
-<<<<<<< HEAD
     'Tooltip',
     'Typeahead',
-=======
->>>>>>> a4c967d9
   ],
   foundation: ['Heading', 'Icon', 'Text'],
   layout: [
