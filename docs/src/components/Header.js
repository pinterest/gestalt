--- conflicted
+++ resolved
@@ -46,27 +46,19 @@
 
       <Box marginStart={-2} marginEnd={-2} display="flex" direction="row">
         <Text color="white" size="lg">
-<<<<<<< HEAD
-          <Link href="https://codesandbox.io/s/k5plvp9v8v" target="blank">
-=======
           <GestaltLink
             href="https://codesandbox.io/s/k5plvp9v8v"
             target="blank"
           >
->>>>>>> 45f8411b
             <Box padding={2}>Playground</Box>
           </GestaltLink>
         </Text>
 
         <Text color="white" size="lg">
-<<<<<<< HEAD
-          <Link href="https://github.com/pinterest/gestalt" target="blank">
-=======
           <GestaltLink
             href="https://github.com/pinterest/gestalt"
             target="blank"
           >
->>>>>>> 45f8411b
             <Box padding={2}>GitHub</Box>
           </GestaltLink>
         </Text>
