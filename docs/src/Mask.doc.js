--- conflicted
+++ resolved
@@ -1,11 +1,6 @@
 // @flow strict
-<<<<<<< HEAD
-import React, { type Node } from 'react';
-import { Box, Mask } from 'gestalt';
-=======
 import type { Node } from 'react';
 import { Mask } from 'gestalt';
->>>>>>> 7f475cc6
 import PropTable from './components/PropTable.js';
 import Example from './components/Example.js';
 import Combination from './components/Combination.js';
