--- conflicted
+++ resolved
@@ -114,14 +114,9 @@
           />
         </Box>
         {this.state.open && (
-<<<<<<< HEAD
           <Flyout
-            anchor={this.anchor}
+            anchor={this.anchorRef.current}
             color="darkGray"
-=======
-          <Tooltip
-            anchor={this.anchorRef.current}
->>>>>>> 4b1ceba3
             idealDirection="down"
             onDismiss={this.handleDismiss}
             shouldFocus={false}
