--- conflicted
+++ resolved
@@ -110,27 +110,16 @@
 Make sure your keyboards match the function of your form field. For example, asking for a phone number should pull up the phone pad keyboard.
 
 ## Design tokens
-<<<<<<< HEAD
 <iframe style={{border:0}} width="100%" height="1580" src="https://www.figma.com/embed?embed_host=share&url=https%3A%2F%2Fwww.figma.com%2Ffile%2FREw1COFYAktmVWrUBh3Ov8%2FGestalt-for-Android%3Ftype%3Ddesign%26node-id%3D12211%253A22232%26t%3DF4E0KD9MxAS99vGZ-1" allowFullScreen></iframe>
-=======
-Use these tokens for applying size and color styles to TextField.
-<br/>
-<iframe style={{border:0}} width="100%" height="1092" src="https://www.figma.com/embed?embed_host=share&url=https%3A%2F%2Fwww.figma.com%2Ffile%2FREw1COFYAktmVWrUBh3Ov8%2FGestalt-for-Android%3Fnode-id%3D12211%253A22232%26t%3DSivN2y3BCANz7Ao5-" allowFullScreen></iframe>
 
 ## Anatomy 
 See below how the TextField component is constructed. 
 <br/>
 <iframe style={{border:0}} width="100%" height="562" src="https://www.figma.com/embed?embed_host=share&url=https%3A%2F%2Fwww.figma.com%2Ffile%2FREw1COFYAktmVWrUBh3Ov8%2FGestalt-for-Android%3Fnode-id%3D12211%253A21706%26t%3DSivN2y3BCANz7Ao5-1" allowFullScreen></iframe>
 
->>>>>>> 78369bdb
-
-## Anatomy
-<iframe style={{border:0}} width="100%" height="430" src="https://www.figma.com/embed?embed_host=share&url=https%3A%2F%2Fwww.figma.com%2Ffile%2FREw1COFYAktmVWrUBh3Ov8%2FGestalt-for-Android%3Ftype%3Ddesign%26node-id%3D12211%253A21706%26t%3DF4E0KD9MxAS99vGZ-1" allowFullScreen></iframe>
-
 ## Variants
 1. **With helper text**
 Whenever you want to provide more information about a form field, you should use helper text.
-<<<<<<< HEAD
 2. **Disabled**
 Disabled Text Fields cannot be interacted with. They also do not need to meet contrast requirements, so do not use them to present info to the user.
 3. **Error**
@@ -159,48 +148,6 @@
 **Success**
 </Group>
 </TwoCol>
-=======
-<TwoCol>
-<Group>
-<ImgContainer src="https://i.pinimg.com/originals/b5/a3/d8/b5a3d8c5c012a1b93f3feeb01202e4c5.png" alt="An example of a text field showing the helper text hint." />
-</Group>
-<Group>
-<iframe style={{border:0}} width="100%" height="300" src="https://www.figma.com/embed?embed_host=share&url=https%3A%2F%2Fwww.figma.com%2Ffile%2FREw1COFYAktmVWrUBh3Ov8%2FGestalt-for-Android%3Fnode-id%3D14308%253A22737%26t%3DSivN2y3BCANz7Ao5-1" allowFullScreen></iframe>
-</Group>
-</TwoCol>
-
-### Error
-Text Field can display an error message below the field. Always include an icon to illustrate the error by more than just color. 
-<TwoCol>
-<Group>
-<ImgContainer src="https://i.pinimg.com/originals/8f/2f/43/8f2f43079abaaa6957320f874ab9bc29.png" alt="An example of a text field showing an error variant." />
-</Group>
-<Group>
-<iframe style={{border:0}} width="100%" height="300" src="https://www.figma.com/embed?embed_host=share&url=https%3A%2F%2Fwww.figma.com%2Ffile%2FREw1COFYAktmVWrUBh3Ov8%2FGestalt-for-Android%3Fnode-id%3D14308%253A22932%26t%3DSivN2y3BCANz7Ao5-1" allowFullScreen></iframe>
-</Group>
-</TwoCol>
-
-### Success
-Text Field can display a success message below the field. Always include an icon to illustrate the success by more than just color. 
-<TwoCol>
-<Group>
-<ImgContainer src="https://i.pinimg.com/originals/b1/e9/1e/b1e91e746332aa4d3879e174cd11b04c.png" alt="An example of a text field showing a success variant." />
-</Group>
-<Group>
-<iframe style={{border:0}} width="100%" height="300" src="https://www.figma.com/embed?embed_host=share&url=https%3A%2F%2Fwww.figma.com%2Ffile%2FREw1COFYAktmVWrUBh3Ov8%2FGestalt-for-Android%3Fnode-id%3D14308%253A23094%26t%3DSivN2y3BCANz7Ao5-1" allowFullScreen></iframe>
-</Group>
-</TwoCol>
-
-### Disabled
-Disabled Text Fields cannot be interacted with. They also do not need to meet contrast requirements, so do not use them to present info to the user.
-<TwoCol>
-<Group>
-<ImgContainer src="https://i.pinimg.com/originals/60/63/8c/60638cb814032eee0ec29e44060d8027.png" alt="An example of a text field showing a disabled variant." />
-</Group>
-<Group>
-<iframe style={{border:0}} width="100%" height="300" src="https://www.figma.com/embed?embed_host=share&url=https%3A%2F%2Fwww.figma.com%2Ffile%2FREw1COFYAktmVWrUBh3Ov8%2FGestalt-for-Android%3Fnode-id%3D14308%253A23240%26t%3DSivN2y3BCANz7Ao5-1" allowFullScreen></iframe>
-</Group>
-</TwoCol>
 
 ## Colors
 Overview of how the TextField colors look in both themes. 
@@ -210,28 +157,6 @@
 
 ### Dark mode
 <iframe style={{border:0}} width="100%" height="802" src="https://www.figma.com/embed?embed_host=share&url=https%3A%2F%2Fwww.figma.com%2Ffile%2FREw1COFYAktmVWrUBh3Ov8%2FGestalt-for-Android%3Fnode-id%3D14064%253A23345%26t%3DSivN2y3BCANz7Ao5-1" allowFullScreen></iframe>
->>>>>>> 78369bdb
 
 ## Animation
-Visit Apple’s HIG for more information on [Animation and Motion](https://developer.apple.com/design/human-interface-guidelines/motion).
-
-{/*
-## Related
-
-<TwoCol>
-
-<IllustrationCard
-              title="TextArea"
-              description="TextArea allows for multi-line input."
-              color="green-matchacado-50"
-              image="text-area"
-            />
-
-<IllustrationCard
-              title="SelectList"
-              description="SelectList displays a list of actions or options using the browser’s native select."
-              color="green-matchacado-50"
-              image="select-list"
-            />
-
-</TwoCol> */}+Visit Apple’s HIG for more information on [Animation and Motion](https://developer.apple.com/design/human-interface-guidelines/motion).