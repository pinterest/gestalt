--- conflicted
+++ resolved
@@ -117,13 +117,11 @@
 </Group>
 </TwoCol>
 
-<<<<<<< HEAD
 ## Localization
 Be sure to localize the tab text. Note that localization can lengthen text by 20 to 30 percent.
 <br/>
 <ImgContainer src="https://i.pinimg.com/originals/00/a4/ce/00a4cef58fafd51e28808e8a46c4f5b6.png" alt="start aligned tabs"/>
-=======
+
 ## Animation
 
-By default, Sheet animates in from the bottom of the screen. It animates out when the header close button is pressed, the user swipes down or the user taps outside of the sheet. Visit Material Design for more information on [container motion](https://material.io/design/motion/the-motion-system.html#container-transform).
->>>>>>> 78369bdb
+By default, Sheet animates in from the bottom of the screen. It animates out when the header close button is pressed, the user swipes down or the user taps outside of the sheet. Visit Material Design for more information on [container motion](https://material.io/design/motion/the-motion-system.html#container-transform).