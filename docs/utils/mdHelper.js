--- conflicted
+++ resolved
@@ -29,11 +29,7 @@
   }
 }
 
-<<<<<<< HEAD
-export async function getAllMarkdownPosts(): Promise<Array<string[]>> {
-=======
 export async function getAllMarkdownPosts(): Promise<Array<Array<string>>> {
->>>>>>> d4093884
   function convertNamesForURL(name: string): string {
     return name.replace(/ /g, '_').replace(/'/g, '').toLowerCase();
   }
@@ -43,13 +39,7 @@
   const getAllSitePaths = () => {
     const pagePaths = [];
 
-<<<<<<< HEAD
-    const addUrlPaths = (pageItems: Array<siteIndexType | string>, _pages: Array<string>) => {
-      const pages: Array<string> = _pages.concat([]);
-
-=======
     const addUrlPaths = (pageItems: Array<siteIndexType | string>, pages: Array<string>) => {
->>>>>>> d4093884
       // for each choice
       pageItems.forEach((page) => {
         if (page.sectionName) {
@@ -73,11 +63,7 @@
 
   const pagePaths = getAllSitePaths();
 
-<<<<<<< HEAD
-  const checkIfPathExists = async (pagePath: string[]) => {
-=======
   const checkIfPathExists = async (pagePath: Array<string>) => {
->>>>>>> d4093884
     const pathName = pagePath.join('/');
 
     try {
