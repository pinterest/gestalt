{
  "name": "gestalt-docs",
  "version": "0.0.0",
  "private": true,
  "license": "Apache-2.0",
  "homepage": "https://gestalt.pinterest.systems/",
  "scripts": {
    "dev": "(next dev) & (yarn dev-metadata)",
    "dev-metadata": "nodemon -w ../packages/gestalt/src -w ../packages/gestalt-datepicker/src --exec 'yarn build-metadata'",
    "build": "yarn build-metadata && next build",
    "build-metadata": "../scripts/generateMetadata.js",
    "start": "next start"
  },
  "dependencies": {
    "@mdx-js/react": "^2.1.1",
    "date-fns": "^2.16.1",
    "gestalt": ">0.0.0",
    "gestalt-datepicker": ">0.0.0",
    "gestalt-design-tokens": ">0.0.0",
    "gray-matter": "^4.0.3",
    "highlight.js": "^10.4.1",
    "history": "^5.0.0",
    "lz-string": "^1.4.4",
    "marked": "^4.0.10",
<<<<<<< HEAD
    "next": "^12.1.0",
    "next-mdx-remote": "^4.0.2",
    "react": "^17.0.1",
=======
    "next": "^12.1.6",
    "react": "^18.1.0",
>>>>>>> 803c6e1a
    "react-cookie": "^4.1.1",
    "react-dom": "^18.1.0",
    "react-live": "^2.3.0"
  },
  "browserslist": [
    "last 2 versions",
    "not IE < 11",
    "not <1%"
  ],
  "devDependencies": {
    "nodemon": "^2.0.15"
  }
}<|MERGE_RESOLUTION|>--- conflicted
+++ resolved
@@ -22,14 +22,9 @@
     "history": "^5.0.0",
     "lz-string": "^1.4.4",
     "marked": "^4.0.10",
-<<<<<<< HEAD
-    "next": "^12.1.0",
+    "next": "^12.1.6",
     "next-mdx-remote": "^4.0.2",
-    "react": "^17.0.1",
-=======
-    "next": "^12.1.6",
     "react": "^18.1.0",
->>>>>>> 803c6e1a
     "react-cookie": "^4.1.1",
     "react-dom": "^18.1.0",
     "react-live": "^2.3.0"
