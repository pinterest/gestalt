// @flow strict
import AvatarGroup from './general/AvatarGroup.svg';
import Button from './general/Button.svg';
import Icon from './general/Icon.svg';
import Dropdown from './general/Dropdown.svg';
<<<<<<< HEAD
import IconButton from './general/IconButton.svg';
=======
import SegmentedControl from './general/SegmentedControl.svg';
>>>>>>> 92973e98

const illustrations = Object.freeze({
  'avatar-group': AvatarGroup,
  'button': Button,
  'dropdown': Dropdown,
  'icon': Icon,
<<<<<<< HEAD
  'icon-button': IconButton,
=======
  'segmented-control': SegmentedControl,
>>>>>>> 92973e98
});

export type IllustrationTypes = $Keys<typeof illustrations>;

export default illustrations;<|MERGE_RESOLUTION|>--- conflicted
+++ resolved
@@ -3,22 +3,14 @@
 import Button from './general/Button.svg';
 import Icon from './general/Icon.svg';
 import Dropdown from './general/Dropdown.svg';
-<<<<<<< HEAD
-import IconButton from './general/IconButton.svg';
-=======
 import SegmentedControl from './general/SegmentedControl.svg';
->>>>>>> 92973e98
 
 const illustrations = Object.freeze({
   'avatar-group': AvatarGroup,
   'button': Button,
   'dropdown': Dropdown,
   'icon': Icon,
-<<<<<<< HEAD
-  'icon-button': IconButton,
-=======
   'segmented-control': SegmentedControl,
->>>>>>> 92973e98
 });
 
 export type IllustrationTypes = $Keys<typeof illustrations>;
