// @flow strict

const webComponents = [
  'activationcard',
  'avatar',
  'avatargroup',
  'badge',
<<<<<<< HEAD
  'bannerslim',
=======
  'bannercallout',
>>>>>>> a167b52a
  'bannerupsell',
  'box',
  'button',
  'buttongroup',
  'card',
  'checkbox',
  'collage',
  'column',
  'combobox',
  'component_status',
  'container',
  'datapoint',
  'datepicker',
  'development',
  'divider',
  'dropdown',
  'fieldset',
  'flex',
  'heading',
  'icon',
  'iconbutton',
  'image',
  'label',
  'layer',
  'letterbox',
  'link',
  'mask',
  'masonry',
  'modal',
  'numberfield',
  'overlaypanel',
  'overview',
  'pageheader',
  'pog',
  'popover',
  'pulsar',
  'radiobutton',
  'radiogroup',
  'searchfield',
  'segmentedcontrol',
  'selectlist',
  'sheet',
  'sidenavigation',
  'spinner',
  'status',
  'sticky',
  'switch',
  'table',
  'tabs',
  'tag',
  'taparea',
  'text',
  'textarea',
  'textfield',
  'toast',
  'tooltip',
  'video',
  'washanimated',
  'zindex_classes',
].map((item) => ({
  source: `/${item}`,
  destination: `/web/${item}`,
  permanent: true,
}));

const webUtilities = [
  'colorschemeprovider',
  'devicetypeprovider',
  'onlinknavigationprovider',
  'scrollboundarycontainer',
  'usefocusvisible',
  'usereducedmotion',
].map((item) => ({
  source: `/${item}`,
  destination: `/web/utilities/${item}`,
  permanent: true,
}));

const getStarted = ['about_us', 'design', 'how_to_work_with_us', 'faq'].map((item) => ({
  source: `/${item}`,
  destination: `/get_started/${item}`,
  permanent: true,
}));

const getStartedDevelopers = ['eslint_plugin', 'installation'].map((item) => ({
  source: `/${item}`,
  destination: `/get_started/developers/${item}`,
  permanent: true,
}));

const foundations = ['accessibility', 'design_tokens', 'elevation', 'layouts', 'screen_sizes'].map(
  (item) => ({
    source: `/${item}`,
    destination: `/foundations/${item}`,
    permanent: true,
  }),
);

const color = ['color_examples', 'color_palette', 'color_usage'].map((item) => ({
  source: `/${item}`,
  destination: `/foundations/color/${item.replace('color_', '')}`,
  permanent: true,
}));

const misc = [
  {
    source: '/',
    destination: '/home',
    permanent: false,
  },
  {
    source: '/component_overview',
    destination: '/web/overview',
    permanent: true,
  },
  {
    source: '/data_visualization_colors',
    destination: '/foundations/data_visualization/color/palette',
    permanent: true,
  },
  {
    source: '/data_visualization_guidelines',
    destination: '/foundations/data_visualization/color/usage',
    permanent: true,
  },
  {
    source: '/foundations/data_visualization/palette',
    destination: '/foundations/data_visualization/color/palette',
    permanent: true,
  },
  {
    source: '/foundations/data_visualization/usage',
    destination: '/foundations/data_visualization/color/usage',
    permanent: true,
  },
  {
    source: '/foundations/data_visualization/charts_and_graphs',
    destination: '/foundations/data_visualization/charts_and_graphs/general_guidelines',
    permanent: true,
  },
  {
    source: '/development',
    destination: '/get_started/developers/contributing/development_process',
    permanent: true,
  },
  {
    source: '/foundations/content_standards/syntax_structure',
    destination: '/foundations/content_standards/syntax_and_structure',
    permanent: true,
  },
  {
    source: '/foundations/layouts',
    destination: '/foundations/layout',
    permanent: true,
  },
  {
    source: '/foundations/rtl_guidelines/about_international_design',
    destination: '/foundations/international_design/about_international_design',
    permanent: true,
  },
  {
    source: '/foundations/rtl_guidelines/rtl_overview',
    destination: '/foundations/international_design/rtl_guidelines/rtl_overview',
    permanent: true,
  },
  {
    source: '/foundations/rtl_guidelines/layout_and_text_direction',
    destination: '/foundations/international_design/rtl_guidelines/layout_and_text_direction',
    permanent: true,
  },
  {
    source: '/foundations/rtl_guidelines/icons',
    destination: '/foundations/international_design/rtl_guidelines/iconography',
    permanent: true,
  },
  {
    source: '/foundations/rtl_guidelines/typography',
    destination: '/foundations/international_design/rtl_guidelines/typography',
    permanent: true,
  },
  {
    source: '/get_started/developers/development_process',
    destination: '/get_started/developers/contributing/development_process',
    permanent: true,
  },
  {
    source: '/get_started/how_to_work_with_us',
    destination: '/team_support/overview',
    permanent: true,
  },
  {
    source: '/how_to_hack_around_gestalt',
    destination: '/get_started/developers/hacking_gestalt',
    permanent: true,
  },
  {
    source: '/iconography_and_svgs',
    destination: '/foundations/iconography/library',
    permanent: true,
  },
  {
    source: '/iconography',
    destination: '/foundations/iconography/usage',
    permanent: true,
  },
  {
    source: '/roadmap/overview',
    destination: '/roadmap',
    permanent: true,
  },
  {
    source: '/roadmap/whats_new',
    destination: '/whats_new',
    permanent: true,
  },
  {
    source: '/tooling',
    destination: '/get_started/developers/tooling/web',
    permanent: true,
  },
  {
    source: '/typography',
    destination: '/foundations/typography',
    permanent: true,
  },
  {
    source: '/web/module',
    destination: '/web/accordion',
    permanent: true,
  },
  {
    source: '/web/card',
    destination: '/web/washanimated',
    permanent: true,
  },
  {
    source: '/web/sheet',
    destination: '/web/overlaypanel',
    permanent: true,
  },
  {
    source: '/web/utilities/onlinknavigationprovider',
    destination: '/web/utilities/globaleventshandlerprovider#Link-handlers',
    permanent: true,
  },
  {
    source: '/web/upsell',
    destination: '/web/bannerupsell',
    permanent: true,
  },
  {
<<<<<<< HEAD
    source: '/web/slimbanner',
    destination: '/web/bannerslim',
=======
    source: '/web/callout',
    destination: '/web/bannercallout',
>>>>>>> a167b52a
    permanent: true,
  },
];

/*::
type Redirects = $ReadOnlyArray<{|
    source: string,
    destination: string,
    permanent: boolean,
  |}>
*/

const redirects /*: Redirects */ = [
  ...color,
  ...foundations,
  ...getStarted,
  ...getStartedDevelopers,
  ...misc,
  ...webComponents,
  ...webUtilities,
];

module.exports = redirects;<|MERGE_RESOLUTION|>--- conflicted
+++ resolved
@@ -5,11 +5,8 @@
   'avatar',
   'avatargroup',
   'badge',
-<<<<<<< HEAD
   'bannerslim',
-=======
   'bannercallout',
->>>>>>> a167b52a
   'bannerupsell',
   'box',
   'button',
@@ -261,13 +258,13 @@
     permanent: true,
   },
   {
-<<<<<<< HEAD
     source: '/web/slimbanner',
     destination: '/web/bannerslim',
-=======
+    permanent: true,
+  },
+  {
     source: '/web/callout',
     destination: '/web/bannercallout',
->>>>>>> a167b52a
     permanent: true,
   },
 ];
