// @flow strict

// ignoring: since we do in fact want to render each component md block again

import { Text, Box, Link, Flex, Icon } from 'gestalt';
import Image from 'next/image';
import { MDXProvider } from '@mdx-js/react';
import { type Node } from 'react';

import Page from './Page.js';
import PageHeader from './PageHeader.js';
import MainSection from './MainSection.js';

import LockIcon from './LockIcon.js';
import { MAX_WIDTH } from './MainSectionSubsection.js';

import 'highlight.js/styles/a11y-light.css';
import Highlighter from './highlight.js';
import IllustrationCard from './IllustrationCard.js';

type Props = {|
  children: Node,
  meta: {|
    title: string,
    badge: 'pilot' | 'deprecated',
    fullwidth?: boolean,
    description: string,
    component: boolean,
  |},
  pageSourceUrl?: string,
|};

const components = {
  small: (props) => <Text size="100">{props.children}</Text>,
  pre: (props: {|
    children: {| props: {| className: $ReadOnlyArray<string>, children: string | null |} |},
  |}) => (
    <Highlighter classNames={props.children.props.className}>
      {props.children.props.children}
    </Highlighter>
  ),
  figure: ({ src, caption }: {| src: string, caption?: string |}) => (
    <Flex wrap justifyContent="center">
      <Box as="figure" width={400}>
        <Image
          src={src}
          alt="image"
          width="100%"
          height="100%"
          layout="responsive"
          objectFit="contain"
        />
        <Text size="100" align="center">
          <Box as="figcaption" marginTop={3}>
            {caption || ''}
          </Box>
        </Text>
      </Box>
    </Flex>
  ),
  h2: ({ children }) => (
    <Box marginTop={12} marginBottom={0}>
      <MainSection name={children} />
    </Box>
  ),
  hr: () => (
    <Box marginTop={8} marginBottom={8}>
      <hr />
    </Box>
  ),
  PrivateLink: ({ children, href }: {| href: string, children: string | null |}) => (
    <Link href={href} target="blank">
      <Flex
        alignItems="baseline"
        gap={{
          row: 1,
          column: 0,
        }}
      >
        <Text underline>{children}</Text>
        <LockIcon size={16} />
      </Flex>
    </Link>
  ),
  Hint: ({ children }: {| children: string | null |}) => (
    <div
      className="md-hint"
      style={{
        padding: '1rem',
        backgroundColor: 'var(--g-colorGray100)',
        marginTop: '16px',
        marginBottom: '16px',
      }}
    >
      <Flex
        gap={{
          row: 2,
          column: 0,
        }}
        alignItems="center"
        width="full"
      >
        <Icon accessibilityLabel="Hint" icon="lightbulb" size={16} />
        <Text>{children}</Text>
      </Flex>
    </div>
  ),
  h3: ({ children }: {| children: string |}) => (
    <Box>
      <MainSection.Subsection title={children} marginBottom="compact" />
    </Box>
  ),
  img: (props: {| src: string |}) => (
    <Image
      src={props.src}
      alt="image"
      width="100%"
      height="100%"
      layout="responsive"
      objectFit="contain"
    />
  ),
  IllustrationCard,
  Card: (props) => <MainSection.Card {...props} description={undefined} />,
  Code: (props: {| marginBottom: 'default' | 'none', children: string | null |}) => {
    const newProps = { ...props };
    newProps.children = null;
    // may not need to this in the future
    return (
      <MainSection.Card
        {...newProps}
        defaultCode={props.children || ''}
        marginBottom={props.marginBottom || 'none'}
      />
    );
  },
  Group: ({ children }: {| children: Node |}) => <Box marginBottom={12}>{children}</Box>,
  Do: (props: {| title: string |}) => (
    <MainSection.Card type="do" title={props.title || 'Do'} marginBottom="none" />
  ),
  Dont: (props: {| title: string |}) => (
    <MainSection.Card type="don't" title={props.title || "Don't"} marginBottom="none" />
  ),
  TwoCol: ({ children }: {| children: Node |}) => (
    <MainSection.Subsection columns={2}>{children}</MainSection.Subsection>
  ),
  ImgContainer: ({
    src,
    caption,
    alt,
    width,
    height,
  }: {|
    src: string,
    caption?: string,
    alt?: string,
    width?: number,
    height?: number,
  |}) => (
    <Box>
      <Box padding={8} rounding={2} borderStyle="sm" height="250px">
<<<<<<< HEAD
        <Box position="relative" width="100%" height="100%">
          <Image src={src} alt={alt} layout="fill" objectFit="contain" />
=======
        <Box
          position="relative"
          width="100%"
          height="100%"
          display="flex"
          alignItems="center"
          justifyContent="center"
        >
          <Image
            src={src}
            alt={alt}
            width={width || '100%'}
            height={height || '100%'}
            layout={width || height ? 'fixed' : 'fill'}
            objectFit="contain"
          />
>>>>>>> 92973e98
        </Box>
      </Box>
      {caption && (
        <Text size="300" align="start">
          <Box as="figcaption" marginTop={3}>
            {caption}
          </Box>
        </Text>
      )}
    </Box>
  ),
  ThreeCol: ({ children }: {| children: Node |}) => (
    <div
      style={{
        display: 'grid',
        gridTemplateColumns: 'repeat(auto-fit, minmax(250px, .33fr))',
        gap: '2px',
      }}
    >
      {children}
    </div>
  ),
};

export default function MarkdownPage({ children, meta, pageSourceUrl }: Props): Node {
  const maxWidth = meta.fullwidth ? 'none' : `${MAX_WIDTH}px`;

  return (
    <MDXProvider components={components}>
      <Page title={meta.title} pageSourceUrl={pageSourceUrl}>
        <PageHeader
          name={meta.title}
          badge={meta.badge}
          description={meta.description}
          margin="none"
          type={meta.component ? 'component' : 'guidelines'}
        />
        <Text>
          <article
            className="Markdown mdx-page"
            style={{ maxWidth, marginTop: meta.description ? '0px' : '-32px' }}
          >
            {children}
          </article>
        </Text>
      </Page>
    </MDXProvider>
  );
}<|MERGE_RESOLUTION|>--- conflicted
+++ resolved
@@ -159,10 +159,6 @@
   |}) => (
     <Box>
       <Box padding={8} rounding={2} borderStyle="sm" height="250px">
-<<<<<<< HEAD
-        <Box position="relative" width="100%" height="100%">
-          <Image src={src} alt={alt} layout="fill" objectFit="contain" />
-=======
         <Box
           position="relative"
           width="100%"
@@ -179,7 +175,6 @@
             layout={width || height ? 'fixed' : 'fill'}
             objectFit="contain"
           />
->>>>>>> 92973e98
         </Box>
       </Box>
       {caption && (
