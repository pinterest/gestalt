--- conflicted
+++ resolved
@@ -151,13 +151,6 @@
           <Image src={src} alt={alt} width="100%" height="100%" layout="fill" objectFit="contain" />
         </Box>
       </Box>
-<<<<<<< HEAD
-      <Text size="300" align="start">
-        <Box as="figcaption" marginTop={3}>
-          {caption || ''}
-        </Box>
-      </Text>
-=======
       {caption && (
         <Text size="300" align="start">
           <Box as="figcaption" marginTop={3}>
@@ -165,7 +158,6 @@
           </Box>
         </Text>
       )}
->>>>>>> 37ddb055
     </Box>
   ),
   ThreeCol: ({ children }: {| children: Node |}) => (
