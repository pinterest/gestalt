--- conflicted
+++ resolved
@@ -1,19 +1,11 @@
 // @flow strict
 import { Badge, Box, Card, Flex, Heading, TapArea, Text } from 'gestalt';
 import { type Node } from 'react';
-<<<<<<< HEAD
-import illustrations from '../graphics/index.js';
-
-export type IllustrationCardProps = {|
-  headingLevel: 2 | 3,
-  image: Node | string,
-=======
 import illustrations, { type IllustrationTypes } from '../graphics/index.js';
 
 export type IllustrationCardProps = {|
   headingLevel: 2 | 3,
   image: Node | IllustrationTypes,
->>>>>>> 37ddb055
   description: string,
   title: string,
   color: string,
