--- conflicted
+++ resolved
@@ -133,13 +133,9 @@
     setActiveTab(
       isComponentsActiveSection(router.pathname)
         ? mainNavigationTabs.findIndex((tab) => tab.text === 'Components')
-<<<<<<< HEAD
         : mainNavigationTabs.findIndex((tab) =>
             router.pathname.includes(`/${convertNamesForURL(tab.text)}/`),
           ),
-=======
-        : mainNavigationTabs.findIndex((tab) => router.pathname.includes(tab.href)),
->>>>>>> 37ddb055
     );
   }, [router.events, router.pathname, mainNavigationTabs]);
 
