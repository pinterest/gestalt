// @flow strict
import { type Node, useState, useEffect } from 'react';
import { SideNavigation, Flex, SelectList } from 'gestalt';
import { useRouter } from 'next/router';
import newSidebarIndex from './siteIndex.js';
import { useDocsDeviceType } from './contexts/DocsDeviceTypeProvider.js';
import { useNavigationContext } from './navigationContext.js';
import useGetSideNavItems from './useGetSideNavItems.js';
import SidebarPlatformSwitcher from './buttons/SidebarPlatformSwitcher.js';
import { TOOLTIP_ZINDEX } from './z-indices.js';

export const MIN_NAV_WIDTH_PX = 280;

export function convertNamesForURL(name: string): string {
  return name.replace(/ /g, '_').replace(/'/g, '').toLowerCase();
}

export function isComponentsActiveSection(pathname: string): boolean {
  return pathname.includes('/web/') || pathname.includes('/ios/') || pathname.includes('/android/');
}

export default function DocsSideNavigation({ showBorder }: {| showBorder?: boolean |}): Node {
  const [activeSection, setActiveSection] = useState(newSidebarIndex[0]);

  const { isMobile } = useDocsDeviceType();
  const { pathname, query } = useRouter();
  const {
    componentPlatformFilteredBy,
    setComponentPlatformFilteredByCookie,
    setIsSidebarOpen,
    selectedTab,
    setSelectedTab,
  } = useNavigationContext();

  // Find the section that corresponds to the top navigation
  // If it's the components section, find the section that is currently
  // filtered with the component platform switcher

  // if it's a markdown path, then the url is provided in the query obj
  // in nextjs, if it's a dynamic route, the dynamic route id will be passed as part of the query obj
  const { id: pathId } = query;
  const dynamicUrlPath = pathId ? `/${pathId.join('/')}` : '';

  const isComponentsSection = isMobile
    ? selectedTab === 'Components'
    : isComponentsActiveSection(dynamicUrlPath || pathname);

  const platformSwitcher = isComponentsSection ? (
    <SidebarPlatformSwitcher
      componentPlatformFilteredBy={componentPlatformFilteredBy}
      onClick={(platform) => setComponentPlatformFilteredByCookie(platform)}
    />
  ) : null;

  const header = isMobile ? (
    <Flex
      direction="column"
      gap={{
        row: 0,
        column: 4,
      }}
    >
      <SelectList
        labelDisplay="hidden"
        id="mobile-sidenavigation"
        onChange={({ value }) => setSelectedTab(value)}
        size="lg"
        label="Select site section"
        value={selectedTab}
      >
        {[
          { label: 'Get started', value: 'Get started' },
          { label: 'Components', value: 'Components' },
          { label: 'Foundations', value: 'Foundations' },
<<<<<<< HEAD
        ]}
        size="lg"
        label="Select site section"
        value={selectedTab}
      />
=======
          { label: 'Roadmap', value: 'Roadmap' },
        ].map(({ label, value }) => (
          <SelectList.Option key={label} label={label} value={value} />
        ))}
      </SelectList>
>>>>>>> 8307fe93
      {platformSwitcher}
    </Flex>
  ) : (
    platformSwitcher
  );

  useEffect(() => {
    const isComponentsCallback = (section) =>
      convertNamesForURL(section.sectionName).includes(componentPlatformFilteredBy);

    const isNotComponentsCallback = (section) =>
      isMobile
        ? section.sectionName === selectedTab
        : pathname.includes(convertNamesForURL(section.sectionName));

    const sectionToRender =
      newSidebarIndex.find(isComponentsSection ? isComponentsCallback : isNotComponentsCallback) ??
      newSidebarIndex[0];

    setActiveSection(sectionToRender);
  }, [isMobile, isComponentsSection, pathname, componentPlatformFilteredBy, selectedTab]);

  const sectionItemsForSideNav = useGetSideNavItems({ sectionInfo: activeSection });

  const closeSideNavigation = () => setIsSidebarOpen(false);

  return (
    <SideNavigation
      accessibilityLabel="Page navigation"
      header={header}
      title="Menu"
      dismissButton={{
        onDismiss: closeSideNavigation,
        tooltip: {
          text: 'Close navigation',
          zIndex: TOOLTIP_ZINDEX,
        },
      }}
      showBorder={showBorder}
    >
      {sectionItemsForSideNav}
    </SideNavigation>
  );
}<|MERGE_RESOLUTION|>--- conflicted
+++ resolved
@@ -72,19 +72,12 @@
           { label: 'Get started', value: 'Get started' },
           { label: 'Components', value: 'Components' },
           { label: 'Foundations', value: 'Foundations' },
-<<<<<<< HEAD
-        ]}
-        size="lg"
-        label="Select site section"
-        value={selectedTab}
-      />
-=======
           { label: 'Roadmap', value: 'Roadmap' },
+          { label: "What's New", value: "What's New" },
         ].map(({ label, value }) => (
           <SelectList.Option key={label} label={label} value={value} />
         ))}
       </SelectList>
->>>>>>> 8307fe93
       {platformSwitcher}
     </Flex>
   ) : (
