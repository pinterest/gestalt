--- conflicted
+++ resolved
@@ -42,12 +42,7 @@
   },
   {
     sectionName: 'Android',
-<<<<<<< HEAD
-
-    pages: ['Overview', 'Avatar', 'IconButton', 'Icon'],
-=======
     pages: ['Overview', 'Avatar', 'IconButton', 'Tabs'],
->>>>>>> 92973e98
   },
   {
     sectionName: 'iOS',
