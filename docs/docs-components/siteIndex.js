// @flow strict

export type siteIndexType = {|
  sectionName: string,
  pages: $ReadOnlyArray<string | siteIndexType>,
|};

// siteIndex is the source of truth for the side navigation menu.
// siteIndex establishes the sidebar hierarchical menu order:
// section 1 (corresponds to a top tab)
//    >>> page 1
//    >>> nested section 1
//        >>> page 1
//        >>> page 2
// section 2 (corresponds to a top tab)
//    >>> page 2
//    >>> page 3
// Any new section/page must be added to siteIndex to be displayed.
const siteIndex: $ReadOnlyArray<siteIndexType> = [
  {
    sectionName: 'Get started',
    pages: [
      'About Us',
      'Design',
      {
        sectionName: 'Developers',
        pages: [
          'Development process',
          'Installation',
          'Eslint plugin',
          'Releases',
          {
            sectionName: 'Tooling',
            pages: ['Web'],
          },
          'Hacking Gestalt',
        ],
      },
      'How to work with us',
      'FAQ',
    ],
  },
  {
    sectionName: 'Android',
    pages: ['Overview', 'Avatar', 'IconButton'],
  },
  {
    sectionName: 'iOS',
<<<<<<< HEAD
    pages: ['Overview', 'Avatar', "Icon"],
=======
    pages: ['Overview', 'Avatar', 'IconButton'],
>>>>>>> 5e72120b
  },
  {
    sectionName: 'Web',
    pages: [
      'Overview',
      'Component status',
      {
        sectionName: 'Utilities',
        pages: [
          'ColorSchemeProvider',
          'OnLinkNavigationProvider',
          'ScrollBoundaryContainer',
          'useFocusVisible',
          'useReducedMotion',
        ],
      },
      'ActivationCard',
      'Avatar',
      'AvatarGroup',
      'Badge',
      'Box',
      'Button',
      'ButtonGroup',
      'Callout',
      'Card',
      'Checkbox',
      'Collage',
      'Column',
      'ComboBox',
      'Container',
      'Datapoint',
      'DatePicker',
      'Divider',
      'Dropdown',
      'Fieldset',
      'Flex',
      'Heading',
      'Icon',
      'IconButton',
      'Image',
      'Label',
      'Layer',
      'Letterbox',
      'Link',
      'Mask',
      'Masonry',
      'Modal',
      'Module',
      'NumberField',
      'PageHeader',
      'Pog',
      'Popover',
      'Pulsar',
      'RadioButton',
      'RadioGroup',
      'SearchField',
      'SegmentedControl',
      'SelectList',
      'Sheet',
      'SideNavigation',
      'SlimBanner',
      'Spinner',
      'Status',
      'Sticky',
      'Switch',
      'Table',
      'Tabs',
      'Tag',
      'TapArea',
      'Text',
      'TextArea',
      'TextField',
      'Toast',
      'Tooltip',
      'Upsell',
      'Video',
      'ZIndex classes',
    ],
  },
  {
    sectionName: 'Foundations',
    pages: [
      'Overview',
      'Accessibility',
      {
        sectionName: 'Color',
        pages: ['Palette', 'Usage', 'Examples'],
      },
      {
        sectionName: 'Data Visualization',
        pages: ['Palette', 'Usage'],
      },
      'Design tokens',
      'Elevation',
      {
        sectionName: 'Iconography',
        pages: ['Library', 'Usage', 'Creating icons'],
      },
      'Layouts',
      {
        sectionName: 'Messaging',
        pages: [
          'Principles',
          'Available components',
          'Priority and placement',
          'A messaging story',
        ],
      },
      'Screen sizes',

      {
        sectionName: 'Typography',
        pages: ['Guidelines'],
      },
    ],
  },
  {
    sectionName: 'Roadmap',
    pages: ['Overview', "What's New"],
  },
];

export default siteIndex;<|MERGE_RESOLUTION|>--- conflicted
+++ resolved
@@ -46,11 +46,7 @@
   },
   {
     sectionName: 'iOS',
-<<<<<<< HEAD
-    pages: ['Overview', 'Avatar', "Icon"],
-=======
     pages: ['Overview', 'Avatar', 'IconButton'],
->>>>>>> 5e72120b
   },
   {
     sectionName: 'Web',
