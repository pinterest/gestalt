// @flow strict

export type siteIndexType = {|
  sectionName: string,
  pages: $ReadOnlyArray<string | siteIndexType>,
|};

// siteIndex is the source of truth for the side navigation menu.
// siteIndex establishes the sidebar hierarchical menu order:
// section 1 (corresponds to a top tab)
//    >>> page 1
//    >>> nested section 1
//        >>> page 1
//        >>> page 2
// section 2 (corresponds to a top tab)
//    >>> page 2
//    >>> page 3
// Any new section/page must be added to siteIndex to be displayed.
const siteIndex: $ReadOnlyArray<siteIndexType> = [
  {
    sectionName: 'Get started',
    pages: [
      'About Us',
      'Design',
      {
        sectionName: 'Developers',
        pages: [
          'Development process',
          'Installation',
          'Eslint plugin',
          'Releases',
          {
            sectionName: 'Tooling',
            pages: ['Web'],
          },
          'Hacking Gestalt',
        ],
      },
      'How to work with us',
      'FAQ',
    ],
  },
  {
    sectionName: 'Android',
<<<<<<< HEAD
    pages: ['Overview', 'Avatar', 'IconButton', 'Tabs', 'Icon'],
  },
  {
    sectionName: 'iOS',
    pages: ['Overview', 'Avatar', 'IconButton', 'Tabs', 'Icon'],
=======
    pages: ['Overview', 'Avatar', 'Button', 'IconButton', 'Sheet', 'Tabs', 'TextField'],
  },
  {
    sectionName: 'iOS',
    pages: ['Overview', 'Avatar', 'Button', 'IconButton', 'Sheet', 'Tabs', 'TextField'],
>>>>>>> 89d8ecd0
  },
  {
    sectionName: 'Web',
    pages: [
      'Overview',
      'Component status',
      {
        sectionName: 'Utilities',
        pages: [
          'ColorSchemeProvider',
          'OnLinkNavigationProvider',
          'ScrollBoundaryContainer',
          'useFocusVisible',
          'useReducedMotion',
        ],
      },
      'ActivationCard',
      'Avatar',
      'AvatarGroup',
      'Badge',
      'Box',
      'Button',
      'ButtonGroup',
      'Callout',
      'Card',
      'Checkbox',
      'Collage',
      'Column',
      'ComboBox',
      'Container',
      'Datapoint',
      'DatePicker',
      'Divider',
      'Dropdown',
      'Fieldset',
      'Flex',
      'Heading',
      'Icon',
      'IconButton',
      'Image',
      'Label',
      'Layer',
      'Letterbox',
      'Link',
      'Mask',
      'Masonry',
      'Modal',
      'Module',
      'NumberField',
      'PageHeader',
      'Pog',
      'Popover',
      'Pulsar',
      'RadioButton',
      'RadioGroup',
      'SearchField',
      'SegmentedControl',
      'SelectList',
      'Sheet',
      'SideNavigation',
      'SlimBanner',
      'Spinner',
      'Status',
      'Sticky',
      'Switch',
      'Table',
      'Tabs',
      'Tag',
      'TapArea',
      'Text',
      'TextArea',
      'TextField',
      'Toast',
      'Tooltip',
      'Upsell',
      'Video',
      'ZIndex classes',
    ],
  },
  {
    sectionName: 'Foundations',
    pages: [
      'Overview',
      'Accessibility',
      {
        sectionName: 'Color',
        pages: ['Palette', 'Usage', 'Examples'],
      },
      {
        sectionName: 'Data Visualization',
        pages: ['Palette', 'Usage'],
      },
      'Design tokens',
      'Elevation',
      {
        sectionName: 'Iconography',
        pages: ['Library', 'Usage', 'Creating icons'],
      },
      'Layouts',
      {
        sectionName: 'Messaging',
        pages: [
          'Principles',
          'Available components',
          'Priority and placement',
          'A messaging story',
        ],
      },
      'Screen sizes',

      {
        sectionName: 'Typography',
        pages: ['Guidelines'],
      },
    ],
  },
  {
    sectionName: 'Roadmap',
    pages: ['Overview', "What's New"],
  },
];

export default siteIndex;<|MERGE_RESOLUTION|>--- conflicted
+++ resolved
@@ -42,19 +42,11 @@
   },
   {
     sectionName: 'Android',
-<<<<<<< HEAD
-    pages: ['Overview', 'Avatar', 'IconButton', 'Tabs', 'Icon'],
+    pages: ['Overview', 'Avatar', 'Button', 'Icon', 'IconButton', 'Sheet', 'Tabs', 'TextField'],
   },
   {
     sectionName: 'iOS',
-    pages: ['Overview', 'Avatar', 'IconButton', 'Tabs', 'Icon'],
-=======
-    pages: ['Overview', 'Avatar', 'Button', 'IconButton', 'Sheet', 'Tabs', 'TextField'],
-  },
-  {
-    sectionName: 'iOS',
-    pages: ['Overview', 'Avatar', 'Button', 'IconButton', 'Sheet', 'Tabs', 'TextField'],
->>>>>>> 89d8ecd0
+    pages: ['Overview', 'Avatar', 'Button', 'Icon', 'IconButton', 'Sheet', 'Tabs', 'TextField'],
   },
   {
     sectionName: 'Web',
