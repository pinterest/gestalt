// @flow strict

export type siteIndexType = {|
  sectionName: string,
  pages: $ReadOnlyArray<string | siteIndexType>,
|};

// siteIndex is the source of truth for the side navigation menu.
// siteIndex establishes the sidebar hierarchical menu order:
// section 1 (corresponds to a top tab)
//    >>> page 1
//    >>> nested section 1
//        >>> page 1
//        >>> page 2
// section 2 (corresponds to a top tab)
//    >>> page 2
//    >>> page 3
// Any new section/page must be added to siteIndex to be displayed.
const siteIndex: $ReadOnlyArray<siteIndexType> = [
  {
    sectionName: 'Get started',
    pages: [
      'About Us',
      'Designers',
      {
        sectionName: 'Developers',
        pages: [
          'Development process',
          'Installation',
          'Eslint plugin',
          'Releases',
          {
            sectionName: 'Tooling',
            pages: ['Web'],
          },
          'Hacking Gestalt',
        ],
      },
      'How to work with us',
      'FAQ',
    ],
  },
  {
    sectionName: 'Android',
<<<<<<< HEAD
    pages: ['Overview', 'Avatar', 'Button', 'IconButton', 'Sheet', 'Tabs'],
  },
  {
    sectionName: 'iOS',
    pages: ['Overview', 'Avatar', 'Button', 'IconButton', 'Sheet', 'Tabs'],
=======
    pages: ['Overview', 'Avatar', 'Button', 'Icon', 'IconButton', 'Sheet', 'Tabs', 'TextField'],
  },
  {
    sectionName: 'iOS',
    pages: ['Overview', 'Avatar', 'Button', 'Icon', 'IconButton', 'Sheet', 'Tabs', 'TextField'],
>>>>>>> 184c6d83
  },
  {
    sectionName: 'Web',
    pages: [
      'Overview',
      'Component status',
      {
        sectionName: 'Utilities',
        pages: [
          'ColorSchemeProvider',
          'OnLinkNavigationProvider',
          'ScrollBoundaryContainer',
          'useFocusVisible',
          'useReducedMotion',
        ],
      },
      'ActivationCard',
      'Avatar',
      'AvatarGroup',
      'Badge',
      'Box',
      'Button',
      'ButtonGroup',
      'Callout',
      'Card',
      'Checkbox',
      'Collage',
      'Column',
      'ComboBox',
      'Container',
      'Datapoint',
      'DatePicker',
      'Divider',
      'Dropdown',
      'Fieldset',
      'Flex',
      'Heading',
      'Icon',
      'IconButton',
      'Image',
      'Label',
      'Layer',
      'Letterbox',
      'Link',
      'Mask',
      'Masonry',
      'Modal',
      'Module',
      'NumberField',
      'PageHeader',
      'Pog',
      'Popover',
      'Pulsar',
      'RadioButton',
      'RadioGroup',
      'SearchField',
      'SegmentedControl',
      'SelectList',
      'Sheet',
      'SideNavigation',
      'SlimBanner',
      'Spinner',
      'Status',
      'Sticky',
      'Switch',
      'Table',
      'Tabs',
      'Tag',
      'TapArea',
      'Text',
      'TextArea',
      'TextField',
      'Toast',
      'Tooltip',
      'Upsell',
      'Video',
      'ZIndex classes',
    ],
  },
  {
    sectionName: 'Foundations',
    pages: [
      'Overview',
      'Accessibility',
      {
        sectionName: 'Color',
        pages: ['Palette', 'Usage', 'Examples'],
      },
      {
        sectionName: 'Data Visualization',
        pages: ['Palette', 'Usage'],
      },
      'Design tokens',
      'Elevation',
      {
        sectionName: 'Iconography',
        pages: ['Library', 'Usage', 'Creating icons'],
      },
      'Layouts',
      {
        sectionName: 'Messaging',
        pages: [
          'Principles',
          'Available components',
          'Priority and placement',
          'A messaging story',
        ],
      },
      'Screen sizes',

      {
        sectionName: 'Typography',
        pages: ['Guidelines'],
      },
    ],
  },
  {
    sectionName: 'Roadmap',
    pages: ['Overview', "What's New"],
  },
];

export default siteIndex;<|MERGE_RESOLUTION|>--- conflicted
+++ resolved
@@ -42,19 +42,11 @@
   },
   {
     sectionName: 'Android',
-<<<<<<< HEAD
-    pages: ['Overview', 'Avatar', 'Button', 'IconButton', 'Sheet', 'Tabs'],
-  },
-  {
-    sectionName: 'iOS',
-    pages: ['Overview', 'Avatar', 'Button', 'IconButton', 'Sheet', 'Tabs'],
-=======
     pages: ['Overview', 'Avatar', 'Button', 'Icon', 'IconButton', 'Sheet', 'Tabs', 'TextField'],
   },
   {
     sectionName: 'iOS',
     pages: ['Overview', 'Avatar', 'Button', 'Icon', 'IconButton', 'Sheet', 'Tabs', 'TextField'],
->>>>>>> 184c6d83
   },
   {
     sectionName: 'Web',
