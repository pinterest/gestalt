--- conflicted
+++ resolved
@@ -42,11 +42,7 @@
   },
   {
     sectionName: 'Android',
-<<<<<<< HEAD
-    pages: ['Overview', 'IconButton'],
-=======
-    pages: ['Overview', 'Avatar'],
->>>>>>> cb13a5bc
+    pages: ['Overview', 'Avatar', 'IconButton'],
   },
   {
     sectionName: 'iOS',
