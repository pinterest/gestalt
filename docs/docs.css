--- conflicted
+++ resolved
@@ -82,7 +82,6 @@
   margin-top: 24px;
 }
 
-
 .Markdown ul {
   padding-inline-start: 20px;
 }
@@ -91,7 +90,7 @@
  * Add some extra padding when MDX Renderer is used
  */
 
-.Markdown.mdx-page ul{
+.Markdown.mdx-page ul {
   padding-inline-start: 30px;
 }
 
@@ -103,13 +102,10 @@
   margin-left: 40px;
 }
 
-<<<<<<< HEAD
 .Markdown ul + details {
   margin-left: 40px;
 }
 
-=======
->>>>>>> 293029da
 html[dir="rtl"] .Markdown ul + pre {
   margin-right: 40px;
 }
