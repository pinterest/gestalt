/**
 * Truly global CSS
 */

body {
  margin: 0;
}

pre {
  white-space: pre-wrap !important; /* stylelint-disable-line declaration-no-important */
  word-break: break-word !important; /* stylelint-disable-line declaration-no-important */
}

ul {
  margin: 0;
}

li {
  margin-bottom: 10px;
  margin-top: 10px;
}

/**
 * LiveEditor overrides
 */

.LiveEditor__textarea__notExpanded textarea {
  cursor: zoom-in !important; /* stylelint-disable-line declaration-no-important */
}

.live-editor-pane {
  background-color: rgb(42 39 52);
}

/**
 * Sandpack overrides
 */

.sp-layout {
  background: transparent;
  border: none;
  border-radius: 8px;
}

.sp-preview-container {
  overflow: hidden;
}

/**
 * Markdown overrides
 */

.Markdown {
  line-height: 1.5;
}

.Markdown pre {
  background-color: rgb(236 236 236 / 0.5);
  overflow: auto;
  padding: 5px;
}

.Markdown code {
  background-color: var(--g-colorGray100);
  color: var(--g-colorGray300);
  display: inline-block;
  font-family: var(--font-family-code);
  font-size: var(--font-size-200);
  padding: 2px 4px;
}

.Markdown pre code {
  display: block;
}

.Markdown p {
  background-color: var(--g-colorGray0);
  margin: 0;
}

.Markdown p + p {
  margin-top: 24px;
}


.Markdown ul {
  padding-inline-start: 20px;
}

/**
 * Add some extra padding when MDX Renderer is used
 */

<<<<<<< HEAD
.Markdown.mdx-page ul{
=======
.Markdown.mdx-page ul {
>>>>>>> d4093884
  padding-inline-start: 30px;
}

.Markdown ul + pre {
  margin-left: 40px;
}

.Markdown ul ~ .md-hint {
  margin-left: 40px;
}

.Markdown ul + details {
  margin-left: 40px;
}

html[dir="rtl"] .Markdown ul + pre {
  margin-right: 40px;
}

.Markdown li {
  margin-bottom: 10px;
  margin-top: 10px;
}

.Markdown a {
  color: var(--g-colorGray300);
}

.Markdown a:hover {
  text-decoration: none;
}

.Markdown h2 {
  align-items: baseline;
  display: flex;
  scroll-margin-top: 75px;
}

.Markdown .anchor {
  height: 14px;
  width: 14px;
}

.Markdown .header-link {
  background-image: url('data:image/svg+xml;charset=UTF-8,<svg xmlns="http://www.w3.org/2000/svg" fill="grey" height="14" width="14" viewBox="0 0 24 24" role="img"><path d="M21.001 7.241l-4.053 4.052-1.06-1.06.672-.672a1.5 1.5 0 10-2.121-2.121l-.671.672-1.061-1.06L16.759 3l4.242 4.241zm-9.708 9.708l-4.052 4.052-4.242-4.241 4.053-4.053 1.059 1.06-.671.672a1.5 1.5 0 002.121 2.121l.671-.672 1.061 1.061zM14.639.879l-4.053 4.052a3 3 0 000 4.242l1.061 1.06-1.415 1.414-1.06-1.061a3 3 0 00-4.241 0L.879 14.638a2.998 2.998 0 000 4.242l4.241 4.242a3 3 0 004.241 0l4.053-4.052a3 3 0 000-4.242l-1.06-1.061 1.414-1.413 1.06 1.06a3 3 0 004.241 0l4.052-4.052a2.998 2.998 0 000-4.242L18.88.879a2.997 2.997 0 00-4.241 0z"></path></svg>');
  background-size: cover;
  color: var(--g-colorGray300);
  display: block;
  height: 12px;
  margin-left: 4px;
  width: 12px;
}

/**
 * Algolia overrides
 * Styles forked from https://cdn.jsdelivr.net/npm/docsearch.js@2/dist/cdn/docsearch.css
 */

.searchbox {
  box-sizing: border-box;
  display: inline-block;
  font-family: var(--font-family-default-latin);
  height: 40px;
  min-width: 100px;
  position: relative;
  visibility: visible;
  white-space: nowrap;
}

.searchbox .algolia-autocomplete {
  display: block;
  height: 100%;
  width: 100%;
}

.searchbox__wrapper {
  height: 100%;
  position: relative;
  width: 100%;
  z-index: 1;
}

.searchbox__input {
  appearance: none;
  background: var(--g-colorGray0);
  border: var(--g-border-width) solid var(--color-border-container);
  border-radius: 999px;
  box-sizing: border-box;
  caret-color: var(--g-colorGray300);
  color: var(--g-colorGray300);
  display: inline-block;
  font-family: var(--font-family-default-latin);
  font-size: 16px;
  height: 100%;
  padding: 0 32px 0 40px;
  vertical-align: middle;
  white-space: normal;
  width: 100%;
}

.searchbox__input::-webkit-search-decoration,
.searchbox__input::-webkit-search-cancel-button,
.searchbox__input::-webkit-search-results-button,
.searchbox__input::-webkit-search-results-decoration {
  display: none;
}

.searchbox__input:focus,
.searchbox__input:active {
  box-shadow: 0 0 0 4px rgb(0 132 255 / 0.5);
  outline: 0;
}

.searchbox__input::placeholder {
  color: var(--g-colorGray200);
}

.searchbox__submit {
  background-color: rgb(69 142 225 / 0);
  border: 0;
  border-radius: 16px 0 0 16px;
  font-size: inherit;
  height: 100%;
  left: 0;
  margin: 0;
  padding: 0;
  position: absolute;
  right: inherit;
  text-align: center;
  top: 0;
  user-select: none;
  vertical-align: middle;
  width: 32px;
}

.searchbox__submit::before {
  content: "";
  display: inline-block;
  height: 100%;
  margin-right: -4px;
  vertical-align: middle;
}

.searchbox__submit:hover,
.searchbox__submit:active {
  cursor: pointer;
}

.searchbox__submit:focus {
  outline: 0;
}

.searchbox__submit svg {
  fill: #6d7e96;
  height: 14px;
  vertical-align: middle;
  width: 14px;
}

.searchbox__reset {
  background: none;
  border: 0;
  cursor: pointer;
  display: block;
  fill: rgb(0 0 0 / 0.5);
  font-size: inherit;
  margin: 0;
  padding: 0;
  position: absolute;
  right: 8px;
  top: 8px;
  user-select: none;
}

.searchbox__reset.hide {
  display: none;
}

.searchbox__reset:focus {
  outline: 0;
}

.searchbox__reset svg {
  display: block;
  height: 8px;
  margin: 4px;
  width: 8px;
}

.searchbox__input:valid ~ .searchbox__reset {
  animation-duration: 0.15s;
  animation-name: sbx-reset-in;
  display: block;
}

/* stylelint-disable-next-line at-rule-no-vendor-prefix */
@-webkit-keyframes sbx-reset-in {
  0% {
    opacity: 0;
    transform: translate3d(-20%, 0, 0);
  }

  100% {
    opacity: 1;
    transform: none;
  }
}

@keyframes sbx-reset-in {
  0% {
    opacity: 0;
    transform: translate3d(-20%, 0, 0);
  }

  100% {
    opacity: 1;
    transform: none;
  }
}

.algolia-autocomplete .ds-dropdown-menu {
  background: transparent;
  border: none;
  border-radius: 16px;
  box-shadow: 0 0 8px var(--g-colorTransparentGray100);
  height: auto;
  margin: 6px 0 0;
  max-width: 600px;
  min-width: 320px;
  padding: 0;
  position: relative;
  position: relative;
  text-align: left;
  top: -6px;
  z-index: 999;
}

@media all and (min-width: 768px) {
  .algolia-autocomplete .ds-dropdown-menu {
    min-width: 500px;
  }

  .searchbox {
    max-width: 250px;
  }
}

.algolia-autocomplete .ds-dropdown-menu::before {
  background: var(--g-colorGray50);
  border-radius: 2px;
  content: "";
  display: block;
  height: 14px;
  position: absolute;
  top: -7px;
  transform: rotate(-45deg);
  width: 14px;
  z-index: 1000;
}

.algolia-autocomplete.algolia-autocomplete-right .ds-dropdown-menu {
  /* stylelint-disable-next-line declaration-no-important */
  left: inherit !important;
  /* stylelint-disable-next-line declaration-no-important */
  right: 0 !important;
}

.algolia-autocomplete.algolia-autocomplete-right .ds-dropdown-menu::before {
  right: 48px;
}

.algolia-autocomplete.algolia-autocomplete-left .ds-dropdown-menu {
  /* stylelint-disable-next-line declaration-no-important */
  left: 0 !important;
  /* stylelint-disable-next-line declaration-no-important */
  right: inherit !important;
}

.algolia-autocomplete.algolia-autocomplete-left .ds-dropdown-menu::before {
  left: 48px;
}

.algolia-autocomplete .ds-dropdown-menu .ds-suggestions {
  margin-top: 8px;
  position: relative;
  z-index: 1000;
}

.algolia-autocomplete .ds-dropdown-menu .ds-suggestions a:hover {
  text-decoration: none;
}

.algolia-autocomplete .ds-dropdown-menu .ds-suggestion {
  cursor: pointer;
}

.algolia-autocomplete .ds-dropdown-menu [class^="ds-dataset-"] {
  background: var(--g-colorGray50);
  border-radius: 4px;
  overflow: auto;
  padding: 0 8px 8px;
  position: relative;
}

.algolia-autocomplete .ds-dropdown-menu * {
  box-sizing: border-box;
}

.algolia-autocomplete .algolia-docsearch-suggestion {
  background: var(--g-colorGray50);
  color: var(--g-colorGray300);
  display: block;
  overflow: hidden;
  padding: 0 8px;
  position: relative;
  text-decoration: none;
}

.algolia-autocomplete .algolia-docsearch-suggestion--highlight {
  background: var(--g-colorTransparentGray60);
  color: #111;

  /* stylelint-disable-next-line unit-disallowed-list */
  padding: 0 0.05em;
}

.algolia-autocomplete
  .algolia-docsearch-suggestion--text
  .algolia-docsearch-suggestion--highlight {
  background: inherit;
  box-shadow: inset 0 -2px 0 0 rgb(69 142 225 / 0.8);
  color: inherit;
  padding: 0 0 1px;
}

.algolia-autocomplete
  .algolia-docsearch-suggestion
  code
  .algolia-docsearch-suggestion--highlight {
  background: none;
}

.algolia-autocomplete
  .algolia-docsearch-suggestion--category-header
  .algolia-docsearch-suggestion--category-header-lvl0
  .algolia-docsearch-suggestion--highlight,
.algolia-autocomplete
  .algolia-docsearch-suggestion--category-header
  .algolia-docsearch-suggestion--category-header-lvl1
  .algolia-docsearch-suggestion--highlight {
  background: inherit;
  box-shadow: inset 0 -2px 0 0 rgb(69 142 225 / 0.8);
  color: inherit;
  padding: 0 0 1px;
}

.algolia-autocomplete .algolia-docsearch-suggestion--content {
  cursor: pointer;
  display: block;
  float: right;
  padding: 5.33333px 0 5.33333px 10.66667px;
  position: relative;
  width: 70%;
}

.algolia-autocomplete .algolia-docsearch-suggestion--content::before {
  background: #ddd;
  content: "";
  display: block;
  height: 100%;
  left: -1px;
  position: absolute;
  top: 0;
  width: 1px;
}

.algolia-autocomplete
  .ds-dropdown-menu
  .ds-suggestion.ds-cursor
  .algolia-docsearch-suggestion
  .algolia-docsearch-suggestion--content {
  background-color: var(--g-colorTransparentGray60);
  color: #111;
}

.algolia-autocomplete .algolia-docsearch-suggestion--category-header {
  border-bottom: 1px solid #ddd;
  color: var(--g-colorGray300);
  display: none;
  /* stylelint-disable-next-line unit-disallowed-list */
  font-size: 1em;
  margin-top: 8px;
  padding: 4px 0;
  position: relative;
}

.algolia-autocomplete .algolia-docsearch-suggestion--wrapper {
  float: left;
  padding: 8px 0 0;
  width: 100%;
}

.algolia-autocomplete .algolia-docsearch-suggestion--subcategory-column {
  color: var(--g-colorGray200);
  float: left;
  /* stylelint-disable-next-line unit-disallowed-list */
  font-size: 0.9em;
  padding: 5.33333px 10.66667px 5.33333px 0;
  position: relative;
  text-align: right;
  width: 30%;
  word-wrap: break-word;
}

.algolia-autocomplete
  .algolia-docsearch-suggestion--subcategory-column::before {
  background: #ddd;
  content: "";
  display: block;
  height: 100%;
  position: absolute;
  right: 0;
  top: 0;
  width: 1px;
}

.algolia-autocomplete .algolia-docsearch-suggestion--subcategory-inline {
  display: none;
}

.algolia-autocomplete
  .algolia-docsearch-suggestion--no-results
  .algolia-docsearch-suggestion--title {
  font-weight: normal;
}

.algolia-autocomplete
  .algolia-docsearch-suggestion--title:not(.algolia-autocomplete
    .ds-dropdown-menu
    .ds-suggestion.ds-cursor
    .algolia-docsearch-suggestion
    .algolia-docsearch-suggestion--content) {
  color: var(--g-colorGray300);
  /* stylelint-disable-next-line unit-disallowed-list */
  font-size: 0.9em;
  font-weight: bold;
  margin-bottom: 4px;
}

.algolia-autocomplete .algolia-docsearch-suggestion--text {
  display: block;
  /* stylelint-disable-next-line unit-disallowed-list */
  font-size: 0.85em;
  /* stylelint-disable-next-line unit-disallowed-list */
  line-height: 1.2em;
}

.algolia-autocomplete .algolia-docsearch-suggestion--no-results {
  /* stylelint-disable-next-line unit-disallowed-list */
  font-size: 1.2em;
  padding: 16px 0;
  text-align: center;
  width: 100%;
}

.algolia-autocomplete .algolia-docsearch-suggestion--no-results::before {
  display: none;
}

.algolia-autocomplete .algolia-docsearch-suggestion code {
  background-color: #ebebeb;
  border: none;
  border-radius: 3px;
  color: var(--g-colorGray300);
  font-family: Menlo, Monaco, Consolas, "Courier New", monospace;
  font-size: 90%;
  padding: 1px 5px;
}

.algolia-autocomplete
  .algolia-docsearch-suggestion.algolia-docsearch-suggestion__main
  .algolia-docsearch-suggestion--category-header {
  display: block;
}

.algolia-autocomplete
  .algolia-docsearch-suggestion.algolia-docsearch-suggestion__secondary {
  display: block;
}

@media all and (min-width: 768px) {
  .algolia-autocomplete
    .algolia-docsearch-suggestion
    .algolia-docsearch-suggestion--subcategory-column {
    display: block;
  }
}

@media all and (max-width: 768px) {
  .algolia-autocomplete
    .algolia-docsearch-suggestion
    .algolia-docsearch-suggestion--subcategory-column {
    color: var(--g-colorGray300);
    display: inline-block;
    float: left;
    /* stylelint-disable-next-line unit-disallowed-list */
    font-size: 0.9em;
    font-weight: bold;
    opacity: 0.5;
    padding: 0;
    text-align: left;
    width: auto;
  }

  .algolia-autocomplete
    .algolia-docsearch-suggestion
    .algolia-docsearch-suggestion--subcategory-column::before {
    display: none;
  }

  .algolia-autocomplete
    .algolia-docsearch-suggestion
    .algolia-docsearch-suggestion--subcategory-column::after {
    content: "|";
  }

  .algolia-autocomplete
    .algolia-docsearch-suggestion
    .algolia-docsearch-suggestion--content {
    display: inline-block;
    float: left;
    padding: 0;
    text-align: left;
    width: auto;
  }

  .algolia-autocomplete
    .algolia-docsearch-suggestion
    .algolia-docsearch-suggestion--content.algolia-docsearch-suggestion--no-results {
    padding: 16px 0;
  }

  .algolia-autocomplete
    .algolia-docsearch-suggestion
    .algolia-docsearch-suggestion--content::before {
    display: none;
  }

  .algolia-autocomplete .algolia-docsearch-footer {
    margin-top: 10px;
  }
}

.algolia-autocomplete .algolia-docsearch-footer {
  float: right;
  font-size: 0;
  height: 20px;
  line-height: 0;
  margin: 30px 8px 8px;
  width: 134px;
  z-index: 2000;
}

.algolia-autocomplete .algolia-docsearch-footer--logo {
  background-image: url("data:image/svg+xml,%3Csvg width='168' height='24' xmlns='http://www.w3.org/2000/svg'%3E%3Cg fill='none' fill-rule='evenodd'%3E%3Cpath d='M78.988.938h16.594a2.968 2.968 0 0 1 2.966 2.966V20.5a2.967 2.967 0 0 1-2.966 2.964H78.988a2.967 2.967 0 0 1-2.966-2.964V3.897A2.961 2.961 0 0 1 78.988.938zm41.937 17.866c-4.386.02-4.386-3.54-4.386-4.106l-.007-13.336 2.675-.424v13.254c0 .322 0 2.358 1.718 2.364v2.248zm-10.846-2.18c.821 0 1.43-.047 1.855-.129v-2.719a6.334 6.334 0 0 0-1.574-.199c-.295 0-.596.021-.897.069a2.699 2.699 0 0 0-.814.24c-.24.116-.439.28-.582.491-.15.212-.219.335-.219.656 0 .628.219.991.616 1.23s.938.362 1.615.362zm-.233-9.7c.883 0 1.629.109 2.231.328.602.218 1.088.525 1.444.915.363.396.609.922.76 1.483.157.56.232 1.175.232 1.85v6.874c-.41.089-1.034.19-1.868.314-.834.123-1.772.185-2.813.185-.69 0-1.327-.069-1.895-.198a4.001 4.001 0 0 1-1.471-.636 3.085 3.085 0 0 1-.951-1.134c-.226-.465-.343-1.12-.343-1.803 0-.656.13-1.073.384-1.525.26-.45.608-.819 1.047-1.106.445-.287.95-.492 1.532-.615a8.8 8.8 0 0 1 1.82-.185 8.404 8.404 0 0 1 1.972.24v-.438c0-.307-.035-.6-.11-.874a1.88 1.88 0 0 0-.384-.73 1.784 1.784 0 0 0-.724-.493 3.164 3.164 0 0 0-1.143-.205c-.616 0-1.177.075-1.69.164a7.735 7.735 0 0 0-1.26.307l-.321-2.192c.335-.117.834-.233 1.478-.349a10.98 10.98 0 0 1 2.073-.178zm52.842 9.626c.822 0 1.43-.048 1.854-.13V13.7a6.347 6.347 0 0 0-1.574-.199c-.294 0-.595.021-.896.069a2.7 2.7 0 0 0-.814.24 1.46 1.46 0 0 0-.582.491c-.15.212-.218.335-.218.656 0 .628.218.991.615 1.23.404.245.938.362 1.615.362zm-.226-9.694c.883 0 1.629.108 2.231.327.602.219 1.088.526 1.444.915.355.39.609.923.759 1.483.158.56.233 1.175.233 1.852v6.873c-.41.088-1.034.19-1.868.314-.834.123-1.772.184-2.813.184-.69 0-1.327-.068-1.895-.198a4.001 4.001 0 0 1-1.471-.635 3.085 3.085 0 0 1-.951-1.134c-.226-.465-.343-1.12-.343-1.804 0-.656.13-1.073.384-1.524.26-.45.608-.82 1.047-1.107.445-.286.95-.491 1.532-.614a8.803 8.803 0 0 1 2.751-.13c.329.034.671.096 1.04.185v-.437a3.3 3.3 0 0 0-.109-.875 1.873 1.873 0 0 0-.384-.731 1.784 1.784 0 0 0-.724-.492 3.165 3.165 0 0 0-1.143-.205c-.616 0-1.177.075-1.69.164-.514.089-.938.191-1.26.307l-.321-2.193c.335-.116.834-.232 1.478-.348a11.633 11.633 0 0 1 2.073-.177zm-8.034-1.271a1.626 1.626 0 0 1-1.628-1.62c0-.895.725-1.62 1.628-1.62.904 0 1.63.725 1.63 1.62 0 .895-.733 1.62-1.63 1.62zm1.348 13.22h-2.689V7.27l2.69-.423v11.956zm-4.714 0c-4.386.02-4.386-3.54-4.386-4.107l-.008-13.336 2.676-.424v13.254c0 .322 0 2.358 1.718 2.364v2.248zm-8.698-5.903c0-1.156-.253-2.119-.746-2.788-.493-.677-1.183-1.01-2.067-1.01-.882 0-1.574.333-2.065 1.01-.493.676-.733 1.632-.733 2.788 0 1.168.246 1.953.74 2.63.492.683 1.183 1.018 2.066 1.018.882 0 1.574-.342 2.067-1.019.492-.683.738-1.46.738-2.63zm2.737-.007c0 .902-.13 1.584-.397 2.33a5.52 5.52 0 0 1-1.128 1.906 4.986 4.986 0 0 1-1.752 1.223c-.685.286-1.739.45-2.265.45-.528-.006-1.574-.157-2.252-.45a5.096 5.096 0 0 1-1.744-1.223c-.487-.527-.863-1.162-1.137-1.906a6.345 6.345 0 0 1-.41-2.33c0-.902.123-1.77.397-2.508a5.554 5.554 0 0 1 1.15-1.892 5.133 5.133 0 0 1 1.75-1.216c.679-.287 1.425-.423 2.232-.423.808 0 1.553.142 2.237.423.685.286 1.274.69 1.753 1.216a5.644 5.644 0 0 1 1.135 1.892c.287.738.431 1.606.431 2.508zm-20.138 0c0 1.12.246 2.363.738 2.882.493.52 1.13.78 1.91.78.424 0 .828-.062 1.204-.178.377-.116.677-.253.917-.417V9.33a10.476 10.476 0 0 0-1.766-.226c-.971-.028-1.71.37-2.23 1.004-.513.636-.773 1.75-.773 2.788zm7.438 5.274c0 1.824-.466 3.156-1.404 4.004-.936.846-2.367 1.27-4.296 1.27-.705 0-2.17-.137-3.34-.396l.431-2.118c.98.205 2.272.26 2.95.26 1.074 0 1.84-.219 2.299-.656.459-.437.684-1.086.684-1.948v-.437a8.07 8.07 0 0 1-1.047.397c-.43.13-.93.198-1.492.198-.739 0-1.41-.116-2.018-.349a4.206 4.206 0 0 1-1.567-1.025c-.431-.45-.774-1.017-1.013-1.694-.24-.677-.363-1.885-.363-2.773 0-.834.13-1.88.384-2.577.26-.696.629-1.298 1.129-1.796.493-.498 1.095-.881 1.8-1.162a6.605 6.605 0 0 1 2.428-.457c.87 0 1.67.109 2.45.24.78.129 1.444.265 1.985.415V18.17z' fill='%235468FF'/%3E%3Cpath d='M6.972 6.677v1.627c-.712-.446-1.52-.67-2.425-.67-.585 0-1.045.13-1.38.391a1.24 1.24 0 0 0-.502 1.03c0 .425.164.765.494 1.02.33.256.835.532 1.516.83.447.192.795.356 1.045.495.25.138.537.332.862.582.324.25.563.548.718.894.154.345.23.741.23 1.188 0 .947-.334 1.691-1.004 2.234-.67.542-1.537.814-2.601.814-1.18 0-2.16-.229-2.936-.686v-1.708c.84.628 1.814.942 2.92.942.585 0 1.048-.136 1.388-.407.34-.271.51-.646.51-1.125 0-.287-.1-.55-.302-.79-.203-.24-.42-.42-.655-.542-.234-.123-.585-.29-1.053-.503-.276-.127-.47-.218-.582-.271a13.67 13.67 0 0 1-.55-.287 4.275 4.275 0 0 1-.567-.351 6.92 6.92 0 0 1-.455-.4c-.18-.17-.31-.34-.39-.51-.08-.17-.155-.37-.224-.598a2.553 2.553 0 0 1-.104-.742c0-.915.333-1.638.998-2.17.664-.532 1.523-.798 2.576-.798.968 0 1.793.17 2.473.51zm7.468 5.696v-.287c-.022-.607-.187-1.088-.495-1.444-.309-.357-.75-.535-1.324-.535-.532 0-.99.194-1.373.583-.382.388-.622.949-.717 1.683h3.909zm1.005 2.792v1.404c-.596.34-1.383.51-2.362.51-1.255 0-2.255-.377-3-1.132-.744-.755-1.116-1.744-1.116-2.968 0-1.297.34-2.316 1.021-3.055.68-.74 1.548-1.11 2.6-1.11 1.033 0 1.852.323 2.458.966.606.644.91 1.572.91 2.784 0 .33-.033.676-.096 1.038h-5.314c.107.702.405 1.239.894 1.611.49.372 1.106.558 1.85.558.862 0 1.58-.202 2.155-.606zm6.605-1.77h-1.212c-.596 0-1.045.116-1.349.35-.303.234-.454.532-.454.894 0 .372.117.664.35.877.235.213.575.32 1.022.32.51 0 .912-.142 1.204-.424.293-.281.44-.651.44-1.108v-.91zm-4.068-2.554V9.325c.627-.361 1.457-.542 2.489-.542 2.116 0 3.175 1.026 3.175 3.08V17h-1.548v-.957c-.415.68-1.143 1.02-2.186 1.02-.766 0-1.38-.22-1.843-.661-.462-.442-.694-1.003-.694-1.684 0-.776.293-1.38.878-1.81.585-.431 1.404-.647 2.457-.647h1.34V11.8c0-.554-.133-.971-.399-1.253-.266-.282-.707-.423-1.324-.423a4.07 4.07 0 0 0-2.345.718zm9.333-1.93v1.42c.394-1 1.101-1.5 2.123-1.5.148 0 .313.016.494.048v1.531a1.885 1.885 0 0 0-.75-.143c-.542 0-.989.24-1.34.718-.351.479-.527 1.048-.527 1.707V17h-1.563V8.91h1.563zm5.01 4.084c.022.82.272 1.492.75 2.019.479.526 1.15.79 2.01.79.639 0 1.235-.176 1.788-.527v1.404c-.521.319-1.186.479-1.995.479-1.265 0-2.276-.4-3.031-1.197-.755-.798-1.133-1.792-1.133-2.984 0-1.16.38-2.151 1.14-2.975.761-.825 1.79-1.237 3.088-1.237.702 0 1.346.149 1.93.447v1.436a3.242 3.242 0 0 0-1.77-.495c-.84 0-1.513.266-2.019.798-.505.532-.758 1.213-.758 2.042zM40.24 5.72v4.579c.458-1 1.293-1.5 2.505-1.5.787 0 1.42.245 1.899.734.479.49.718 1.17.718 2.042V17h-1.564v-5.106c0-.553-.14-.98-.422-1.284-.282-.303-.652-.455-1.11-.455-.531 0-1.002.202-1.411.606-.41.405-.615 1.022-.615 1.851V17h-1.563V5.72h1.563zm14.966 10.02c.596 0 1.096-.253 1.5-.758.404-.506.606-1.157.606-1.955 0-.915-.202-1.62-.606-2.114-.404-.495-.92-.742-1.548-.742-.553 0-1.05.224-1.491.67-.442.447-.662 1.133-.662 2.058 0 .958.212 1.67.638 2.138.425.469.946.703 1.563.703zM53.004 5.72v4.42c.574-.894 1.388-1.341 2.44-1.341 1.022 0 1.857.383 2.506 1.149.649.766.973 1.781.973 3.047 0 1.138-.309 2.109-.925 2.912-.617.803-1.463 1.205-2.537 1.205-1.075 0-1.894-.447-2.457-1.34V17h-1.58V5.72h1.58zm9.908 11.104l-3.223-7.913h1.739l1.005 2.632 1.26 3.415c.096-.32.48-1.458 1.15-3.415l.909-2.632h1.66l-2.92 7.866c-.777 2.074-1.963 3.11-3.559 3.11a2.92 2.92 0 0 1-.734-.079v-1.34c.17.042.351.064.543.064 1.032 0 1.755-.57 2.17-1.708z' fill='%235D6494'/%3E%3Cpath d='M89.632 5.967v-.772a.978.978 0 0 0-.978-.977h-2.28a.978.978 0 0 0-.978.977v.793c0 .088.082.15.171.13a7.127 7.127 0 0 1 1.984-.28c.65 0 1.295.088 1.917.259.082.02.164-.04.164-.13m-6.248 1.01l-.39-.389a.977.977 0 0 0-1.382 0l-.465.465a.973.973 0 0 0 0 1.38l.383.383c.062.061.15.047.205-.014.226-.307.472-.601.746-.874.281-.28.568-.526.883-.751.068-.042.075-.137.02-.2m4.16 2.453v3.341c0 .096.104.165.192.117l2.97-1.537c.068-.034.089-.117.055-.184a3.695 3.695 0 0 0-3.08-1.866c-.068 0-.136.054-.136.13m0 8.048a4.489 4.489 0 0 1-4.49-4.482 4.488 4.488 0 0 1 4.49-4.482 4.488 4.488 0 0 1 4.489 4.482 4.484 4.484 0 0 1-4.49 4.482m0-10.85a6.363 6.363 0 1 0 0 12.729c3.518 0 6.372-2.85 6.372-6.368a6.358 6.358 0 0 0-6.371-6.36' fill='%23FFF'/%3E%3C/g%3E%3C/svg%3E%0A");
  background-position: center;
  background-repeat: no-repeat;
  background-size: 100%;
  display: block;
  height: 100%;
  overflow: hidden;
  padding: 0;
  text-indent: -9000px;
  width: 100%;
}

/* Animation for home page */

.animation-1 {
  animation: appear 0.5s ease-out 0.25s forwards;
  opacity: 0;
}

.animation-2 {
  animation: appear 0.5s ease-out 0.5s forwards;
  opacity: 0;
}

.animation-3 {
  animation: appear 0.5s ease-out 0.75s forwards;
  opacity: 0;
}

.animation-4 {
  animation: appear 0.5s ease-out 1s forwards;
  opacity: 0;
}

.animation-5 {
  animation: appear 0.5s ease-out 1.25s forwards;
  opacity: 0;
}

.animation-draw {
  animation: draw 3s linear 1.5s alternate forwards;
  stroke-dasharray: 1000;
  stroke-dashoffset: 1000;
}

.animation-6 {
  animation: appear 0.5s ease-out 2.25s forwards;
  opacity: 0;
}

@keyframes appear {
  to {
    opacity: 1;
  }
}

@keyframes draw {
  from {
    stroke-dashoffset: 1000;
  }

  to {
    stroke-dashoffset: 0;
  }
}

@media (prefers-reduced-motion) {
  .animation-1,
  .animation-2,
  .animation-3,
  .animation-4,
  .animation-5,
  .animation-6,
  .animation-draw {
    animation: none;
    opacity: 1;
    stroke-dasharray: 8, 8;
  }
}

.Markdown code.language-jsx,
.Markdown code.language-bash,
.Markdown pre.language-bash code {
  background-color: var(--g-colorGray0);
}<|MERGE_RESOLUTION|>--- conflicted
+++ resolved
@@ -82,21 +82,8 @@
   margin-top: 24px;
 }
 
-
 .Markdown ul {
   padding-inline-start: 20px;
-}
-
-/**
- * Add some extra padding when MDX Renderer is used
- */
-
-<<<<<<< HEAD
-.Markdown.mdx-page ul{
-=======
-.Markdown.mdx-page ul {
->>>>>>> d4093884
-  padding-inline-start: 30px;
 }
 
 .Markdown ul + pre {
