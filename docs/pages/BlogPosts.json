{
  "year": "2022",
  "digests": [
    {
<<<<<<< HEAD
      "week": "January 13, 2023",
      "summary": "More icons, better docs readability and Figma library cleanups.",
      "posts": [
        {
          "title": "20+ new icons added to the codebase",
          "audience": ["Design", "Engineering"],
          "imageSrc": "https://i.pinimg.com/originals/da/d4/01/dad401cd2d1b5f5d82ab939436cafb83.png",
          "imageAltText": "wireframe of docs site",
          "content": "What's better than icons? More icons. We've added a bunch of [icons to our codebase](https://gestalt.pinterest.systems/foundations/iconography/library) that were previously only available in our Figma library.\n\nWhich icons you ask? Well, these:\n`3D`, `3D-move`, `apple`, `arrow-left-curved`, `board`, `calendar-check`, `desktop`, `flame`, `image-portrait`, `instagram`, `live`, `magic-pen`, `manage-access`, `mobile`, `person-add`, `save-outline`, `saved`, `thumbs-down`, `thumbs-up`, `video-advance-10-seconds`, `video-rewind-10-seconds`, `whats-app` and `wifi-no`."
        },
        {
          "title": "Improved content widths in docs",
          "audience": ["Design", "Engineering"],
          "imageSrc": "https://i.pinimg.com/originals/57/fc/7c/57fc7c16fb13e5a323b8873e9ac9a56d.png",
          "imageAltText": "grid of icons",
          "content": "Content widths across the site have been adjusted to a max of 1200 for better readability. The right-side content navigator is also now closer to the content so it’s easier to discover and reach in order to quickly jump to the content you are looking for."
        },
        {
          "title": "Hygiene improvements to our Figma Web library",
          "audience": ["Design"],
          "imageSrc": "https://i.pinimg.com/originals/59/1d/dc/591ddc1224a7b6568b224d2034f935d8.png",
          "imageAltText": "emoji broom",
          "content": "A clean library is an awesome library, and we sure do like awesome. So, to better acheive awesomeness, we cleaned up our Figma Web library by renaming random layers to make search within layers possible, fixing our files/layers to follow naming convention, reordering layers, deleting empty/duplicated layers and fixing group/frame inconsistencies. We're planning to make the same improvements to our Android and iOS libraries shortly."
=======
      "month": "December",
      "summary": "",
      "posts": [
        {
          "title": "Gestalt Eng December Newsletter",
          "audience": ["Engineering"],
          "content": "A recap of significant changes from December."
        },
        {
          "title": "2022 Year in Review",
          "audience": ["Engineering"],
          "imageSrc": "https://i.pinimg.com/originals/ad/cb/f1/adcbf16cebb0e9668c618f45269275ba.png",
          "imageAltText": "Screenshot of Year in Review page header graphic",
          "content": "We accomplished a lot in 2022, so we created [a special recap page](https://gestalt.pinterest.systems/year_in_review_2022) — see what you might have missed over the past year!"
        },
        {
          "title": "New component: IconButtonFloating",
          "audience": ["Engineering"],
          "imageSrc": "https://i.pinimg.com/originals/05/0a/cd/050acd0f538bb334c81bf6f006bf2795.png",
          "imageAltText": "Screenshot of IconButtonFloating component",
          "content": "We released our new [IconButtonFloating](https://gestalt.pinterest.systems/web/iconbuttonfloating) component! Also known as a floating action button or FAB, this icon button floats over content and remains in place as content scrolls beneath it. We'll soon begin replacing existing floating action buttons in the app with this new component."
        },
        {
          "title": "New component: List",
          "audience": ["Engineering"],
          "imageSrc": "https://i.pinimg.com/originals/e0/80/b5/e080b5182d52d4f523af51973eacbd45.png",
          "imageAltText": "Screenshot of List component",
          "content": "This one's been a long time coming — we finally released our [List](https://gestalt.pinterest.systems/web/list) component! Essentially a wrapper around the `<ol>`/`<ul>` elements, this component allows for easy creation of accessible lists, even deeply-nested ones."
        },
        {
          "title": "Component updates: Dropdown, Modal, Popover, Tag, Text",
          "audience": ["Engineering"],
          "imageSrc": "https://i.pinimg.com/originals/05/32/5e/05325e5f6792659b31028fa875297ee7.png",
          "imageAltText": "Screenshot of Tag warning state",
          "content": "We finally fixed a long-running issue with [Dropdown](https://gestalt.pinterest.systems/web/dropdown)/[Popover](https://gestalt.pinterest.systems/web/popover), where long lists of items could render partially off-screen. We tweaked the internal padding of [Modal](https://gestalt.pinterest.systems/web/modal) to more closely match Sheet's styling. [Tag](https://gestalt.pinterest.systems/web/tag#Warning) now has a warning state. And finally, we added `forwardRef` to [Text](https://gestalt.pinterest.systems/web/text#Refs) to help with certain specific situations."
        },
        {
          "title": "Docs updates",
          "audience": ["Engineering"],
          "imageSrc": "https://i.pinimg.com/originals/8c/e0/04/8ce004e9b40bb81c368f0656f4717605.png",
          "imageAltText": "Screenshot of Spinner best practice",
          "content": "We converted 4 pages to use Sandpack code examples ([Popover](https://gestalt.pinterest.systems/web/popover), [Pulsar](https://gestalt.pinterest.systems/web/pulsar), [Spinner](https://gestalt.pinterest.systems/web/spinner), [Tag](https://gestalt.pinterest.systems/web/tag)) and added Best Practices guidelines for 3 pages ([Pulsar](https://gestalt.pinterest.systems/web/pulsar), [Spinner](https://gestalt.pinterest.systems/web/spinner), [Tag](https://gestalt.pinterest.systems/web/tag))."
>>>>>>> b61954d6
        }
      ]
    },
    {
      "week": "December 02, 2022",
      "summary": "New Gestalt illustrations, experimental components and tons of Figma library updates",
      "posts": [
        {
          "title": "New Illustration components",
          "audience": ["Design"],
          "imageSrc": "https://i.pinimg.com/originals/b8/61/37/b861375b4cb909d384c679d88ae3de58.png",
          "imageAltText": "gestalt illustrations",
          "content": "The Gestalt team is kicking off the holidays in style with the release of our first official illustrations! This is our initial release and so they're only available in our Figma Foundations library at the moment, but we plan to publish guidelines as well as create a code-backed component. These illustrations cover four core use-cases, Empty, Error, Loading and Success. Expect more on this topic soon."
        },
        {
          "title": "New experimental versions of Toast and Badge",
          "audience": ["Design", "Engineering"],
          "imageSrc": "https://i.pinimg.com/originals/fb/7d/e3/fb7de3b1a53c951c4d1888678831e5fb.png",
          "imageAltText": "screenshots of new toast and badge components",
          "content": "We're super excited to share some experimental updates to [Toast](https://gestalt.pinterest.systems/web/toast) and [Badge](https://gestalt.pinterest.systems/web/badge). \n * Toast is getting a little more svelte and a little less round. These changes should allow Toasts to take less room on the screen and _get out of the way_. \n * On the opposite end, Badge is getting a little bigger - specifically its text size is being increased to improve legibility. We've also added the option to add a tooltip to our info Badge to provide extra context. \n\n You can preview both of these updates in our docs by clicking the \"Activate experiments\" button at the top of the page. Please holler if you see any issues or have any feedback. "
        },
        {
          "title": "Loads of Figma library updates",
          "audience": ["Design"],
          "imageSrc": "https://i.pinimg.com/originals/6e/5c/a0/6e5ca01301305455f79b65daf1b2eda5.png",
          "imageAltText": "screenshots of figma components",
          "content": "* **Update PrimaryNavigation for Web:** We added the Create dropdown next to the tabs to match the current experience. Expect more updates to this component in the near/mid future. \n * **Support for agency imagery styles:** We added the Big 6 agencies avatars as imagery styles in our Foundations library. \n * **Major Table component updates:** \n Table is one of our most frequently-detached components because it's historically been a pain to use. The following updates should fix that:  \n\t * Added the ability to left and right align all cells including headers \n\t * Added cells for buttons \n\t * Added the new [table row drawer](https://gestalt.pinterest.systems/web/table#Table-Row-Drawer) feature \n\t* All cells can be replaced with custom content without having to detach the instance \n\t * Added the ability to include subtext in all text cells"
        }
      ]
    },
    {
      "month": "November",
      "summary": "",
      "posts": [
        {
          "title": "Gestalt Eng November Newsletter",
          "audience": ["Engineering"],
          "content": "A recap of significant changes from November."
        },
        {
          "title": "New icon library UI",
          "audience": ["Engineering"],
          "imageSrc": "https://i.pinimg.com/originals/eb/af/06/ebaf069996f33fde8bd1b9658c5e92b0.png",
          "imageAltText": "Screenshot of icon library",
          "content": "We overhauled our [icon library](https://gestalt.pinterest.systems/foundations/iconography/library)! Icons are searchable by name and description. Click the icon card to copy the icon name to your clipboard for easy use within Icon or IconButton."
        },
        {
          "title": "Rich text styling in SlimBanner",
          "audience": ["Engineering"],
          "imageSrc": "https://i.pinimg.com/originals/95/3f/d8/953fd857709cf299fddfe23c59708c6c.png",
          "imageAltText": "Screenshot of SlimBanner rich text styling",
          "content": "[SlimBanner's `message` prop](https://gestalt.pinterest.systems/web/slimbanner#Message) now accepts Text in addition to strings, allowing for rich text styling — including links!"
        },
        {
          "title": "New Table.RowDrawer subcomponent",
          "audience": ["Engineering"],
          "imageSrc": "https://i.pinimg.com/originals/32/ab/8a/32ab8a86cce6a501baf75497e39831b7.png",
          "imageAltText": "Screenshot of Table.RowDrawer",
          "content": "Table now includes a [new Table.RowDrawer subcomponent](https://gestalt.pinterest.systems/web/table#Table.RowDrawer) to allow for expandable content within a row. In this example, closing the SlimBanner would collapse the expanded row to be indistinguishable from the other rows."
        },
        {
          "title": "Component updates: Box, Button, Flex, IconButton, Image, Link, TapArea, Popover",
          "audience": ["Engineering"],
          "imageSrc": "https://i.pinimg.com/originals/8f/70/06/8f7006e878b1cf29164b8fbda93b07fa.png",
          "imageAltText": "Screenshot of Popover with dismiss button",
          "content": "[Button](https://gestalt.pinterest.systems/web/button#rel-and-target), [IconButton](https://gestalt.pinterest.systems/web/iconbutton#Role), [Link](https://gestalt.pinterest.systems/web/link#Target), and [TapArea](https://gestalt.pinterest.systems/web/taparea) have improved accessibility for screen readers when opening in a new tab/window, providing the user with necessary context to understand the element's behavior. [Image](https://gestalt.pinterest.systems/web/image) now passes through the `event` object in `onLoad` and `onError` to allow for more precise responses to these events. We replaced Image's `importance` prop with `fetchPriority` for use in performance tweaks in Chromium-based browsers. Image also now always outputs `<img>` — previously it would output a `<div>` when the image was scaled, as a hack to support IE11. [Popover](https://gestalt.pinterest.systems/web/popover#Dismiss-button) has a new prop, `showDismissButton`, to give users an obvious affordance to close the element. Finally, [Box](https://gestalt.pinterest.systems/web/box) and [Flex](https://gestalt.pinterest.systems/web/flex) now include responsive props for `alignItems` to enable flexbox layouts that vary by viewport width."
        },
        {
          "title": "Docs updates",
          "audience": ["Engineering"],
          "imageSrc": "https://i.pinimg.com/originals/c6/f5/b4/c6f5b4530ab4382757f609d592fe8ec0.png",
          "imageAltText": "Screenshot of messaging guidelines",
          "content": "We added guidelines for [animation](https://gestalt.pinterest.systems/foundations/animation/principles) and [messaging](https://gestalt.pinterest.systems/foundations/messaging/overview) to our docs site. More specific components for these purposes will follow next year. Also a huge shout-out to Christian Vuerings for fixing the annoying bug on [Modal](https://gestalt.pinterest.systems/web/modal) and [Sheet](https://gestalt.pinterest.systems/web/sheet) where focus would get stolen as code examples lazy-loaded!"
        }
      ]
    },
    {
      "week": "November 18, 2022",
      "summary": "Image component improvements and quality-of-life updates to docs / Figma libraries",
      "posts": [
        {
          "title": "New Brand expression guidelines are online",
          "audience": ["Design", "Engineering"],
          "imageSrc": "https://i.pinimg.com/originals/81/10/46/81104653fb15af386a74d376ca9b0ad6.png",
          "imageAltText": "screenshot of brand expression guidelines",
          "content": "We've just published our pilot version of brand expression guidelines to our documentation. We currently cover [general guidelines](https://gestalt.pinterest.systems/foundations/brand_expression/guidelines) as well as [color fill guidance](https://gestalt.pinterest.systems/foundations/brand_expression/color_fills). We have plans to add upon this subject, so please let us know what additional information you'd like to see here."
        },
        {
          "title": "SlimBanner now allows formatted text",
          "audience": ["Design", "Engineering"],
          "imageSrc": "https://i.pinimg.com/originals/c9/20/0b/c9200b800465bc5a14903375fc0b5bb8.png",
          "imageAltText": "screenshot of slimbanner",
          "content": "If you're itching to bold or italicize some text within [SlimBanner](https://gestalt.pinterest.systems/web/slimbanner), well now you can! SlimBanner's message prop now accepts String or Text node types. You can read all about it in our [SlimBanner's message prop documentation](https://gestalt.pinterest.systems/web/slimbanner#Message)."
        },
        {
          "title": "More Figma library updates",
          "audience": ["Design"],
          "imageSrc": "https://i.pinimg.com/originals/1a/0e/3f/1a0e3f5f36390b2e4afe9ba4bcf2835e.png",
          "imageAltText": "screenshot Figma page navigation",
          "content": "* We updated all the components names by removing the category prefix to improve the assets search experience and match our docs structure. This should not affect design files, but please let us know if you run into any issues.\n* We cleaned some empty layers inside components to provide a cleaner Figma file structure."
        }
      ]
    },
    {
      "week": "November 11, 2022",
      "summary": "Image component improvements and quality-of-life updates to docs / Figma libraries",
      "posts": [
        {
          "title": "Enhancements to Image component",
          "audience": ["Engineering"],
          "imageSrc": "https://i.pinimg.com/originals/a7/b9/36/a7b936bac363ab3f32900a08b3087592.png",
          "imageAltText": "screenshot of image component",
          "content": "We've made the following improvements to [Image](https://gestalt.pinterest.systems/web/image)\n * We now pass the event through the onError and onLoad handlers, so you can better react to the successful/failed load of an image\n * We now always use the <img> element under the hood, regardless of the value for the fit prop"
        },
        {
          "title": "Quality-of-life improvements to the Gestalt docs",
          "audience": ["Design", "Engineering"],
          "imageSrc": "https://i.pinimg.com/originals/73/e2/f0/73e2f03ab772d964fc08e8384db38ee7.png",
          "imageAltText": "screenshot of gestalt component overview",
          "content": "* We made the sorting affordance in our [Components Overview](https://gestalt.pinterest.systems/web/overview) pages clearer for those of you who want to group components by category.\n* We fixed a quite-annoying page jump issue on our [Sheet](https://gestalt.pinterest.systems/web/sheet) & [Modal](https://gestalt.pinterest.systems/web/modal) pages\n• We converted code samples for [Tabs](https://gestalt.pinterest.systems/web/tabs) and [Icon](https://gestalt.pinterest.systems/web/icon) over to our new-and-improved structure."
        },
        {
          "title": "Figma Gestalt library enhancements",
          "audience": ["Design"],
          "imageSrc": "https://i.pinimg.com/originals/33/bc/43/33bc4345fc9f8c5908ab77fda6fecae4.png",
          "imageAltText": "screenshot of primary navigation component",
          "content": "* FeedCard components have been added to our Figma Web/Android Gestalt libraries\n* We updated our iconography page in the Figma Foundations library to mimic our new [Iconography library](https://gestalt.pinterest.systems/foundations/iconography/library) on the Gestalt docs\n* Updates to made to the Primary Navigation business variant to better reflect its current state in the product"
        }
      ]
    },
    {
      "week": "November 4, 2022",
      "summary": "New Icon library, accessibility enhancements to clickable components and Figma library updates",
      "posts": [
        {
          "title": "Updated Icon library page",
          "audience": ["Design", "Engineering"],
          "imageSrc": "https://i.pinimg.com/originals/98/61/6b/98616b7f23f4e4f725db66a4f4cc52f6.png",
          "imageAltText": "screenshot of gestalt icon library",
          "content": "The big update for this week is our newly enhanced [Icon library page](https://gestalt.pinterest.systems/foundations/iconography/library) in our Gestalt docs. We've also updated our Gestalt Figma Foundations library to follow this same structure.\n\n The goal of this work is to make the process of finding a Gestalt icon _much easier_. We have more enhancements on the way, so stay tuned."
        },
        {
          "title": "Accessibility enhancements to Link, Button, TapArea and IconButton components",
          "audience": ["Design", "Engineering"],
          "imageSrc": "https://i.pinimg.com/originals/09/19/0d/09190d2903d81f722b0041a12f32b3e4.png",
          "imageAltText": "screenshot describing how screen readers see a gestalt external link",
          "content": "The vast majority of screen readers don't inform users that target='_blank' links open in new tabs, so we added functionality to [Link](https://gestalt.pinterest.systems/web/link), [Button](https://gestalt.pinterest.systems/web/button), [TapArea](https://gestalt.pinterest.systems/web/taparea) and [IconButton](https://gestalt.pinterest.systems/web/iconbutton) to ensure it's explicitly called out. This is yet another update to ensure Pinterest can be equally enjoyed by all."
        },
        {
          "title": "New/improved Gestalt Figma components",
          "audience": ["Design"],
          "imageSrc": "https://i.pinimg.com/originals/6a/03/18/6a0318b3f0860f648ddf0c18e374d913.png",
          "imageAltText": "screenshot of figma gestalt components",
          "content": "* We dramatically simplified the PageHeader component to a svelte 4 variants, which should make for a much simpler experience. \n * We added a FeedCard Figma components for iOS (with Android and Web not far behind). **Note: FeedCard is not an official Gestalt component at this point**"
        }
      ]
    },
    {
      "month": "October",
      "summary": "",
      "posts": [
        {
          "title": "Gestalt Eng October Newsletter",
          "audience": ["Engineering"],
          "content": "A recap of significant changes from October."
        },
        {
          "title": "Search improvements",
          "audience": ["Engineering"],
          "imageSrc": "https://i.pinimg.com/originals/ff/5d/25/ff5d256987b4e9f7e22f15ec7dd5c3fd.png",
          "imageAltText": "Screenshot of search improvements",
          "content": "We know, our docs search feature has been a bit…lackluster. We feel that pain too. This month we made a couple of changes to improve that experience. We added an 'also known as' section to the top of every component page, helping you find the component you're looking for even if you know it by a different name. And we removed the Component Overview and Component Status pages from the search results, improving the relevance of the hits. And we'll continue to improve search in the future!"
        },
        {
          "title": "New components: ModalAlert and DefaultLabelProvider",
          "audience": ["Engineering"],
          "imageSrc": "https://i.pinimg.com/originals/7b/12/47/7b124767712384336078fe73013f7f13.png",
          "imageAltText": "Screenshot of ModalAlert",
          "content": "We released two new components: ModalAlert and DefaultLabelProvider.\n\n[ModalAlert](https://gestalt.pinterest.systems/web/modalalert) is a focused, simple alert dialog that fulfills one of the most common modal usages in a much simpler way than our Modal component. Check it out, and look for other focused user messaging components in the near future.\n\nYou probably won't need to interact directly with [DefaultLabelProvider](https://gestalt.pinterest.systems/web/utilities/defaultlabelprovider) much, unless you maintain a repo using Gestalt. It's an root-level Provider that supplies default values for common labels, like ModalAlert's `accessibilityDismissButtonLabel`. This means fewer props are required at the component callsite, making implementation faster and easier. Apps that require translations, like Pinboard, can pass those in [where DefaultLabelProvider is implemented](https://phabricator.pinadmin.com/diffusion/P/browse/master/webapp/app/packages/gestaltExtensions/GestaltDefaultLabelProvider.js). Apps that do not require translations can implement the Provider with no additional work needed, getting the labels for free!"
        },
        {
          "title": "Component updates: Flex, Text, all inputs",
          "audience": ["Engineering"],
          "imageSrc": "https://i.pinimg.com/originals/47/26/97/472697315f8ab0a251d38cc0d308e3f3.png",
          "imageAltText": "Screenshot of TextField error state",
          "content": "For a more consistent user experience, we standardized error states across all our input components: [Checkbox](https://gestalt.pinterest.systems/web/checkbox), [ComboBox](https://gestalt.pinterest.systems/web/combobox), [NumberField](https://gestalt.pinterest.systems/web/numberfield), [RadioGroup](https://gestalt.pinterest.systems/web/radiogroup), [SearchField](https://gestalt.pinterest.systems/web/searchfield), [SelectList](https://gestalt.pinterest.systems/web/selectlist), [TextArea](https://gestalt.pinterest.systems/web/textarea), and [TextField](https://gestalt.pinterest.systems/web/textfield). We also added a `dataTestId` prop to [Flex](https://gestalt.pinterest.systems/web/flex) (and Flex.Item) to allow for easier testing without needing to wrap with additional Boxes. Look for more `dataTestId`s to be added to other components in the future. Finally, we also removed the rarely-used 'justify' option for [Text's](https://gestalt.pinterest.systems/web/text) `align` prop to match design guidance."
        }
      ]
    },
    {
      "week": "October 28, 2022",
      "summary": "New animation guidelines, additional icons added to Figma and upcoming accessibility training",
      "posts": [
        {
          "title": "Pilot animation guidelines available in Gestalt docs",
          "audience": ["Design", "Engineering"],
          "imageSrc": "https://i.pinimg.com/originals/27/00/05/2700053efd4641ffba6a549a746b4ce4.png",
          "imageAltText": "image symbolizing animation",
          "content": "We are _super excited_ to announce that pilot animation guidelines are now available in our documentation. We've broken up the content by [principles](https://gestalt.pinterest.systems/foundations/animation/principles), [guidelines](https://gestalt.pinterest.systems/foundations/animation/guidelines) and [implementation](https://gestalt.pinterest.systems/foundations/animation/implementation).\n\nKeep in mind this is our first iteration on these guidelines and we plan to continue improving in the weeks/months ahead."
        },
        {
          "title": "New icons added to Figma",
          "audience": ["Design"],
          "imageSrc": "https://i.pinimg.com/originals/d4/82/30/d4823076255d8a92caa840c10a20cc71.png",
          "imageAltText": "examples of gestalt icons",
          "content": "We've added some new icons to our Gestalt Foundations Figma library:  \n * **captions**: to denote closed captions for media \n * **copy-to-clipboard**: for copying to your clipboard. currently used in 2FA\n * **face-neutral**: adds to our set of facial expressions for survey responses\n * **insights-audience**: to signify Audience insights\n * **insights-conversion**: to signify Conversion insights \n * **overview**: for business overview and dashboards\n * **trending**: a generic icon to denote trends—updated to match the 3px stroke weight and dimensions of other icons."
        },
        {
          "title": "Design accessibility training on November 16th",
          "audience": ["Design"],
          "imageSrc": "https://i.pinimg.com/originals/39/57/61/3957613fc354854b3cd1c3546b53f161.png",
          "imageAltText": "image of accessibility symbol",
          "content": "Save the date! On **Wednesday, November 16th**, we will be providing accessibility training for designers. Come learn about how to ensure your designs can be used (and loved) by _everyone_."
        }
      ]
    },
    {
      "week": "October 21, 2022",
      "summary": "A brand new component, improvements to our Figma libraries and accessibility improvements to our input components",
      "posts": [
        {
          "title": "New ModalAlert component for confirmation and acknowledgment",
          "audience": ["Design", "Engineering"],
          "imageSrc": "https://i.pinimg.com/originals/f4/40/2e/f4402eb09e3f3f28461d03f81e963857.png",
          "imageAltText": "screenshot of modalalert component",
          "content": "Fresh off the press is our new [ModalAlert](https://gestalt.pinterest.systems/web/modalalert) component which takes the pain out of presenting users with Yes/No decisions."
        },
        {
          "title": "Simplified Gestalt Web Figma library",
          "audience": ["Design"],
          "imageSrc": "https://i.pinimg.com/originals/87/81/4d/87814debb30c3792d50010d954a42708.png",
          "imageAltText": "cover image for gestalt web figma library",
          "content": "We've pared back our Gestalt Web Figma library to make components easier to find and (most importantly) more searchable."
        },
        {
          "title": "Error icons added to all component error messages",
          "audience": ["Design", "Engineering"],
          "imageSrc": "https://i.pinimg.com/originals/58/7b/31/587b315b36b8334ba9c513f09bb3341c.png",
          "imageAltText": "screenshot of textfield with error message",
          "content": "Gestalt component error messages were not the most accessible due to a reliance on color. We've added error icons next to error messages for [Checkbox](https://gestalt.pinterest.systems/web/checkbox#Error-message), [ComboxBox](https://gestalt.pinterest.systems/web/combobox#Error-message), [DatePicker](https://gestalt.pinterest.systems/web/datepicker#errorMessage), [FieldSet](https://gestalt.pinterest.systems/web/fieldset#Error-message), [NumberField](https://gestalt.pinterest.systems/web/numberfield#Error-message), [RadioGroup](https://gestalt.pinterest.systems/web/radiogroup#With-an-error), [SearchField](https://gestalt.pinterest.systems/web/searchfield#Error), [SelectList](https://gestalt.pinterest.systems/web/selectlist#Error-message), [TextArea](https://gestalt.pinterest.systems/web/textarea#Error-message) and [TextField](https://gestalt.pinterest.systems/web/textfield#Error-message) to improve the visual accessibility for people with forms of color blindness."
        },
        {
          "title": "Design Tokens: Added transparent token",
          "audience": ["Design", "Engineering"],
          "imageSrc": "https://i.pinimg.com/originals/fd/6c/72/fd6c72f2a699244e3e7ad483e9f791db.png",
          "imageAltText": "a hollow circle with a dotted outline",
          "content": "We made a minor update to our [opacity design tokens](https://gestalt.pinterest.systems/foundations/design_tokens#Opacity) with the addition of a fully transparent value."
        }
      ]
    },
    {
      "week": "October 14, 2022",
      "summary": "Token updates and motion guidelines for review",
      "posts": [
        {
          "title": "Updated error color tokens for dark mode",
          "audience": ["Design", "Engineering"],
          "imageSrc": "https://i.pinimg.com/originals/0e/fa/78/0efa78c60f31beac0e7e81ff91d39c52.png",
          "imageAltText": "error message on dark background",
          "content": "We lightened our error colors for dark mode to display with higher contrast. These changes are now reflected in our [token codebase](https://gestalt.pinterest.systems/foundations/design_tokens) as well as our Figma Foundations library."
        },
        {
          "title": "Gestalt motion guidelines working proposal is open for feedback",
          "audience": ["Design", "Engineering"],
          "imageSrc": "https://i.pinimg.com/originals/3a/7c/33/3a7c332818e13dac78afe68c125ce697.png",
          "imageAltText": "a series of circles meant to infer movement",
          "content": "We've completed our [first draft for Gestalt's official motion guidelines](https://coda.io/d/_dXH62hWG_Q-/Product-Animation-Guidelines_suius). But before we published them in our docs, we wanted to make them available for review and feedback. Please share your thoughts."
        }
      ]
    },
    {
      "month": "September",
      "summary": "",
      "posts": [
        {
          "title": "Gestalt Eng September Newsletter",
          "audience": ["Engineering"],
          "content": "A recap of significant changes from September."
        },
        {
          "title": "TextField / TextArea max length",
          "audience": ["Engineering"],
          "imageSrc": "https://i.pinimg.com/originals/de/b2/95/deb2959b4156a6dbbc92b20a35276cf4.png",
          "imageAltText": "Screenshot of TextField / TextArea max length",
          "content": "TextField and TextArea now support a `maxLength` prop to allow for communication and enforcement of character limits for user input. [Check out the docs](https://gestalt.pinterest.systems/web/textfield#Maximum-length) for more details on how to use this new feature."
        },
        {
          "title": "SelectList groups",
          "audience": ["Engineering"],
          "imageSrc": "https://i.pinimg.com/originals/b7/8c/95/b78c958c3c231e1edb2d20007321cf9c.png",
          "imageAltText": "Screenshot of SelectList groups",
          "content": "SelectList now supports grouping of items with a revamped API using two sub-components, SelectList.Option and SelectList.Group. This allows for more complex dropdown menus without needing to create a more custom experience using Dropdown, improving mobile support and accessibility. [Check out the docs](https://gestalt.pinterest.systems/web/selectlist#Groups) to learn more about these new sub-components."
        },
        {
          "title": "Device-specific UI",
          "audience": ["Engineering"],
          "imageSrc": "https://i.pinimg.com/originals/c4/f8/2a/c4f82a87559b87ff093a94c292b69a28.png",
          "imageAltText": "Screenshot of mobile SideNavigation UI",
          "content": "Earlier this year we quietly introduced a Context Provider to allow Gestalt components to use specific UI based on the user's device type (desktop vs mobile). With the launch of SideNavigation last month, [we're making this Provider public](https://gestalt.pinterest.systems/web/utilities/devicetypeprovider). Expect to see more updates in the future for device-specific UI in Gestalt components!"
        },
        {
          "title": "Component updates: Checkbox, IconButton, RadioGroup, TextField",
          "audience": ["Engineering"],
          "imageSrc": "https://i.pinimg.com/originals/f2/fd/76/f2fd76d3bd4b76acaedeb7c58b2ee7ca.png",
          "imageAltText": "Screenshot of Checkbox",
          "content": "We standardized the style and props used for helper text and error messages on [Checkbox](https://gestalt.pinterest.systems/web/checkbox#With-helperText) and [RadioGroup](https://gestalt.pinterest.systems/web/radiogroup#With-helperText) to match TextField, for a more consistent UI and developer experience (DX). We also improved DX by updating [IconButton's default size](https://gestalt.pinterest.systems/web/iconbutton#IconButtonProps) to match design guidance, for one fewer prop that needs to be set in the default usage. Badge now supports a [new 'recommendation' type](https://gestalt.pinterest.systems/web/badge#Type). And we [improved security for the end user](https://www.androidpolice.com/google-chrome-servers-get-passwords-enhanced-spell-check/) by turning off autocomplete for all TextFields of type `'password'` or `'email'`. Special thanks to Brian Lee for the heads-up on that fix!"
        },
        {
          "title": "Docs updates",
          "audience": ["Engineering"],
          "imageSrc": "https://i.pinimg.com/originals/83/f1/df/83f1df9a6c53294380f7f1e83d5477b9.png",
          "imageAltText": "Screenshot of button to copy Flow type",
          "content": "When creating wrapper components that pass props through to Gestalt components, what Flow type should you use? Copy/pasting types from Gestalt source misses any future updates, leading to stale types. Reaching into Gestalt internals isn't allowed or recommended, as those types are subject to breaking changes without warning. Thankfully Flow provides utility types for this situation: `$ElementType<React$ElementConfig<typeof ComponentName>, 'propName'>`. Since this syntax isn't easy to remember, we added [a note in our FAQ](https://gestalt.pinterest.systems/get_started/faq#Component-usage) as well as a button that appears next to every prop in the Props tables that will copy the correct syntax to your clipboard.\n\nWe also updated the code examples for Avatar, AvatarGroup, Box, Button, ComboBox, Flex, and IconButton to use the new Sandpack editor."
        }
      ]
    },
    {
      "week": "September 23, 2022",
      "summary": "Improvement to Gestalt form fields, Figma quality-of-life improvements and Flow types improvements",
      "posts": [
        {
          "title": "Checkbox/RadioGroup improvements",
          "audience": ["Design", "Engineering"],
          "imageSrc": "https://i.pinimg.com/originals/7f/19/87/7f1987ae32d0c003cbe979cf498eab24.png",
          "imageAltText": "screenshot of checkboxes",
          "content": "We made three substantial improvements to [Checkbox](https://gestalt.pinterest.systems/web/checkbox) and [RadioGroup](https://gestalt.pinterest.systems/web/radiogroup).\n* We updated the size of `helperText` to be consistent with other input components such as [TextField](https://gestalt.pinterest.systems/web/textfield#Helper-text)\n* We adjusted the vertical alignment of multi-line labels so that the first line is vertically centered with the checkbox/radio control\n* Lastly, we adjusted the horizontal alignment of `errorMessage` on Checkbox to be aligned with the label\n\nThese three updates should make Pinterest forms just _that much_ cleaner and easier to parse."
        },
        {
          "title": "TextArea/TextField maxLength",
          "audience": ["Design", "Engineering"],
          "imageSrc": "https://i.pinimg.com/originals/dc/b8/f6/dcb8f6ea6f06c315d6f4f8b03fb0f340.png",
          "imageAltText": "screenshot of textarea",
          "content": "We added the ability limit the amount of characters allowed in [TextField](https://gestalt.pinterest.systems/web/textfield#Maximum-length) and [TextArea](https://gestalt.pinterest.systems/web/textarea#Maximum-length). This feature will enable you to enforce strict character counts for form submissions."
        },
        {
          "title": "Flow types quality of life improvements",
          "audience": ["Engineering"],
          "imageSrc": "https://i.pinimg.com/originals/21/64/e3/2164e3b3707446e20d0b20002a0fa14d.png",
          "imageAltText": "screenshot of flow types button in props table",
          "content": "We've added a button to our Props table to allow for easy copying of the correct Flow syntax to access a component's prop type. We've also added more info to our FAQ for [how to import Flow types from Gestalt](https://gestalt.pinterest.systems/get_started/faq#Component-usage)."
        },
        {
          "title": "Android Figma library update",
          "audience": ["Design"],
          "imageSrc": "https://i.pinimg.com/originals/54/33/21/543321175e6b44f77066c185b6527ca0.png",
          "imageAltText": "Gestalt for android cover art",
          "content": "We mentioned in our [9/9 update](https://gestalt.pinterest.systems/whats_new#Week-of-September-09-2022) that we began simplifying our Gestalt Figma libraries. We were able to finish the simplification of our Gestalt Figma Android library and plan to finish this work up by converting our Web library in October.\n\nThis work will help our Figma libraries be more focused and aligned with how designers want to use them."
        },
        {
          "title": "General Figma library improvements",
          "audience": ["Design"],
          "imageSrc": "https://i.pinimg.com/originals/03/26/a9/0326a9467076319de1d5a7a4b77d214b.png",
          "imageAltText": "screenshot of Gestalt figma components",
          "content": "We continue to make solid quality-of-life improvements to our Figma libraries. This week we completed the following:\n* Simplified our Web Searchfield component to have less variants for simpler use\n* Updated the IconButton component on iOS and Android to contain all standard sizes/colors\n* Hid the notification dot on the Tabs component by default to be more aligned with most common use cases."
        }
      ]
    },
    {
      "week": "September 16, 2022",
      "summary": "New component variants, component bug fixes and improved doc code samples",
      "posts": [
        {
          "title": "New Recommendation type for Badge",
          "audience": ["Design", "Engineering"],
          "imageSrc": "https://i.pinimg.com/originals/04/1e/ba/041eba4ff21a8bfe83ba1ac0f8af6a54.png",
          "imageAltText": "screenshot of Recommendation Badge",
          "content": "With the introduction of recommendation types for Callout and SlimBanner, we added a [Recommendation type](https://gestalt.pinterest.systems/web/badge#Type) for [Badge](https://gestalt.pinterest.systems/web/badge). This update will open up Badge to new uses within the product to help make in-product recommendations quickly recognizable."
        },
        {
          "title": "Popover now limits its height to fit  the viewport",
          "audience": ["Engineering"],
          "imageSrc": "https://i.pinimg.com/originals/4f/9a/5f/4f9a5f8d4b059db9ccb3870bd2e30b89.png",
          "imageAltText": "screenshot of popover",
          "content": "Sometime content in a [Popover](https://gestalt.pinterest.systems/web/popover) just tall. Sometime too tall... Well, never fear, we fixed a bug where the height of Popover would be higher than the viewport. Now, it limits its height to fit in the viewport."
        },
        {
          "title": "SlimBanner now adjusts layouts in small viewports",
          "audience": ["Engineering"],
          "imageSrc": "https://i.pinimg.com/originals/04/30/3b/04303b8653ffa9ceb5f256a0cc53664c.png",
          "imageAltText": "screenshot of SlimBanner for small viewports",
          "content": "We made some fixes to [SlimBanner](https://gestalt.pinterest.systems/web/slimbanner) to display more elegantly on smaller viewports. This fix will make SlimBanner much more usable in the mobile context."
        },
        {
          "title": "More Improved code examples",
          "audience": ["Engineering"],
          "imageSrc": "https://i.pinimg.com/originals/ed/01/59/ed0159df8721a93f66c6f3ba79a8caeb.png",
          "imageAltText": "screenshot of a Gestalt code example",
          "content": "As promised, we continue to convert our docs over to use our improved code samples. We made updates to [Avatar](https://gestalt.pinterest.systems/web/avatar), [Box](https://gestalt.pinterest.systems/web/box) and [Flex](https://gestalt.pinterest.systems/web/flex). We will continue to work on fixing code samples with the most frequently viewed component docs getting the highest priority."
        }
      ]
    },
    {
      "week": "September 09, 2022",
      "summary": "Figma library improvements and upgrades to documentation code samples",
      "posts": [
        {
          "title": "New iOS Figma library structure ",
          "audience": ["Design"],
          "imageSrc": "https://i.pinimg.com/originals/29/ad/d6/29add6b9e60d00eac304f90efe4ac4c2.png",
          "imageAltText": "iOS library cover art",
          "content": "We've been listening to designers' feedback and, by a large margin, there's a strong preference to add Gestalt components to design from the Assets panel or the new Resources popover. We've also excited to hear that designers' prefer to learn about how to use our components from our [documentation site](https://gestalt.pinterest.systems/home). We're going all-in with this feedback to focus our libraries on a search-first experience while also removing the confusion regarding where to go to learn how to design with Gestalt. To do so, we're paring back our libraries to focus only on components/styles and removing non-essential pages/resources. This should make our libraries clearer and more focused on your desired workflow. It also has the added benefit of reducing the overall maintenance of these libraries, meaning we can focus our efforts on new/improve components, better documentation, etc.\n\nWe couldn't be more excited about this change. We _just_ rolled out this update for the iOS library and plan to apply the same changes to our Android and Web libraries in the weeks to come."
        },
        {
          "title": "More Figma component search improvements",
          "audience": ["Design"],
          "imageSrc": "https://i.pinimg.com/originals/f7/61/93/f7619318c84ccf2520e6c008a88089dd.png",
          "imageAltText": "screenshot of Figma's resource popover",
          "content": "Speaking of updates to our Gestalt Figma libraries, we've continued to make improvements to the component search experience. We've added keywords to all components to make finding the component you need just _that much easier_."
        },
        {
          "title": "Improved code examples",
          "audience": ["Engineering"],
          "imageSrc": "https://i.pinimg.com/originals/a9/ff/3f/a9ff3f86646ec91de48344a8971cee10.png",
          "imageAltText": "screenshot of a Gestalt code example",
          "content": "Last, but definitely not least, we have begun to upgrade the code blocks in our Gestalt docs to a new solution that should fix the long-standing issues with selecting text. So far we've updated [AvatarGroup](/web/avatargroup), [ComboBox](/web/combobox), [Modal](/web/modal), [Sheet](/web/sheet) and [SideNavigation](/web/sidenavigation). We have many more updates planned through September."
        }
      ]
    },
    {
      "week": "September 02, 2022",
      "summary": "Handoff kit updates, Figma search improvements, and more mobile docs",
      "posts": [
        {
          "title": "Design handoff kit split!",
          "audience": ["Design"],
          "imageSrc": "https://i.pinimg.com/originals/ee/84/94/ee8494b181569225faa4ff954a81da9c.png",
          "imageAltText": "",
          "content": "We divided the Gestalt handoff kit into two files: the library and the Figma file setup + handoff guide. It will help you have a better experience when dealing with the assets panel and our Gestalt Figma libraries. \n\nDon't worry! The file you have linked to your designs ([Gestalt handoff kit](https://www.figma.com/file/50RRYnFcgPTQzy1AIjQoWB/%5BLibrary%5D-Gestalt-Handoff-Kit?node-id=1587%3A3092)) still provides you access to all assets and components to do design handoffs and annotations. And if you are looking for file setup and structure guidance, we invite you to check out our [File setup + Handoff standards guide](https://www.figma.com/file/DJD8HWhXfnHF0TJxczx9kN/%5BGuidance%5D-File-setup-%2B-Design-handoff-guide). \n\nBonus: We added some file hygiene standards and naming conventions we are starting to adopt, and we believe it can help you as well to optimize your design files and workflow. [Check it out](https://www.figma.com/file/DJD8HWhXfnHF0TJxczx9kN/%5BGuidance%5D-File-setup-%2B-Design-handoff-guide?node-id=1%3A204)!"
        },
        {
          "title": "Figma component search improvements",
          "audience": ["Design"],
          "imageSrc": "https://i.pinimg.com/originals/41/23/34/412334126500281a926a7fa897ce3f6d.png",
          "imageAltText": "Graphic showing shift + i search",
          "content": "Thanks to a recent Figma update, you can now filter search results in the Assets panel! Try typing `.web`, for example, and you’ll notice the results are contained to web options. You can also type `button.web` to quickly find the Web version of Button. You can do the same for iOS (`.ios`) and Android (`.and`). We’ll be coming out with a Figma Search guide soon for more tips and tricks, so keep an eye out!"
        },
        {
          "title": "More mobile docs!",
          "audience": ["Design", "Engineering"],
          "imageSrc": "https://i.pinimg.com/originals/1e/98/32/1e98329031a1bab2e51597e56a4c9579.png",
          "imageAltText": "Screenshot of iOS Component overview page",
          "content": "As promised, we've added more iOS and Android component guidelines to the site. This past week we added some exciting ones, like [Button](https://gestalt.pinterest.systems/ios/button) and [Sheet](https://gestalt.pinterest.systems/android/sheet), so take a look when you can!\n\nKeep in mind, these docs are still a little light, but we wanted to get them out the door in order to get your feedback. So please let us know how we can improve these and we'll get on it!"
        }
      ]
    },
    {
      "month": "August",
      "summary": "Introducing SideNavigation, a monthly Eng newsletter, and new Box colors",
      "posts": [
        {
          "title": "Gestalt Eng August Newsletter",
          "audience": ["Engineering"],
          "content": "From feedback in our latest survey, we're starting a monthly newsletter to recap engineering changes you should know about."
        },
        {
          "title": "New docs site and code example style",
          "audience": ["Engineering"],
          "imageSrc": "https://i.pinimg.com/originals/19/5a/af/195aaf8a65f0d7ceaa3b685beadd23cd.png",
          "imageAltText": "Screenshot of new docs site",
          "content": "If you've used [our docs site](https://gestalt.pinterest.systems/) over the past few weeks, you may have noticed that we completely overhauled the structure! These changes accommodate our expansion to include design guidance (and soon eng components!) for iOS and Android. This also allowed us to de-clutter the side nav, helping you find what you're looking for more quickly. Also check out the new code example style we're migrating to on the [Modal](https://gestalt.pinterest.systems/web/modal) or [Sheet](https://gestalt.pinterest.systems/web/sheet) pages. This will finally fix the persistent and annoying problems we've had with our existing code examples."
        },
        {
          "title": "New component: SideNavigation",
          "audience": ["Engineering"],
          "imageSrc": "https://i.pinimg.com/originals/68/09/5d/68095d6bf20c733fa51d8b936780b1e6.png",
          "imageAltText": "Illustration of SideNavigation component",
          "content": "Developed for our docs site and with M10n teams, our new [SideNavigation component](https://gestalt.pinterest.systems/web/sidenavigation) can be used to build a variety of rich navigation experiences, and supports mWeb out of the box. You'll start to see this in action on M10n product surfaces soon!"
        },
        {
          "title": "Component updates: Flex, IconButton, Masonry",
          "audience": ["Engineering"],
          "imageSrc": "https://i.pinimg.com/originals/0f/3f/61/0f3f6134c6639fd9e7122a2fec5f3d0c.png",
          "imageAltText": "Illustration of Flex/Masonry component",
          "content": "We reworked [Flex's `gap` prop](https://gestalt.pinterest.systems/web/flex#Gap) to support row and column spacing, making the component much more useful in situations where items could wrap to the next row or column. We adjusted [IconButton's default values](https://gestalt.pinterest.systems/web/iconbutton) for `size` and `iconColor` to match design guidance, so you have less code to type for the default treatment. We also renamed [Masonry's `comp` prop to `Item`](https://gestalt.pinterest.systems/web/masonry), to better communicate that the prop value needs to be a stable component reference. (We'll address this further with a lint rule in the near future.) And finally, [Masonry now supports RTL (right-to-left)!](https://gestalt.pinterest.systems/web/masonry) In RTL layouts, Masonry's first item now appears in the top right, rather than the top left. This better supports localization needs for pinners around the world."
        },
        {
          "title": "Token migrations: Box",
          "audience": ["Engineering"],
          "imageSrc": "https://i.pinimg.com/originals/39/4d/7c/394d7c674cfc8ffc26d42b67519db73a.png",
          "imageAltText": "Illustration of Box component",
          "content": "Continuing with our long-running [design tokens](https://gestalt.pinterest.systems/foundations/design_tokens) project, we converted [Box's `color` prop](https://gestalt.pinterest.systems/web/box) to use semantic names. This makes it easier to find the right color for a given purpose, and gets dark mode support for free!"
        }
      ]
    },
    {
      "week": "August 26, 2022",
      "summary": "New messaging guidelines, Figma cleanups, and mobile docs",
      "posts": [
        {
          "title": "Gestalt now has mobile component docs!",
          "audience": ["Design", "Engineering"],
          "imageSrc": "https://i.pinimg.com/originals/19/5a/af/195aaf8a65f0d7ceaa3b685beadd23cd.png",
          "imageAltText": "a screenshot of Avatar's mobile documentation",
          "content": "It has been a _long_ time coming, but it's (finally) here. We have begun to ship mobile-specific documentation for high-use components. So far, we've shipped hot-off-the-press docs for [Avatar](https://gestalt.pinterest.systems/android/avatar) and [IconButton](https://gestalt.pinterest.systems/android/iconbutton). Expect _many more_ dropping in the weeks to come. And yeah, before you ask, these docs are available for both Android and iOS. Our goal is to prioritize the most high-frequency components to cover components that constitute the top 80% most frequently used. \n\nKeep in mind, these docs are still a little light, but we wanted to get them out the door in order to get your feedback. So please let us know how we can improve these and we'll get on it!"
        },
        {
          "title": "Messaging pattern guidelines",
          "audience": ["Design", "Engineering"],
          "imageSrc": "https://i.pinimg.com/originals/da/ab/e5/daabe5c4e3cfe7da7a54ae771f431f80.png",
          "imageAltText": "a screenshot of Gestalt's Messaging guidelines",
          "content": "This is another effort that's been a long time coming. We shipped out pilot version of [Messaging pattern guidelines](https://gestalt.pinterest.systems/foundations/messaging/overview), and it's meaty! This first iteration contains three separate pages: [Overview](https://gestalt.pinterest.systems/foundations/messaging/overview), [Available components](https://gestalt.pinterest.systems/foundations/messaging/available_components), and [Priority and placement](https://gestalt.pinterest.systems/foundations/messaging/priority_and_placement).\n\nWe have plans to introduce more design patterns in the future and look forward to hearing your feedback on how to improve them."
        },
        {
          "title": "Popover a11y bug fix",
          "audience": ["Engineering"],
          "imageSrc": "https://i.pinimg.com/originals/57/0b/c2/570bc24288d9eda94ceac7e88d549524.png",
          "imageAltText": "an example of Popover",
          "content": "We updated [Popover](https://gestalt.pinterest.systems/web/popover) (and its inner components) to always include a role and aria-label - a requirement for accessibility. We also now allow you to specify an accessibilityLabel for your Popover."
        },
        {
          "title": "Figma link styles",
          "audience": ["Design"],
          "imageSrc": "https://i.pinimg.com/originals/0e/d9/08/0ed9083cff212885b0910c8580574b40.png",
          "imageAltText": "a sample of Gestalt's Figma link text style",
          "content": "Adding underlined links to designs was a pain in the butt because it meant you needed to detach a Gestalt style to manually add the underlined treatment. Well, no more! Gestalt for Web now has link styles for all of body text styles."
        },
        {
          "title": "Figma cleanups",
          "audience": ["Design"],
          "imageSrc": "https://i.pinimg.com/originals/1b/b0/9c/1bb09c1d2196588143ff79afa1e342e2.png",
          "imageAltText": "examples of the Gestalt Figma components",
          "content": "On top of _all of that good stuff_, we also fixed a ton of things in our Figma libraries. Given this update is already running long, we're going to cram all the updates in this one post.\n\nFor our Android Figma library we fixed the height of our tappable components (e.g. Button, IconButton, etc.) to be 48dp.\n\nFor our Web library, we significantly simplified our Callout, ComboBox, Module, TextArea, TextField, SelectList components. This should make these components easier for you all to use and easier for us to maintain.\n\nLastly, for our Foundations library, we added some missing icons to our library. Specifically ads-overview, dash, file-unknown, folder, heart-outline and history."
        }
      ]
    },
    {
      "week": "August 19, 2022",
      "posts": [
        {
          "title": "Save the date! Design Systems Day 2022 on September 30!",
          "audience": ["Design", "Engineering"],
          "imageSrc": "https://i.pinimg.com/originals/78/92/d2/7892d27456212d38386a3dda5527cccc.png",
          "imageAltText": "Design Systems Day invitation",
          "content": "We are super excited to announce the Design System Day! 🎉\n\nYes, that's right! A full day of talks and training covering multiple themes to help you build the best product experience and create an effective design using Gestalt components, no matter your area within the product. We will have guest speakers from Procter & Gamble, Meta, and Spotify, and other fantastic folks from Pinterest. We're preparing a mini-conference for you! So clear your calendar, and join us on this special day. \n\nYou can see more details about the event in our [CODA doc](https://coda.io/d/_dlrfsMAwXFF/Agenda_surbS) and sign up for the sections in our [sign up sheet](https://docs.google.com/spreadsheets/d/1TNcdR5P5a3ciWIOlEy2ls4GnUeMFWeEpf2hCkfoiEXw/edit?usp=sharing). Stay tuned for more updates! We will be posting more about it next week. "
        },
        {
          "title": "Success and recommendation variants for Callout",
          "audience": ["Design", "Engineering"],
          "imageSrc": "https://i.pinimg.com/originals/12/f4/7e/12f47e9ad624262395d1a72980168aa7.png",
          "imageAltText": "Screenshot of SlimBanner's success and recommendation variants",
          "content": "[Callout](https://gestalt.pinterest.systems/web/callout) is now just _that much more_ awesome with the addition of success and recommendation variants. Psst... We also updated our [Callout Figma component](https://www.figma.com/file/vjhfBsOtHw0wVg67vqwz1v/Gestalt-for-web?node-id=2508%3A28954) to include these variants as well.  "
        },
        {
          "title": "Updated Figma Pin component for Web",
          "audience": ["Design"],
          "imageSrc": "https://i.pinimg.com/originals/24/d2/15/24d215556e2f3ae8a021e81e601d24b8.png",
          "imageAltText": "Screenshot of Gestalt's Figma Pin component for Web",
          "content": "At long last, we landed the final stage of our Figma Pin component rehaul (emphasis on _haul_). We now have implemented and published new and improved Figma Pin components for Android, iOS and Web."
        },
        {
          "title": "Simplified Figma Web components",
          "audience": ["Design"],
          "imageSrc": "https://i.pinimg.com/originals/d9/ae/33/d9ae33a84b828e8d4299d932da066b2f.png",
          "imageAltText": "Screenshot of simplified Figma components",
          "content": "Who likes a bazillion variants to wade through? No one, that's who. We've made improvements to our ComboBox, SelectList, TextField and TextArea components to be easy-to-use, lean, mean reusable machines."
        },
        {
          "title": "Save another date! Accessibility Training for Designers on August 24",
          "audience": ["Design"],
          "imageSrc": "https://i.pinimg.com/originals/2b/1e/99/2b1e99c9b7b42e633a8e0822eb55de70.png",
          "imageAltText": "",
          "content": "Our last accessibility training was a hit. So much so that we're making the magic happen again on Wednesday, August 24 at 10-11:30am PST. So save the date and come on by!"
        }
      ]
    },
    {
      "week": "August 12, 2022",
      "posts": [
        {
          "title": "Major Gestalt site updates",
          "audience": ["Design", "Engineering"],
          "imageSrc": "https://i.pinimg.com/originals/72/74/d7/7274d7a5fecdf97620a247766c802adf.png",
          "imageAltText": "Screenshot of the Gestalt docs site",
          "content": "We've stayed mum about this update, but if you've dropped by the [Gestalt docs site](https://gestalt.pinterest.systems) since the past week or so, you've probably noticed some things have changed. We've shipped a _major_ IA update to the Gestalt docs site which opens the door for [Android](https://gestalt.pinterest.systems/android/overview) and [iOS](https://gestalt.pinterest.systems/ios/overview) guidelines. This was our top goal for the year as it lays the foundation for Gestalt to expand to mobile platforms. \n\nSpecifically of note, we now have a top navigation which breaks up our content into (what we hope is) logical sections. Specifically within 'Components', we now have a platform switcher which, you guessed it, allows you to view a specific platform's component documentation. We also have a handy footer nav on the home page with quick links to important things like our Figma libraries, plugins, Slack channels and engineering resources.\n\n Things are still a bit empty at the moment, but expect that to change _soon_."
        },
        {
          "title": "Spacer components added to Gestalt handoff kit",
          "audience": ["Design", "Engineering"],
          "imageSrc": "https://i.pinimg.com/originals/5c/d2/4a/5cd24a1a8d45efe485b73db560d29f37.png",
          "imageAltText": "Screenshot of design using spacer components",
          "content": "There's nothing better than a well documented design and we made a little addition to our [handoff kit](https://www.figma.com/file/50RRYnFcgPTQzy1AIjQoWB/Gestalt-Handoff-Kit) to help make doing that (even) easier with the addition of [spacer annotation components](https://www.figma.com/file/50RRYnFcgPTQzy1AIjQoWB/Gestalt-Handoff-Kit?node-id=1387%3A2843)."
        },
        {
          "title": "Figma Web IconButton improvements",
          "audience": ["Design"],
          "imageSrc": "https://i.pinimg.com/originals/dc/8b/0a/dc8b0a743b01642979fda36b5a01e6a9.png",
          "imageAltText": "Screenshot of Figma Web IconButton components",
          "content": "OK, we'll own up to it, our IconButton Figma components were a smidge _lacking_. We took the first step towards a better IconButton by adding background color variants to the [Web Figma library](https://www.figma.com/file/vjhfBsOtHw0wVg67vqwz1v/Gestalt-for-web?node-id=2508%3A18626)."
        },
        {
          "title": "Vastly simplified Figma Web Upsell component",
          "audience": ["Design"],
          "imageSrc": "https://i.pinimg.com/originals/1c/0c/41/1c0c41478c854761244c78ce5b9b6ae5.png",
          "imageAltText": "Screenshot comparing before and after examples of the Figma Web Upsell simplification",
          "content": "We don't want to oversell our work, but the [Figma Web Upsell component](https://www.figma.com/file/vjhfBsOtHw0wVg67vqwz1v/Gestalt-for-web?node-id=12901%3A28954) is in a _much_ better place now. We cut down the number of variants by over 32x! And to be clear, you have all the same options as before, they're now available in the component's properties panel. That said, we have a bit of retrofitting to do after this major overhaul, so expect another update to tune things up in the next two weeks."
        },
        {
          "title": "Figma listening session in August's Gestalt Open Forum",
          "audience": ["Design"],
          "imageSrc": "https://i.pinimg.com/originals/b9/83/03/b98303c666634d3d27e5fa1278652f90.png",
          "imageAltText": "",
          "content": "We just went on and on about Figma, but honestly, we want to hear what _you_ think on the subject. We've spent a lot of time these least six months working to improve the experience of using our Gestalt Figma libraries, but we know there's still _so much_ that can be improved. So, if you're hankering to share your thoughts on ways to improve your Figma/Gestalt experience, we're hankering to hear it! Join us on **Thursday, August 18 @ 10am PST**. We'll be there with our listening ears on."
        }
      ]
    },
    {
      "week": "August 5, 2022",
      "posts": [
        {
          "title": "No updates this week",
          "audience": ["Design", "Engineering"],
          "imageSrc": "",
          "imageAltText": "",
          "content": "But we're coming strong next week. Promise."
        }
      ]
    },
    {
      "week": "July 29, 2022",
      "posts": [
        {
          "title": "Popover placeholder slots in Android and iOS Figma libraries",
          "audience": ["Design"],
          "imageSrc": "https://i.pinimg.com/originals/cb/36/dc/cb36dc63c61d6a1e5e7b6e63c4eb76ef.png",
          "imageAltText": "A screenshot of the Gestalt Popover component",
          "content": "We added placeholder slots for Popover in our [Android](https://www.figma.com/file/REw1COFYAktmVWrUBh3Ov8/Gestalt-for-Android?node-id=3686%3A23889) and [iOS](https://www.figma.com/file/AHcKJDgb7E7YswlgW1wY8E/Gestalt-for-iOS?node-id=5975%3A9433) Figma libraries. This feature allows you to add add complex content without detaching or building from scratch."
        },
        {
          "title": "Improvements to TextField and Tabs in the Figma iOS library",
          "audience": ["Design"],
          "imageSrc": "https://i.pinimg.com/originals/42/5a/71/425a7132922dd8e43726fbce6bdfff2e.png",
          "imageAltText": "A screenshot of the Gestalt TextField and Tabs components",
          "content": "It's been a long time coming, but we finally made updates to our [iOS TextField component](https://www.figma.com/file/AHcKJDgb7E7YswlgW1wY8E/Gestalt-for-iOS?node-id=6655%3A12165) to better represent a mobile-centric affordance. We also added an underlined variant to the [iOS Tabs component](https://www.figma.com/file/AHcKJDgb7E7YswlgW1wY8E/Gestalt-for-iOS?node-id=5977%3A3097). We're hoping to move towards the underlined treatment across all platforms, and so we want to begin representing this change in our Figma libraries. **Note:** Both of these components are only available for our iOS libraries. We will be updating our Android libraries with these changes shortly."
        },
        {
          "title": "Improvements to Modal in Figma for Web & Mobile Web",
          "audience": ["Design"],
          "imageSrc": "https://i.pinimg.com/originals/a7/0b/53/a70b53a8ff0fdc319fc7a3bbbbb37512.png",
          "imageAltText": "A screenshot of Gestalt's Modal Figma component",
          "content": "Lastly, we made some more refinements to [Modal](https://www.figma.com/file/vjhfBsOtHw0wVg67vqwz1v/Gestalt-for-web?node-id=2508%3A17900) in our Figma for Web library. The changes should reflect a more organized and refined component structure to improve ease of use."
        }
      ]
    },
    {
      "week": "July 22, 2022",
      "posts": [
        {
          "title": "Gestalt for Android Figma library update",
          "audience": ["Design"],
          "imageSrc": "https://i.pinimg.com/originals/99/c6/0a/99c60ae0bf2a019f18e34b37e9210de3.png",
          "imageAltText": "A picture of the Gestalt logo, Figma logo and Android logo",
          "content": "We're super happy to announce that our big update to the [Gestalt for Android Figma library](https://www.figma.com/file/REw1COFYAktmVWrUBh3Ov8/Gestalt-for-Android?node-id=2769%3A2477) has landed! This library should be at parity with our iOS Figma library, including dark mode variants for each component. We haven't added reference pages yet, but each component should work _exactly_ like its iOS counterpart. So have a look and let us know what you think!"
        },
        {
          "title": "SideNavigation component pre-release",
          "audience": ["Design", "Engineering"],
          "imageSrc": "https://i.pinimg.com/originals/9e/cb/ea/9ecbeadb6a8c683b10c1c72cb7b0b591.png",
          "imageAltText": "A screenshot of the Gestalt SideNavigation component",
          "content": "In some more exciting news, we shipped a pre-release of our fancy new [SideNavigation component](https://gestalt.pinterest.systems/web/sidenavigation). This component is still in alpha and not (quite) ready for production, but we wanted to give y'all a sneak peek ahead of time. We also created a [SideNavigation Figma component](https://www.figma.com/file/vjhfBsOtHw0wVg67vqwz1v/Gestalt-for-web?node-id=17421%3A31236) that's ready to use today. Again, keep in mind that this component is currently in alpha."
        },
        {
          "title": "Gestalt Iconography guidelines",
          "audience": ["Design", "Engineering"],
          "imageSrc": "https://i.pinimg.com/originals/57/08/98/570898bb6afdfe679262900b11c5d45c.png",
          "imageAltText": "A screenshot of Gestalt's Iconography guidelines",
          "content": "The Gestalt team is working to up its icon game and our first big step is publishing an MVP our of [Iconography guidelines](https://gestalt.pinterest.systems/foundations/iconography/usage). Keep in mind, this is our _first step_ towards greater clarity around using icons within Gestalt. So please send us your feedback and stay tuned for future updates."
        },
        {
          "title": "Gestalt for iOS Figma library improvements",
          "audience": ["Design"],
          "imageSrc": "https://i.pinimg.com/originals/56/0b/c9/560bc92a7caeaf4459766362cf5d0534.png",
          "imageAltText": "Screenshot of Gestalt Figma iOS components",
          "content": "We made some nice improvements to our iOS library including an overhaul of [Button](https://www.figma.com/file/AHcKJDgb7E7YswlgW1wY8E/Gestalt-for-iOS?node-id=5860%3A8644) to have smarter defaults, more capabilities (like an end icon) and, most importantly, be simpler to use.  We also made some simplifications and quality-of-life improvements to [SearchField](https://www.figma.com/file/AHcKJDgb7E7YswlgW1wY8E/Gestalt-for-iOS?node-id=5860%3A8648). Lastly, we implemented a nice enhancement to hide components in our library that aren't intended for everyday use. This should make the overall component discovery experience much simpler."
        },
        {
          "title": "Gestalt for Web Figma library improvements",
          "audience": ["Design"],
          "imageSrc": "https://i.pinimg.com/originals/22/c9/ca/22c9ca872312b3d67e8e5bab00b26ce3.png",
          "imageAltText": "Screenshot of Gestalt Figma Web components",
          "content": "Similar to the iOS library, we make enhancements to [Button](https://www.figma.com/file/vjhfBsOtHw0wVg67vqwz1v/Gestalt-for-web?node-id=2508%3A17905) which should closer mimic the API of our [React Button](https://gestalt.pinterest.systems/web/button). We also made a near-complete overhaul to [Dropdown](https://www.figma.com/file/vjhfBsOtHw0wVg67vqwz1v/Gestalt-for-web?node-id=4526%3A0) to again better mimic its [React counterpart](https://gestalt.pinterest.systems/web/dropdown). One note on Dropdown - we ran into so Figma limitations which prevented us from implementing text truncation in the Dropdown list components, so you'd need to manually truncate text until we can determine a solution. Lastly, we made updates to the Figma Web library's page strucure/organization to more closely resemble our documentation."
        }
      ]
    },
    {
      "week": "July 15, 2022",
      "posts": [
        {
          "title": "Makeathon props!",
          "audience": ["Design", "Engineering"],
          "imageSrc": "https://i.pinimg.com/originals/4a/0a/c4/4a0ac42748a1802987e2641b60839a4c.png",
          "imageAltText": "Makeathon logo",
          "content": "A big congrats to all the fine folks who contributed to Makeathon this year! It was fabulous (and dare we say inspiring) to see Gestalt power so many projects. Great job, all. It was a pleasure supporting your amazing work!"
        },
        {
          "title": "Gestalt Figma Android library pre-release",
          "audience": ["Design"],
          "imageSrc": "https://i.pinimg.com/originals/75/3f/3d/753f3d9a102f84262cca6e9ce5b6278d.png",
          "imageAltText": "A picture that shows Gestalt plus Figma plus Android equaling a heart",
          "content": "You've been asking for it, we've been working on it and it's _almost here_. That's right, a full overhaul to our Gestalt Figma Android library. It's not ready quite yet, but you can see a preview of what we're cooking up in [this branch](https://www.figma.com/file/DkU8imdrmBUZUkS7fL8JPd/DP-Gestalt-4392-Port-Figma-iOS-library-to-Android?node-id=3686%3A21528). We cannot wait to get this out the door and in your hands!"
        },
        {
          "title": "Video caption support",
          "audience": ["Design", "Engineering"],
          "imageSrc": "https://i.pinimg.com/originals/ac/33/84/ac33841d337bbd27fc06598c1ab52703.png",
          "imageAltText": "A screenshot of the Video component displaying captions",
          "content": "Chalk this up as another big win for accessibility; [Video](https://gestalt.pinterest.systems/web/video) now has support for captions. Learn more about this new capability in our [Video captions documentation](https://gestalt.pinterest.systems/web/video#Captions)."
        },
        {
          "title": "Figma iOS Modal improvements",
          "audience": ["Design"],
          "imageSrc": "https://i.pinimg.com/originals/6d/8f/3b/6d8f3be52d865d64b3b06a27113ce1d0.png",
          "imageAltText": "A screenshot of the Figma iOS Modal component",
          "content": "We made a sizable update to our [iOS Modal component](https://www.figma.com/file/AHcKJDgb7E7YswlgW1wY8E/Gestalt-for-iOS?node-id=5860%3A8641) to both reduce the number of variants while making it far easier to place content within it. A large focus for us is to make our components significantly simpler to use, so expect more of these updates throughout 2022."
        },
        {
          "title": "Gestalt July Open Forum canceled",
          "audience": ["Design"],
          "imageSrc": "https://i.pinimg.com/originals/2c/e7/b9/2ce7b96e65021c907ca75c303a04f93e.png",
          "imageAltText": "",
          "content": "July has been a bit of a whirlwind and so we're going to cancel our Open Forum for this month. We look forward to seeing you all at next months Open Forum!"
        }
      ]
    },
    {
      "week": "July 08, 2022",
      "posts": [
        {
          "title": "Take action with SlimBanner",
          "audience": ["Design", "Engineering"],
          "imageSrc": "https://i.pinimg.com/originals/92/12/aa/9212aad3a49fee3e29902d2052d90914.png",
          "imageAltText": "Examples of Recommendation SlimBanner",
          "content": "SlimBanner now supports a [primary action](https://gestalt.pinterest.systems/web/slimbanner#Primary-action)! We've also added the ability to dismiss these banners with the `dismissButton` [prop](https://gestalt.pinterest.systems/web/slimbanner#Dismissible). And if that wasn't enough for one update, we've introduced a [new style called Recommendation](https://gestalt.pinterest.systems/web/slimbanner#Recommendation) that can be used to inform people of quick things they can do to improve their experience."
        },
        {
          "title": "Figma cleanup week",
          "audience": ["Design"],
          "imageSrc": "https://i.pinimg.com/originals/bd/76/c6/bd76c67a16eb326b99316a6d2d8688af.png",
          "imageAltText": "Screenshot showcasing out figma libraries",
          "content": "We did a little cleanup and reorganization in our Figma folders to help you scan all the supportive files and libraries you need more efficiently. We archived outdated and deprecated resources to avoid confusion with their usage, and moved some files around to reinforce a semantic structure. All the must-have folders and files, such as libraries, helpful resources, product surfaces, and experimental resources are under [Gestalt](https://www.figma.com/files/757008090659779062/team/626524232805730321/Gestalt?fuid=982037494021279625). And if you are curious about what the team is baking, feel free to check out our [Design Systems Figma collection](https://www.figma.com/files/757008090659779062/team/758073086094656143/Design-Systems?fuid=982037494021279625). Feel free to reach out if you have any questions about it!"
        },
        {
          "title": "Say goodbye to food coloring 🍉",
          "audience": ["Design", "Engineering"],
          "imageSrc": "https://i.pinimg.com/originals/fe/40/a6/fe40a60cd15b7af081a5c98f01b6c694.png",
          "imageAltText": "",
          "content": "In the spirit of consistent, accessible visuals across Pinterest, and better support for dark mode, we've officially deprecated the old, literal colors on Box in favor of our semantic, design-token-based options. This means watermelon is out and primary is in! Check out the [Box documentation](https://gestalt.pinterest.systems/web/box#Colors) to see all the options, and feel free to reach out if you think a color is missing."
        },
        {
          "title": "More ways to view code in our docs",
          "audience": ["Engineering"],
          "imageSrc": "https://i.pinimg.com/originals/5b/7c/e9/5b7ce9ad92e7b2b7d85587ab7254463a.png",
          "imageAltText": "Screenshot of docs site showing code under the page header",
          "content": "We made an update to view the code behind our top-most example on each page. Simply use the expand code button to see the code behind our main page header example. We've also added the ability to view the code behind our Best Practice Do's in a code sandbox (with a future update coming to make it visible on the page itself). Both of these requests came from feedback in our Eng survey, so a huge thank you to everyone who filled it out, and a reminder that we love feedback _anytime_, not just during survey season!"
        }
      ]
    },
    {
      "week": "July 01, 2022",
      "posts": [
        {
          "title": "Semibold or bust!",
          "audience": ["Engineering", "Design"],
          "imageSrc": "https://i.pinimg.com/originals/d6/1f/09/d61f096cc84951d4a3193c4a2cb86be9.png",
          "imageAltText": "",
          "content": "In order to get Pinterest one step closer to a more unified visual experience, we've update bold fonts on web to be semibold, meaning our native mobile and web experiences are now aesthetically closer. We've updated our Gestalt for web Figma library with the new treatments so if you're using our type styles, just accept the latest library update and you should be good to go. See PJ's [post in Slack](https://pinterest.slack.com/archives/C0HUV5J93/p1656616134835949) for full details."
        },
        {
          "title": "Component status and quality checklist added to the docs",
          "audience": ["Design", "Engineering"],
          "imageSrc": "https://i.pinimg.com/originals/2f/ef/53/2fef53712342ac54843d39b4a9c9d342.png",
          "imageAltText": "",
          "content": "Ever wondered if a component on the docs is available in Figma? Curious if Toast is fully accessible? Fear not, the answer is now readily available on every component page via the status overview and quality checklist. The overview at the top of the page gives you quick details about Figma availability, Platform readiness and Accessibility status. You can then drill into any of these statuses for further details. We hope this helps answer questions around availability and usability, and we'd love your feedback, so check it out!"
        },
        {
          "title": "Dark mode for Figma iOS",
          "audience": ["Design"],
          "imageSrc": "https://i.pinimg.com/originals/9e/69/fa/9e69fa2b14404e909c3dea77fe55abd3.png",
          "imageAltText": "Screenshot of iOS Modal component",
          "content": "We simplified our light mode components with Figma’s new boolean visibility and text property variants. We then made their dark mode equivalents and sticker sheets for the most used components. The remaining components will be updated for dark mode after Android components have similar coverage as compared to iOS."
        },
        {
          "title": "Figma placeholders for Sheet and Modal components",
          "audience": ["Design"],
          "imageSrc": "https://i.pinimg.com/originals/5b/44/3f/5b443f09a5ac2bb3feb160d6de033ef0.png",
          "imageAltText": "Screenshot of Modal and Sheet components",
          "content": "Who loves a good placeholder component? We do! Placeholder components will enable you to more easily utilize our container-esque components, like Modal and Sheet. And now, besides our [Web Modal component](https://www.figma.com/file/vjhfBsOtHw0wVg67vqwz1v/Gestalt-for-web?node-id=2508%3A29633), the placeholder is also available to test in our [Sheet component](https://www.figma.com/file/vjhfBsOtHw0wVg67vqwz1v/Gestalt-for-web?node-id=2508%3A17902), and [Module component](https://www.figma.com/file/vjhfBsOtHw0wVg67vqwz1v/Gestalt-for-web?node-id=4068%3A7200). Check it out! We would love to hear your feedback."
        },
        {
          "title": "Figma IconButton on iOS and Web",
          "audience": ["Design"],
          "imageSrc": "https://i.pinimg.com/originals/67/15/d9/6715d987117cef8c84b97a2ab9160aba.png",
          "imageAltText": "",
          "content": "Thanks to our design friends, we realized the interior icon size for IconButton wasn't always using a multiple of 4. We've corrected this sizing issue and updated the component in the respective libraries. Thanks for the feedback, and please keep it coming!"
        },
        {
          "title": "Figma library deprecation",
          "audience": ["Design"],
          "imageAltText": "",
          "content": "The day finally came, and the following Gestalt Figma libraries have now been taken offline: _04. Gestalt Icons_, _06. Platform Extras_, _PDS 3.0 Styles: Light Mode_, and _WIP 02. Mobile Library WIP_. If you have a file that depends on any of these libraries, you will need to migrate the components/styles over to the corresponding active file. See PJ's post in Slack for the [conversion details](https://pinterest.slack.com/archives/C0HUV5J93/p1656621459570089)."
        }
      ]
    },
    {
      "week": "June 24, 2022",
      "posts": [
        {
          "title": "Figma mobile web Bar component",
          "audience": ["Design"],
          "imageSrc": "https://i.pinimg.com/originals/2d/d9/88/2dd988cf72ca8eac19102ecd80e0e190.png",
          "imageAltText": "Screenshot of Figma Bar component",
          "content": "We're working to grow out our Gestalt Figma web library to include more mobile web use cases. A first step towards that goal is the creation of a [mobile web Bar component](https://www.figma.com/file/vjhfBsOtHw0wVg67vqwz1v/Gestalt-for-web?node-id=16483%3A28229). This component is our first iteration, so please send us your feedback on ways to improve it."
        },
        {
          "title": "Iconography open forum next steps",
          "audience": ["Design"],
          "imageSrc": "https://i.pinimg.com/originals/a3/11/75/a31175baabf4be7d4cc0519034096f11.png",
          "imageAltText": "Iconography open forum next steps",
          "content": "We wanted to thank everyone who participated in the iconography open forum session and give you a peak into what we'll be doing next. We're going to be using your feedback to publish a baseline set of iconography guidelines in our documentation which we plan to begin work on next sprint. We are also going to use your feedback to develop refinements to our [Iconography & SVGs page](https://gestalt.pinterest.systems/foundations/iconography/library). Once again, thank you so much for your support. We look forward to sharing updates _soon_."
        },
        {
          "title": "Gestalt tutorials on Pinterest",
          "audience": ["Engineering", "Design"],
          "imageSrc": "https://i.pinimg.com/originals/34/79/0c/34790c6b2a0021edce86a64d3a8a4e57.png",
          "imageAltText": "Idea pin of a Figma tutorial",
          "content": "Last but not least, we created our first Idea Pin tutorial on [how to create a resizable progress bar component in Figma](https://www.pinterest.com/pin/1092404453337977467/). This is our first toe-dip into Gestalt tutorials and we're excited to create all sorts of helpful tips and tricks for both designers and engineers. So, if you're interested in more tutorials, make sure to follow our [Tutorials board](https://www.pinterest.com/pinterestgestalt/tutorials/) and give us feedback on what tips you'd like to see."
        }
      ]
    },
    {
      "week": "June 17, 2022",
      "posts": [
        {
          "title": "Dark mode Figma variants, Phase 1",
          "audience": ["Design"],
          "imageSrc": "https://i.pinimg.com/originals/90/d6/86/90d6869063bd80e56fe0820eebf10aca.png",
          "imageAltText": "A dark mode variant of Popover",
          "content": "This has been a long time coming, but we've shipped our first phase of dark mode variants in our Gestalt Figma libraries! This first phase has focused on core components for our [Gestalt for iOS library](https://www.figma.com/file/AHcKJDgb7E7YswlgW1wY8E/Gestalt-for-iOS) (e.g., Button, Avatar, Popover, etc.). Our next phase will be to offer dark mode for more complex components like Pin, Board, and other reps. We look forward to sharing many more updates _soon_."
        },
        {
          "title": "Data visualization guidelines",
          "audience": ["Engineering", "Design"],
          "imageSrc": "https://i.pinimg.com/originals/68/b7/29/68b7290ff502f95904a959a0a5239372.png",
          "imageAltText": "Screenshot of Gestalt's data visualization guidelines",
          "content": "We recently shipped our [data visualization color palette](https://gestalt.pinterest.systems/foundations/data_visualization/palette) which was our building block to deliver [data visualization guidelines](https://gestalt.pinterest.systems/foundations/data_visualization/usage). This is a major milestone for us and unlocks our ability to provide even more in this space later this year."
        },
        {
          "title": "Design guidelines for Text and Heading components",
          "audience": ["Engineering", "Design"],
          "imageSrc": "https://i.pinimg.com/originals/51/b1/29/51b129c9260e824d1e87e328080dea2f.png",
          "imageAltText": "Screenshots of Gestalt's Text and Heading documentation",
          "content": "We added [typography guidelines](https://gestalt.pinterest.systems/foundations/typography/guidelines) a couple weeks ago and now we're coming in hot with design guidelines for [Text](https://gestalt.pinterest.systems/web/text) and [Heading](https://gestalt.pinterest.systems/web/heading). Our goal for these updates is to develop a strong foundation of typographic guidance that we can build upon in future releases."
        },
        {
          "title": "Gestalt Learning released",
          "audience": ["Engineering", "Design"],
          "imageSrc": "https://i.pinimg.com/originals/13/65/cd/1365cddf722bf00aa21a21e88c1eba36.png",
          "imageAltText": "Screenshots of Gestalt Learning",
          "content": "We know that getting up to speed with Gestalt can take some work and we're constantly working to improve the onboarding process. That's why we released [Gestalt Learning](http://pinch/gestaltLearning) to offer a self-service learning path for important Gestalt topics. We have thoughts for additional content, but we'd love to hear your ideas! So, please reach out and give us your requests. \n\n**Note:** This resource is available to Pinterest employees only."
        },
        {
          "title": "Handoff kit screen/device templates added",
          "audience": ["Design"],
          "imageSrc": "https://i.pinimg.com/originals/3a/1e/76/3a1e76e2f6e1e3f3fbe598cb3d4dca5b.png",
          "imageAltText": "Screenshot of Handoff kit's screen/device templates",
          "content": "We made nice update to our [Figma Handoff kit](https://www.figma.com/file/50RRYnFcgPTQzy1AIjQoWB/Gestalt-Handoff-Kit) with the addition of [screen/device templates](https://www.figma.com/file/50RRYnFcgPTQzy1AIjQoWB/?node-id=246%3A3533). This should give designers a faster starting point for designing their features. We have templates for web, mobile web, handset and tablet (for iOS and Android)."
        }
      ]
    },
    {
      "week": "June 10, 2022",
      "posts": [
        {
          "title": "No updates this week due to KnitCon",
          "audience": ["Engineering", "Design"],
          "imageSrc": "https://i.pinimg.com/originals/a2/a9/ff/a2a9ff88dfc6b773e4d7e0c1af74304d.png",
          "imageAltText": "KnitCon logo",
          "content": "The Gestalt team is busy knitting, so there are no updates for this week. We hope you all enjoy KnitCon!"
        }
      ]
    },
    {
      "week": "June 3, 2022",
      "posts": [
        {
          "title": "New Typography guidelines",
          "audience": ["Engineering", "Design"],
          "imageSrc": "https://i.pinimg.com/originals/ad/66/52/ad66524c172960e4fe2edaa67d150a58.png",
          "imageAltText": "Screenshot of typography guidelines",
          "content": "To keep the momentum going on our release of guidelines in 2022, we just published the first iteration of our [Typography guidelines](https://gestalt.pinterest.systems/foundations/typography/guidelines). This is intended to serve as the foundation for much more detail and updates in the future. We look forward to sharing many more typography-related updates in the near future."
        },
        {
          "title": "Major updates to our Pin and Masonry Figma components",
          "audience": ["Design"],
          "imageSrc": "https://i.pinimg.com/originals/9c/07/1e/9c071edc9ac15787bae57860a4854db8.png",
          "imageAltText": "Anatomy of Figma Pin component",
          "content": "The Gestalt team has been busy iterating on a new revs of the [Pin component](https://www.figma.com/file/AHcKJDgb7E7YswlgW1wY8E/Gestalt-for-iOS?node-id=13346%3A55393) and [Masonry component](https://www.figma.com/file/AHcKJDgb7E7YswlgW1wY8E/Gestalt-for-iOS?node-id=13386%3A67271) in our Figma iOS library. Our focus for this iteration was to drastically simplify the experience of using it in designs. This new component leverages all the new fancy bells and whistles Figma recently released, which _drastically_ reduced the number of variants for this component. We also added a [built-in introduction to the component](https://www.figma.com/file/AHcKJDgb7E7YswlgW1wY8E/Gestalt-for-iOS?node-id=13366%3A51700) and guides on common use-cases. We think it's going to be _big_ improvement.\n\nHowever, big improvements sometimes lead to (dun dun dunnn) breaking changes. This Pin is so different that we needed to essentially build it from scratch as a new component. Don't fret though, we've kept our previous version of the Pin component in our library for backward compatibility. That component will be sunset on September 30, 2022."
        },
        {
          "title": "An Updated What's New page",
          "audience": ["Engineering", "Design"],
          "imageSrc": "https://i.pinimg.com/originals/a7/38/95/a73895ed57aa346c8c5d52d10e41a9a5.png",
          "imageAltText": "Screenshot of updated What's new page",
          "content": "In an effort to make our Gestalt docs _the_ single source of truth, it's now [the home for our weekly updates](https://gestalt.pinterest.systems/whats_new). We know it's hard to keep track of everything we ship, so we want to provide an easily accessible and digestible synopsis of all the new goodies our team cooks up.\n\nAnd for all you fans of our Changelog, never fear &mdash; it's not gone, it's just in a happier place now. You can view our [full changelog](https://github.com/pinterest/gestalt/blob/master/CHANGELOG.md) on Gestalt Web Github repo."
        },
        {
          "title": "Gestalt is on Pinterest!",
          "audience": ["Engineering", "Design"],
          "imageSrc": "https://i.pinimg.com/originals/45/27/2e/45272ec1ebbc50fa85870730b2600666.png",
          "imageAltText": "Screenshot of Gestalt Pinterest account",
          "content": "Given Gestalt is built for Pinterest, it only seemed right to be on... Pinterest. So if you're feeling inspired to be inspired, check out our [Gestalt Pinterest account](https://www.pinterest.com/pinterestgestalt/). We pin all sorts of cool things (mostly about design systems, because well, duh). We have some cool stuff up our sleeve for this account, so stay tuned."
        }
      ]
    },
    {
      "week": "May 26, 2022",
      "posts": [
        {
          "title": "Data visualization tokens added to Gestalt",
          "audience": ["Engineering", "Design"],
          "imageSrc": "https://slack-imgs.com/?c=1&o1=wi1200.he674.si.ro&url=https%3A%2F%2Fi.pinimg.com%2Foriginals%2Fa6%2F10%2F67%2Fa61067eea24034113e7e3cfe96823dbe.png",
          "imageAltText": "Full color palette for data viz",
          "content": "The team is super excited to share that we shipped [data visualization tokens](/foundations/data_visualization/palette) to Gestalt this week! We’re hoping to build upon this work to develop dataviz components and guidelines in future sprints, so stay tuned!"
        },
        {
          "title": "New RadioButton Component",
          "audience": ["Engineering"],
          "imageSrc": "https://slack-imgs.com/?c=1&o1=wi1200.he674.si.ro&url=https%3A%2F%2Fi.pinimg.com%2Foriginals%2Fa7%2F68%2F23%2Fa7682371976aaa31d270d0dc36ee04be.png",
          "imageAltText": "RadioGroup depiction",
          "content": "We recently shipped a new [RadioGroup component](/web/radiogroup) which will make building forms easier and faster. The big change is that this component allows you to create a group of radio buttons as opposed to having to create each one independently. This may not have a ton of impact on your day-to-day, but we’re sharing it with you so that you remind your XFN buddies in case they aren’t aware. On that note, we’ve also deprecated our [RadioButton component](/web/radiobutton) in favor of RadioGroup."
        },

        {
          "title": "Gestalt Open Forum — Iconography workshop!",
          "audience": ["Design"],
          "imageSrc": "https://slack-imgs.com/?c=1&o1=wi1200.he674.si.ro&url=https%3A%2F%2Fi.pinimg.com%2Foriginals%2F3b%2F27%2F0c%2F3b270c8baf1cfd8a023e57ded5b03473.png",
          "imageAltText": "",
          "content": "We know you care a lot about icons, and it’s a hot topic and priority for Gestalt! So we’re planning an icon “workshop” that will happen during our next Gestalt Open Forum meeting (June 16th). Please join us and help us evolve our iconography guidelines — we need your input!"
        }
      ]
    }
  ]
}<|MERGE_RESOLUTION|>--- conflicted
+++ resolved
@@ -2,7 +2,6 @@
   "year": "2022",
   "digests": [
     {
-<<<<<<< HEAD
       "week": "January 13, 2023",
       "summary": "More icons, better docs readability and Figma library cleanups.",
       "posts": [
@@ -26,7 +25,9 @@
           "imageSrc": "https://i.pinimg.com/originals/59/1d/dc/591ddc1224a7b6568b224d2034f935d8.png",
           "imageAltText": "emoji broom",
           "content": "A clean library is an awesome library, and we sure do like awesome. So, to better acheive awesomeness, we cleaned up our Figma Web library by renaming random layers to make search within layers possible, fixing our files/layers to follow naming convention, reordering layers, deleting empty/duplicated layers and fixing group/frame inconsistencies. We're planning to make the same improvements to our Android and iOS libraries shortly."
-=======
+        },
+       ],
+     },
       "month": "December",
       "summary": "",
       "posts": [
@@ -69,7 +70,6 @@
           "imageSrc": "https://i.pinimg.com/originals/8c/e0/04/8ce004e9b40bb81c368f0656f4717605.png",
           "imageAltText": "Screenshot of Spinner best practice",
           "content": "We converted 4 pages to use Sandpack code examples ([Popover](https://gestalt.pinterest.systems/web/popover), [Pulsar](https://gestalt.pinterest.systems/web/pulsar), [Spinner](https://gestalt.pinterest.systems/web/spinner), [Tag](https://gestalt.pinterest.systems/web/tag)) and added Best Practices guidelines for 3 pages ([Pulsar](https://gestalt.pinterest.systems/web/pulsar), [Spinner](https://gestalt.pinterest.systems/web/spinner), [Tag](https://gestalt.pinterest.systems/web/tag))."
->>>>>>> b61954d6
         }
       ]
     },
