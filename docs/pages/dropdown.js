--- conflicted
+++ resolved
@@ -98,97 +98,6 @@
           </Flex>
         );
       }`}
-<<<<<<< HEAD
-  />,
-);
-
-card(
-  <PropTable
-    Component={Dropdown}
-    id="Dropdown"
-    props={[
-      {
-        name: 'anchor',
-        type: '?HTMLElement',
-        description:
-          'Ref for the element that the Dropdown will attach to, will most likely be a [Button](/button). See the [Accessibility](#Accessibility) guidelines to learn more.',
-      },
-      {
-        name: 'children',
-        required: true,
-        type: 'React.ChildrenArray<React.Element<typeof DropdownItem | typeof DropdownSection>>',
-        description:
-          'Must be instances of Dropdown.Item, Dropdown.Link or Dropdown.Section components. See the [Types of items](#Types-of-items) variant to learn more.',
-      },
-
-      {
-        name: 'isWithinFixed',
-        type: 'boolean',
-        defaultValue: false,
-        description:
-          'Enables correct behavior when the Dropdown is within a fixed container. To achieve this it removes the Layer component around Popover and enables position relative to anchor. Should only be used in cases where Layer breaks the Dropdown positionings such as when the anchor element is within a sticky component.',
-      },
-      {
-        name: 'headerContent',
-        type: 'React.Node',
-        description:
-          'Content to display at the top of the Dropdown before any items or sections. See the [Custom header](#Custom-header) variant to learn more.',
-      },
-      {
-        name: 'id',
-        type: 'string',
-        required: true,
-        description:
-          'Unique id to identify each Dropdown. Used for [Accessibility](#Accessibility) purposes.',
-      },
-      {
-        name: 'idealDirection',
-        type: `'up' | 'right' | 'down' | 'left'`,
-        description: 'Preferred direction for the Dropdown to open.',
-        defaultValue: 'down',
-      },
-      {
-        name: 'onDismiss',
-        type: '() => void',
-        required: true,
-        description: 'Callback fired when the menu is closed.',
-      },
-      {
-        name: 'zIndex',
-        type: 'interface Indexable { index(): number; }',
-        description:
-          'An object representing the zIndex value of the Dropdown menu. Learn more about [zIndex classes](/zindex%20classes)',
-      },
-    ]}
-  />,
-);
-
-const commonDropdownItemProps = [
-  {
-    name: 'badgeText',
-    type: 'string',
-    description:
-      "When supplied, will display a [Badge](/badge) next to the item's label. See the [Badges](#Badges) variant to learn more.",
-  },
-  {
-    name: 'dataTestId',
-    type: 'string',
-    description: 'When supplied, will add a data-test-id prop to the dom element.',
-  },
-  {
-    name: 'children',
-    type: 'React.Node',
-    description:
-      'If needed, users can supply custom content to each Dropdown Item. This can be useful when extra functionality is needed beyond a basic Link. See the [Custom item content](#Custom-item-content) variant to learn more.',
-  },
-  {
-    name: 'option',
-    type: '{| label: string, value: string, subtext?: string |}',
-    required: true,
-    description: 'Object detailing the label, value, and optional subtext for this item.',
-  },
-];
-=======
       />
       <PropTable
         Component={Dropdown}
@@ -208,7 +117,6 @@
             description:
               'Must be instances of Dropdown.Item, Dropdown.Link or Dropdown.Section components. See the [Types of items](#Types-of-items) variant to learn more.',
           },
->>>>>>> 686f13b4
 
           {
             name: 'dangerouslyRemoveLayer',
@@ -740,99 +648,6 @@
           },
         ]}
       />
-<<<<<<< HEAD
-    </MainSection.Subsection>
-  </MainSection>,
-);
-
-card(<MainSection name="Subcomponents" />);
-
-card(
-  <PropTable
-    Component={Dropdown?.Item}
-    name="Dropdown.Item"
-    id="Dropdown.Item"
-    props={[
-      ...commonDropdownItemProps,
-      {
-        name: 'onSelect',
-        type: '({| event: SyntheticInputEvent<>, item: {label: string, value: string, subtext?: string} |}) => void',
-        required: true,
-        description: 'Callback when the user selects an item using the mouse or keyboard.',
-      },
-      {
-        name: 'selected',
-        type: '{| label: string, value: string, subtext?: string |} | Array<{| label: string, value: string, subtext?: string |}>',
-        description:
-          'Either the selected item info or an array of selected items, used to determine when the "selected" icon appears on an item.',
-      },
-    ]}
-  />,
-);
-
-card(
-  <PropTable
-    Component={Dropdown?.Link}
-    name="Dropdown.Link"
-    id="Dropdown.Link"
-    props={[
-      ...commonDropdownItemProps,
-      {
-        name: 'href',
-        type: 'string',
-        required: true,
-        description:
-          'Directs users to the url when item is selected. See the [Types of items](#Types-of-items) variant to learn more.',
-      },
-      {
-        name: 'isExternal',
-        type: 'boolean',
-        description:
-          'When true, adds an arrow icon to the end of the item to signal this item takes users to an external source and opens the link in a new tab. Do not add if the item navigates users within the app. See the [Best practices](#Best-practices) for more info.',
-      },
-      {
-        name: 'onClick',
-        type: 'AbstractEventHandler<| SyntheticMouseEvent<HTMLButtonElement> | SyntheticMouseEvent<HTMLAnchorElement> | SyntheticKeyboardEvent<HTMLAnchorElement> | SyntheticKeyboardEvent<HTMLButtonElement>, {| dangerouslyDisableOnNavigation: () => void |}',
-        description: [
-          'Callback fired when clicked (pressed and released) with a mouse or keyboard. ',
-          'See [OnLinkNavigationProvider](/onlinknavigationprovider) to learn more about link navigation.',
-        ],
-      },
-    ]}
-  />,
-);
-
-card(
-  <PropTable
-    Component={Dropdown?.Section}
-    name="Dropdown.Section"
-    id="Dropdown.Section"
-    props={[
-      {
-        name: 'children',
-        type: 'React.ChildrenArray<React.Element<typeof DropdownItem>>',
-        required: true,
-        description: 'Any Dropdown.Items and/or Dropdown.Links to be rendered',
-      },
-      {
-        name: 'label',
-        type: 'string',
-        required: true,
-        description: 'Label for the section. See the [Sections](#Sections) variant for more info.',
-      },
-    ]}
-  />,
-);
-
-card(
-  <MainSection name="Variants">
-    <MainSection.Subsection title="Types of items" columns={2}>
-      <MainSection.Card
-        cardSize="md"
-        title="Action/Selection"
-        description={`Typically a Dropdown item triggers an action, like “Hide a Pin”, or makes a selection, like “Cozy” for a layout setting. Use Dropdown.Item for these use cases. \`onSelect\` handles the user interaction, with the optional \`selected\` indicating the currently-selected item.`}
-        defaultCode={`
-=======
       <PropTable
         Component={Dropdown?.Link}
         name="Dropdown.Link"
@@ -890,7 +705,6 @@
             title="Action/Selection"
             description={`Typically a Dropdown item triggers an action, like “Hide a Pin”, or makes a selection, like “Cozy” for a layout setting. Use Dropdown.Item for these use cases. \`onSelect\` handles the user interaction, with the optional \`selected\` indicating the currently-selected item.`}
             defaultCode={`
->>>>>>> 686f13b4
 function ActionDropdownExample() {
   const [open, setOpen] = React.useState(false);
   const [selected, setSelected] = React.useState(null);
