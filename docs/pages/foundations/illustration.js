// @flow strict
import { type Node as ReactNode } from 'react';
import { Box, Flex, Image, Text } from 'gestalt';
import MainSection from '../../docs-components/MainSection';
import Page from '../../docs-components/Page';
import PageHeader from '../../docs-components/PageHeader';
import IllAlt1 from '../../graphics/illustration/ill-alt-1.svg';
import IllAlt2 from '../../graphics/illustration/ill-alt-2.svg';
import IllColor from '../../graphics/illustration/ill-color.svg';
import IllContext from '../../graphics/illustration/ill-context.svg';
import IllEmptyLarge from '../../graphics/illustration/ill-empty-lg.svg';
import IllEmptyMedium1 from '../../graphics/illustration/ill-empty-md-1.svg';
import IllEmptyMedium2 from '../../graphics/illustration/ill-empty-md-2.svg';
import IllErrorLarge from '../../graphics/illustration/ill-error-lg.svg';
import IllErrorMedium1 from '../../graphics/illustration/ill-error-md-1.svg';
import IllErrorMedium2 from '../../graphics/illustration/ill-error-md-2.svg';
import IllFullpage from '../../graphics/illustration/ill-fullpage.svg';
import IllHeader from '../../graphics/illustration/ill-header.svg';
import IllLarge from '../../graphics/illustration/ill-large.svg';
import IllLoadingLarge from '../../graphics/illustration/ill-loading-lg.svg';
import IllLoadingMedium1 from '../../graphics/illustration/ill-loading-md-1.svg';
import IllLoadingMedium2 from '../../graphics/illustration/ill-loading-md-2.svg';
import IllMedium from '../../graphics/illustration/ill-medium.svg';
import IllMessaging from '../../graphics/illustration/ill-messaging.svg';
import IllMobileExample from '../../graphics/illustration/ill-mobile-example.svg';
import IllResize from '../../graphics/illustration/ill-resize.svg';
import IllSmall from '../../graphics/illustration/ill-small.svg';
import IllSuccess from '../../graphics/illustration/ill-success.svg';
import IllSuccessLarge from '../../graphics/illustration/ill-success-lg.svg';
import IllSuccessMedium1 from '../../graphics/illustration/ill-success-md-1.svg';
import IllSuccessMedium2 from '../../graphics/illustration/ill-success-md-2.svg';
import IllWebExample from '../../graphics/illustration/ill-web-example.svg';
import IllWhitespace from '../../graphics/illustration/ill-whitespace.svg';

export default function IllustrationPage(): ReactNode {
  return (
    <Page title="Illustration">
      <PageHeader
        name="Illustration"
        type="guidelines"
        description={`Illustrations bring meaning and emotion to otherwise simple layouts. They can add context, enhance information comprehension and add visual interest. Generally, illustrations should be used in conjunction with blocks of informative text.
`}
      />
      <Flex width="100%" justifyContent="center" alignItems="center" overflow="hidden">
        <IllHeader />
      </Flex>

      <MainSection name="Usage guidelines">
        <MainSection.Subsection columns={2}>
          <MainSection.Card
            cardSize="md"
            type="do"
            title="When to use"
            description={`
            - In support of a text block relating to the states: Empty, Error, Success and Loading
            - In experiences that are full page or in alignment with blocks of informative content
        `}
          />
          <MainSection.Card
            cardSize="md"
            type="don't"
            title="When not to use"
            description={`
            - Without a purpose as a decorative element. Illustrations should always accompany content
            - In an experience that competes with user content and Pins
        `}
          />
        </MainSection.Subsection>
      </MainSection>

      <MainSection name="Best practices">
        <MainSection.Subsection columns={2}>
          <MainSection.Card type="do" description="Use illustrations at the recommended size.">
            <Flex overflow="hidden">
              <IllSuccess />
            </Flex>
          </MainSection.Card>
          <MainSection.Card
            type="don't"
            description="Increase or shrink the size of illustrations past their prescribed size. If you need something smaller, consider using an icon."
          >
            <Flex overflow="hidden">
              <IllResize />
            </Flex>
          </MainSection.Card>
        </MainSection.Subsection>

        <MainSection.Subsection columns={2}>
          <MainSection.Card
            type="do"
            description="Allow the illustrations to have plenty of surrounding white space."
          >
            <Flex overflow="hidden">
              <IllWhitespace />
            </Flex>
          </MainSection.Card>
          <MainSection.Card
            type="don't"
            description="Place illustrations on top of other elements such as images or text."
          >
            <Box width="100%" height="100%" overflow="hidden">
              <Image
                src="https://i.pinimg.com/originals/de/5e/95/de5e95c743ace131cc81b4e50a9e6aed.jpg"
                naturalWidth={834}
                naturalHeight={614}
                fit="contain"
                alt="An illustration placed on top of an image."
              />
            </Box>
          </MainSection.Card>
        </MainSection.Subsection>

        <MainSection.Subsection columns={2}>
          <MainSection.Card
            type="do"
            description="Use the correct illustration type in the correct context. For example, use a loading illustration for content about processing."
          >
            <Flex overflow="hidden">
              <IllContext />
            </Flex>
          </MainSection.Card>
          <MainSection.Card
            type="don't"
            description="Change the color, line thickness or subject of the illustration."
          >
            <Flex overflow="hidden">
              <IllColor />
            </Flex>
          </MainSection.Card>
        </MainSection.Subsection>

        <MainSection.Subsection columns={2}>
          <MainSection.Card
            type="do"
            description="Use illustrations in experiences that are full-page or in alignment with blocks of informative content."
          >
            <Flex overflow="hidden">
              <IllFullpage />
            </Flex>
          </MainSection.Card>
          <MainSection.Card
            type="don't"
<<<<<<< HEAD
            description="Use illustrations to replace crucial or in-the-moment messaging patterns like Callout, BannerSlim or Toast. Learn more about [available messaging components](messaging/available_components)"
=======
            description="Use illustrations to replace crucial or in-the-moment messaging patterns like BannerCallout, SlimBanner or Toast. Learn more about [available messaging components](messaging/available_components)"
>>>>>>> a167b52a
          >
            <Flex overflow="hidden">
              <IllMessaging />
            </Flex>
          </MainSection.Card>
        </MainSection.Subsection>
      </MainSection>

      <MainSection name="Accessibility">
        <MainSection.Subsection
          title="Pair with text"
          description={`Illustrations should always accompany content. Different cultures don’t always interpret illustrations in the same way. Accompanying content can help to add the appropriate context.
        `}
        />

        <MainSection.Subsection
          title="Include a title"
          description={`Illustrations should include a title that describes the image. A title adds valuable information for low-vision or screen reader users.
        `}
        >
          <Flex gap={6} alignContent="between" wrap direction="row">
            <Flex.Item flex="grow" flexBasis="0%" maxWidth="100%">
              <Box
                overflow="hidden"
                color="light"
                rounding={2}
                borderStyle="sm"
                marginBottom={3}
                display="inlineBlock"
                justifyContent="center"
              >
                <IllAlt1 />
              </Box>
              <Text>title=&ldquo;Line illustration of a wilted plant in a pot.&ldquo;</Text>
            </Flex.Item>
            <Flex.Item flex="grow" flexBasis="0%" maxWidth="100%">
              <Box
                overflow="hidden"
                color="light"
                rounding={2}
                borderStyle="sm"
                marginBottom={3}
                display="inlineBlock"
                justifyContent="center"
              >
                <IllAlt2 />
              </Box>
              <Text>
                title=&ldquo;Line illustration of a coffee cup with a sad face in the coffee
                foam.&ldquo;
              </Text>
            </Flex.Item>
          </Flex>
        </MainSection.Subsection>
      </MainSection>

      <MainSection name="Size">
        <Flex gap={6} alignContent="between" wrap direction="row">
          <Flex.Item flex="grow" flexBasis="0%" minWidth={280} maxWidth="45%">
            <Box
              overflow="hidden"
              color="light"
              rounding={2}
              borderStyle="sm"
              marginBottom={3}
              display="inlineBlock"
              justifyContent="center"
            >
              <IllLarge />
            </Box>
            <Flex direction="column" gap={2}>
              <Text weight="bold">Large</Text>
              <Text>
                These are more complex illustrations. They include multiple illustration subjects in
                a scene-like lockup. Large illustrations should be used in experiences where there
                is ample white space.
              </Text>
            </Flex>
          </Flex.Item>
          <Flex.Item flex="grow" flexBasis="0%" minWidth={280} maxWidth="45%">
            <Box
              overflow="hidden"
              color="light"
              rounding={2}
              borderStyle="sm"
              marginBottom={3}
              display="inlineBlock"
              justifyContent="center"
            >
              <IllMedium />
            </Box>
            <Flex direction="column" gap={2}>
              <Text weight="bold">Medium</Text>
              <Text>
                These illustrations are individual pieces of the Large variant. They are smaller and
                more contained. Instead of depicting a scene, they stand on their own.
              </Text>
            </Flex>
          </Flex.Item>
          <Flex.Item flex="grow" flexBasis="0%" minWidth={280} maxWidth="45%">
            <Box
              overflow="hidden"
              color="light"
              rounding={2}
              borderStyle="sm"
              marginBottom={3}
              display="inlineBlock"
              justifyContent="center"
            >
              <IllSmall />
            </Box>
            <Flex direction="column" gap={2}>
              <Text weight="bold">Small</Text>
              <Text>
                The small illustration is the simplest of the three. They are used in areas where
                space is limited, like tables or small mobile experiences.
              </Text>
            </Flex>
          </Flex.Item>
        </Flex>
      </MainSection>

      <MainSection name="Status">
        <MainSection.Subsection
          title="Empty"
          description={`Display when content is not currently available or is unable to load. For example, when a user is interacting with a card in a dashboard for the first time. `}
        />

        <Flex gap={6} alignContent="between" wrap direction="row">
          <Flex.Item flex="grow" flexBasis="0%" minWidth={280} maxWidth="45%">
            <Box
              overflow="hidden"
              color="light"
              rounding={2}
              borderStyle="sm"
              marginBottom={3}
              display="inlineBlock"
              justifyContent="center"
            >
              <IllEmptyLarge />
            </Box>
            <Flex direction="column" gap={2}>
              <Text weight="bold">Large</Text>
              <Text>Large empty</Text>
            </Flex>
          </Flex.Item>
          <Flex.Item flex="grow" flexBasis="0%" minWidth={280} maxWidth="45%">
            <Box
              overflow="hidden"
              color="light"
              rounding={2}
              borderStyle="sm"
              marginBottom={3}
              display="inlineBlock"
              justifyContent="center"
            >
              <IllEmptyMedium1 />
            </Box>
            <Flex direction="column" gap={2}>
              <Flex direction="column" gap={2}>
                <Text weight="bold">Medium option 1</Text>
                <Text>Sad puzzle</Text>
              </Flex>
            </Flex>
          </Flex.Item>
          <Flex.Item flex="grow" flexBasis="0%" minWidth={280} maxWidth="45%">
            <Box
              overflow="hidden"
              color="light"
              rounding={2}
              borderStyle="sm"
              marginBottom={3}
              display="inlineBlock"
              justifyContent="center"
            >
              <IllEmptyMedium2 />
            </Box>
            <Flex direction="column" gap={2}>
              <Text weight="bold">Medium option 2</Text>
              <Text>Spool</Text>
            </Flex>
          </Flex.Item>
        </Flex>
        <MainSection.Subsection
          title="Success"
          description={`Display when something goes right. Used for success or celebration moments that are more permanent or long-lasting. `}
        />

        <Flex gap={6} alignContent="between" wrap direction="row">
          <Flex.Item flex="grow" flexBasis="0%" minWidth={280} maxWidth="45%">
            <Box
              overflow="hidden"
              color="light"
              rounding={2}
              borderStyle="sm"
              marginBottom={3}
              display="inlineBlock"
              justifyContent="center"
            >
              <IllSuccessLarge />
            </Box>
            <Flex direction="column" gap={2}>
              <Text weight="bold">Large</Text>
              <Text>Success</Text>
            </Flex>
          </Flex.Item>
          <Flex.Item flex="grow" flexBasis="0%" minWidth={280} maxWidth="45%">
            <Box
              overflow="hidden"
              color="light"
              rounding={2}
              borderStyle="sm"
              marginBottom={3}
              display="inlineBlock"
              justifyContent="center"
            >
              <IllSuccessMedium1 />
            </Box>
            <Flex direction="column" gap={2}>
              <Text weight="bold">Success option 1</Text>
              <Text>Disco ball</Text>
            </Flex>
          </Flex.Item>
          <Flex.Item flex="grow" flexBasis="0%" minWidth={280} maxWidth="45%">
            <Box
              overflow="hidden"
              color="light"
              rounding={2}
              borderStyle="sm"
              marginBottom={3}
              display="inlineBlock"
              justifyContent="center"
            >
              <IllSuccessMedium2 />
            </Box>
            <Flex direction="column" gap={2}>
              <Text weight="bold">Success option 2</Text>
              <Text>Happy plant</Text>
            </Flex>
          </Flex.Item>
        </Flex>
        <MainSection.Subsection
          title="Error"
          description={`Display when something goes wrong or extra care should be taken. Used for moments that are more permanent/long-lasting, for example a 404 page. If the message is more critical or requires action, use an [appropriate messaging component](messaging/available_components) instead. `}
        />

        <Flex gap={6} alignContent="between" wrap direction="row">
          <Flex.Item flex="grow" flexBasis="0%" minWidth={280} maxWidth="45%">
            <Box
              overflow="hidden"
              color="light"
              rounding={2}
              borderStyle="sm"
              marginBottom={3}
              display="inlineBlock"
              justifyContent="center"
            >
              <IllErrorLarge />
            </Box>
            <Flex direction="column" gap={2}>
              <Text weight="bold">Large</Text>
              <Text>Error</Text>
            </Flex>
          </Flex.Item>
          <Flex.Item flex="grow" flexBasis="0%" minWidth={280} maxWidth="45%">
            <Box
              overflow="hidden"
              color="light"
              rounding={2}
              borderStyle="sm"
              marginBottom={3}
              display="inlineBlock"
              justifyContent="center"
            >
              <IllErrorMedium1 />
            </Box>
            <Flex direction="column" gap={2}>
              <Text weight="bold">Medium option 1</Text>
              <Text>Sad plant</Text>
            </Flex>
          </Flex.Item>
          <Flex.Item flex="grow" flexBasis="0%" minWidth={280} maxWidth="45%">
            <Box
              overflow="hidden"
              color="light"
              rounding={2}
              borderStyle="sm"
              marginBottom={3}
              display="inlineBlock"
              justifyContent="center"
            >
              <IllErrorMedium2 />
            </Box>
            <Flex direction="column" gap={2}>
              <Text weight="bold">Medium option 2</Text>
              <Text>Sad coffee</Text>
            </Flex>
          </Flex.Item>
        </Flex>
        <MainSection.Subsection
          title="Loading"
          description={`Display when information may take time to process or when keeping users informed on system status. If processing time is short and does not require the user to leave and return to the page, use the Spinnerinstead. `}
        />

        <Flex gap={6} alignContent="between" wrap direction="row">
          <Flex.Item flex="grow" flexBasis="0%" minWidth={280} maxWidth="45%">
            <Box
              overflow="hidden"
              color="light"
              rounding={2}
              borderStyle="sm"
              marginBottom={3}
              display="inlineBlock"
              justifyContent="center"
            >
              <IllLoadingLarge />
            </Box>
            <Flex direction="column" gap={2}>
              <Text weight="bold">Large</Text>
              <Text>Loading</Text>
            </Flex>
          </Flex.Item>
          <Flex.Item flex="grow" flexBasis="0%" minWidth={280} maxWidth="45%">
            <Box
              overflow="hidden"
              color="light"
              rounding={2}
              borderStyle="sm"
              marginBottom={3}
              display="inlineBlock"
              justifyContent="center"
            >
              <IllLoadingMedium1 />
            </Box>
            <Flex direction="column" gap={2}>
              <Text weight="bold">Medium option 1</Text>
              <Text>Hourglass</Text>
            </Flex>
          </Flex.Item>
          <Flex.Item flex="grow" flexBasis="0%" minWidth={280} maxWidth="45%">
            <Box
              overflow="hidden"
              color="light"
              rounding={2}
              borderStyle="sm"
              marginBottom={3}
              display="inlineBlock"
              justifyContent="center"
            >
              <IllLoadingMedium2 />
            </Box>
            <Flex direction="column" gap={2}>
              <Text weight="bold">Medium option 2</Text>
              <Text>Palette</Text>
            </Flex>
          </Flex.Item>
        </Flex>
      </MainSection>

      <MainSection name="Illustration in use">
        <MainSection.Subsection title="Mobile">
          <Flex width="100%" justifyContent="center" alignItems="center">
            <IllMobileExample />
          </Flex>
        </MainSection.Subsection>
        <MainSection.Subsection title="Web">
          <Flex
            maxWidth="100%"
            maxHeight="561"
            justifyContent="center"
            alignItems="center"
            overflow="hidden"
          >
            <IllWebExample />
          </Flex>
        </MainSection.Subsection>
      </MainSection>

      <MainSection name="Future updates">
        <MainSection.Subsection
          title="Research and iteration"
          description={`Gestalt plans to keep an eye on illustration use and design requests. As we gather data from designers and engineers, we will iterate on the illustration library to better serve a broad set of use cases.
        `}
        />
        <MainSection.Subsection
          title="Need an illustration?"
          description={`If you are looking for a new illustration, please first check the existing set and make sure there isn’t something similar already in the library. If there is not an applicable illustration or if you have an idea for a new illustration:

- [Reach out via Slack](http://pinch.pinadmin.com/gestalt-design-slack)
- [Schedule an office hours slot](https://pinch.pinadmin.com/gestaltSignUp)
        `}
        />
        <MainSection.Subsection
          title="Future collaboration model"
          description={`If there is a signal that teams are interested in using illustration in a broader context, Gestalt will publish documentation on illustration creation and how to graduate an illustration into the system.
        `}
        />
      </MainSection>

      <MainSection name="Related">
        <MainSection.Subsection
          description={`
**[Iconography](/foundations/iconography/library)**
Our iconography system provides symbolic representations of elements within an interface.

**[Messaging](/foundations/messaging/overview)**
Messaging patterns detail how we communicate errors, warnings, successes, recommendations and general information on system status.

**[Brand expression](/foundations/brand_expression/guidelines)**
Brand expression in the product the combination of visual elements (colors, typography, photography, motion, and other assets) to provide a delightful experience for Pinners.
      `}
        />
      </MainSection>
    </Page>
  );
}<|MERGE_RESOLUTION|>--- conflicted
+++ resolved
@@ -140,11 +140,7 @@
           </MainSection.Card>
           <MainSection.Card
             type="don't"
-<<<<<<< HEAD
-            description="Use illustrations to replace crucial or in-the-moment messaging patterns like Callout, BannerSlim or Toast. Learn more about [available messaging components](messaging/available_components)"
-=======
-            description="Use illustrations to replace crucial or in-the-moment messaging patterns like BannerCallout, SlimBanner or Toast. Learn more about [available messaging components](messaging/available_components)"
->>>>>>> a167b52a
+            description="Use illustrations to replace crucial or in-the-moment messaging patterns like BannerCallout, BannerSlim or Toast. Learn more about [available messaging components](messaging/available_components)"
           >
             <Flex overflow="hidden">
               <IllMessaging />
