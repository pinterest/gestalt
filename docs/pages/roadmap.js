--- conflicted
+++ resolved
@@ -1,12 +1,13 @@
 // @flow strict
 import { type Node } from 'react';
-import { Box, Flex, Text, Link } from 'gestalt';
+import { Box, Flex, Text, Link, Tooltip, Icon } from 'gestalt';
 import Page from '../components/Page.js';
 import MainSection from '../components/MainSection.js';
 import PageHeader from '../components/PageHeader.js';
 // $FlowExpectedError[untyped-import]
 import roadmapData from './RoadmapData.json';
 import InternalOnlyIconButton from '../components/InternalOnlyIconButton.js';
+import TapArea from '../../packages/gestalt/src/TapArea';
 
 const inProgress = roadmapData.tasks.filter((x) => x.status === 'inProgress');
 
@@ -14,7 +15,6 @@
 
 const complete = roadmapData.tasks.filter((x) => x.status === 'ok');
 
-<<<<<<< HEAD
 export const LockIcon = function LockIcon({ size }: {| size: 12 | 16 |}): Node {
   return (
     <Tooltip text="Access is restricted to Pinterest employees" accessibilityLabel="" inline>
@@ -29,8 +29,6 @@
   );
 };
 
-=======
->>>>>>> 94f8d2a7
 function Task({
   text,
   description,
