--- conflicted
+++ resolved
@@ -10,7 +10,6 @@
       <ButtonGroup>
         <ButtonToggle color="red" iconStart="sparkle" selected={false} text="Save" />
         <ButtonToggle color="red" iconStart="sparkle" selected text="Saved" />
-<<<<<<< HEAD
       </ButtonGroup>
 
       <ButtonGroup>
@@ -32,10 +31,14 @@
           color={['#F0E3DC', '#F8D7D8', '#F2D7BE', '#F7C3AF']}
           selected={false}
           size="lg"
+          text="Fair Skin"
         />
-        <ButtonToggle color={['#F0E3DC', '#F8D7D8', '#F2D7BE', '#F7C3AF']} selected size="lg" />
-=======
->>>>>>> 0a50e091
+        <ButtonToggle
+          color={['#F0E3DC', '#F8D7D8', '#F2D7BE', '#F7C3AF']}
+          selected
+          size="lg"
+          text="Fair Skin"
+        />
       </ButtonGroup>
     </Box>
   );
