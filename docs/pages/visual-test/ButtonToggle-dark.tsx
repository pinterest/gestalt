--- conflicted
+++ resolved
@@ -11,7 +11,6 @@
         <ButtonGroup>
           <ButtonToggle color="red" iconStart="sparkle" selected={false} text="Save" />
           <ButtonToggle color="red" iconStart="sparkle" selected text="Saved" />
-<<<<<<< HEAD
         </ButtonGroup>
 
         <ButtonGroup>
@@ -33,10 +32,14 @@
             color={['#F0E3DC', '#F8D7D8', '#F2D7BE', '#F7C3AF']}
             selected={false}
             size="lg"
+            text="Fair Skin"
           />
-          <ButtonToggle color={['#F0E3DC', '#F8D7D8', '#F2D7BE', '#F7C3AF']} selected size="lg" />
-=======
->>>>>>> 0a50e091
+          <ButtonToggle
+            color={['#F0E3DC', '#F8D7D8', '#F2D7BE', '#F7C3AF']}
+            selected
+            size="lg"
+            text="Fair Skin"
+          />
         </ButtonGroup>
       </Box>
     </ColorSchemeProvider>
