// @flow strict
import { type Node as ReactNode } from 'react';
import { Box, ColorSchemeProvider, TileData } from 'gestalt';

export default function Snapshot(): ReactNode {
  return (
    <ColorSchemeProvider colorScheme="light">
      <Box color="default" display="inlineBlock" padding={1}>
        <TileData
<<<<<<< HEAD
          title="Total CPA and thisisasuperlongtitle (Checkout)"
          value="1.23M"
          showCheckbox
=======
>>>>>>> 530bea36
          selected
          title="Impressions"
          trend={{ value: -5, accessibilityLabel: 'Trending down' }}
          value="1.23M"
        />
      </Box>
    </ColorSchemeProvider>
  );
}<|MERGE_RESOLUTION|>--- conflicted
+++ resolved
@@ -7,14 +7,9 @@
     <ColorSchemeProvider colorScheme="light">
       <Box color="default" display="inlineBlock" padding={1}>
         <TileData
-<<<<<<< HEAD
+          selected
+          showCheckbox
           title="Total CPA and thisisasuperlongtitle (Checkout)"
-          value="1.23M"
-          showCheckbox
-=======
->>>>>>> 530bea36
-          selected
-          title="Impressions"
           trend={{ value: -5, accessibilityLabel: 'Trending down' }}
           value="1.23M"
         />
