--- conflicted
+++ resolved
@@ -1,9 +1,8 @@
 // @flow strict
-<<<<<<< HEAD
-import { type Node, useState } from 'react';
+import { type Node as ReactNode, useState } from 'react';
 import { Box, Flex, Heading, Tag, TextField } from 'gestalt';
 
-export default function TextFieldScreenshot(): Node {
+export default function TextFieldScreenshot(): ReactNode {
   const [input1text, setInput1Text] = useState('');
   const [input2text, setInput2Text] = useState('');
   const [input3text, setInput3Text] = useState('');
@@ -19,12 +18,6 @@
     />
   ));
 
-=======
-import { type Node as ReactNode } from 'react';
-import { Box, TextField } from 'gestalt';
-
-export default function Screenshot(): ReactNode {
->>>>>>> d049c544
   return (
     <Box color="default" display="inlineBlock" padding={1} width={600}>
       <Box padding={8}>
