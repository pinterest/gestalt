// @flow strict
<<<<<<< HEAD
import { type Node } from 'react';
import { useRouter } from 'next/router';
import { Box, Flex, IconButton, Module, Text } from 'gestalt';

export default function Screenshot(): Node {
  const { query } = useRouter();

  let size = 'lg';
  if (query.size) {
    size = query.size;
  }

=======
import { type Node as ReactNode } from 'react';
import { Box, IconButton, Module, Text } from 'gestalt';

export default function Screenshot(): ReactNode {
>>>>>>> d049c544
  return (
    <Box color="default" display="inlineBlock" padding={1} width="600px">
      <Flex direction="column" width="100%" justifyContent="between" gap={{ column: 2, row: 0 }}>
        <Module
          iconButton={
            <IconButton
              bgColor="lightGray"
              icon="question-mark"
              iconColor="darkGray"
              accessibilityLabel="Get help"
              size="xs"
              onClick={() => {}}
            />
          }
          iconAccessibilityLabel="Module Locked - check permission settings"
          id="ModuleExample - header"
          size={size}
          title="Module Title"
        >
          <Text size="200">This is example content.</Text>
        </Module>
        <Module.Expandable
          accessibilityExpandLabel="Expand the module"
          accessibilityCollapseLabel="Collapse the module"
          id="ModuleExample - header expandable"
          size={size}
          items={[
            {
              badge: { text: 'badge' },
              children: <Text size="200">Content here</Text>,
              summary: ['Summary 1', 'Summary 2', 'Summary 3'],
              title: 'Title',
              iconButton: (
                <IconButton
                  bgColor="lightGray"
                  icon="question-mark"
                  iconColor="darkGray"
                  accessibilityLabel="Get help"
                  size="xs"
                  onClick={() => {}}
                />
              ),
            },
            {
              icon: 'lock',
              children: <Text size="200">More content here</Text>,
              summary: ['Summary 1', 'Summary 2'],
              title: 'Title',
              iconButton: (
                <IconButton
                  bgColor="lightGray"
                  icon="question-mark"
                  iconColor="darkGray"
                  accessibilityLabel="Get help"
                  size="xs"
                  onClick={() => {}}
                />
              ),
            },
          ]}
        />
      </Flex>
    </Box>
  );
}<|MERGE_RESOLUTION|>--- conflicted
+++ resolved
@@ -1,10 +1,9 @@
 // @flow strict
-<<<<<<< HEAD
-import { type Node } from 'react';
+import { type Node as ReactNode } from 'react';
 import { useRouter } from 'next/router';
 import { Box, Flex, IconButton, Module, Text } from 'gestalt';
 
-export default function Screenshot(): Node {
+export default function Screenshot(): ReactNode {
   const { query } = useRouter();
 
   let size = 'lg';
@@ -12,12 +11,6 @@
     size = query.size;
   }
 
-=======
-import { type Node as ReactNode } from 'react';
-import { Box, IconButton, Module, Text } from 'gestalt';
-
-export default function Screenshot(): ReactNode {
->>>>>>> d049c544
   return (
     <Box color="default" display="inlineBlock" padding={1} width="600px">
       <Flex direction="column" width="100%" justifyContent="between" gap={{ column: 2, row: 0 }}>
