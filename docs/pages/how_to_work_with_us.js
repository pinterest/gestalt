// @flow strict
import { type Node } from 'react';
import MainSection from '../components/MainSection.js';
import Page from '../components/Page.js';
import PageHeader from '../components/PageHeader.js';

export default function DocsPage(): Node {
  return (
    <Page title="How to work with us">
      <PageHeader
<<<<<<< HEAD
        name="How to work with us"
        description="Guidelines on how to engage the Gestalt team, when to work with us, and how to contribute."
=======
        name="How to Work with Us"
        description="Guidelines on how to engage with the Gestalt team, when to work with us, and how to contribute."
>>>>>>> e1c5a22d
        showSourceLink={false}
      />

      <MainSection name="What goes into Gestalt">
        <MainSection.Subsection
          description={`The goal of Gestalt is to create a shared library of design best practices, React components, and documentation. Therefore, the best contenders for addition to Gestalt are designs or components that benefit multiple teams and are used regularly throughout our products.
    `}
        />
      </MainSection>

      <MainSection name="Requesting a new component or changes">
        <MainSection.Subsection
          description={`
**Please note:** The process below applies to Pinterest employees.
We ask that any ideas that change the functionality of an existing Gestalt component or introduce a net-new component go through the following process:
1. **Present work early in our [partnership meetings](#Meetings-and-events)**
    What we build into Gestalt comes from the teams across Pinterest, so we’d love to pair with you early and often! Seeing early mocks, wireframes, or even product roadmaps and learning where your project may be going helps inform our team OKRs. The earlier we see the work, the better we're able to plan and the higher the likelihood we'll be able to help. Please [sign up](https://pinch.pinadmin.com/gestaltSignUp) for an Office Hours slot with your discussion topic.
2. **Iterate on solutions**
We love to see more iteration from the product designer asking for the component if they have the time, ensuring all edge cases have been considered. If not, the component will follow our prioritization process.
3. **Prioritization by the Gestalt team**
  If our team takes on the work, we will add it to our [backlog](https://pinch.pinadmin.com/gestaltBacklog) and prioritize it appropriately. Typically the determining factor for taking on work is capacity: if your designers or engineers have the capacity, we’d love for them to [contribute to Gestalt](#How-can-you-contribute-to-gestalt-as-an-engineer) with our support. Otherwise, the Gestalt designers and engineers will prioritize the work against our current workload based on the following criteria.
  Some questions we ask ourselves when prioritizing:
    1. How many products/surfaces will benefit?
        - Ideally, we build things into Gestalt that 2 or more teams need, more teams meaning higher priority.
    2. How easy or difficult is it to build?
        - How many engineering hours will it take to build?
        - Are there accessibility concerns that Gestalt should ideally handle?
    3. Is it a dependency to other future work we need to do within Gestalt?
        - Will this unlock additional functionality that other teams need?
        We prioritize work following the same cycles as product teams within Pinterest. Knowing other teams' needs before prioritization starts will help inform our roadmap. If we do not have the capacity for the work but believe we should add it to Gestalt, we may ask if a product team can continue the work. Otherwise, it will go into our [backlog](https://pinch.pinadmin.com/gestaltBacklog).
4. **Build or follow along**
    Our team will pair directly with your engineer and designer if they are the ones who will be taking on the work and help them follow the process below. If the Gestalt team is building the component, we will take on the work and follow the same process. As we develop the documentation, Figma files, and code for the updated or new component, we'd love for you to help review and be part of a final check.`}
        />
      </MainSection>

      <MainSection name="Contribuiting to Gestalt">
        <MainSection.Subsection
          title="Making a design contribution"
          description={`
We love the help and contributions of other designers across Pinterest, and we ask that any ideas that change the functionality of an existing Gestalt component or introduce a net-new component go through the following process:
1. **Present your idea or suggestion during our Office Hour meetings**
    [Sign up](https://pinch.pinadmin.com/gestaltSignUp) for an Office Hours slot! Explain project goals and show multiple options explored with and without Gestalt components. It does not need to be a polished presentation but should have enough detail to help us understand the request and why it is needed.
2. **Create a Branch in our design library**
    Create a Branch file in our main library adding your design updates and component addition. Don't worry, our design team will support you with that. See [Branching in Figma](https://www.figma.com/best-practices/branching-in-figma/) for more details and self-education.
3. **Present your work in a Design System Crit**
Our design team will schedule a meeting to present your work to other designers and engineers and collect feedback.
4. **Send your Branch to review**
After your Branch is ready, add a Gestalt reviewer (designer) to your Branch. Our design team will approve and merge your updates when prepared to implement them in our web docs. We will follow up with you!
`}
        />
        <MainSection.Subsection
          title="Making an engineering contribution"
          description={`
We always appreciate the help and contributions of other engineers across Pinterest, whether it's new variants, simple bug fixes or building out entire components. Before any code changes happen though, be sure to follow our [request process](#What-is-the-process-to-request-new-additions-or-changes).
1. **Talk to your designer**
   Check in with your designer and make sure the changes have been approved by the Gestalt team, via the [request process](#What-is-the-process-to-request-new-additions-or-changes). We don’t recommend starting a PR on new functionality — no matter how small — without confirming this, as you may spend time on changes that won’t be approved to merge into Gestalt.
2. **Technical Design Doc**
   Create a technical design doc (TDD), using [this template](https://pinch.pinadmin.com/gestaltTDD), for any net-new components or component additions/updates within Gestalt. This allows everyone to discuss the component API and functionality before starting to build.
3. **Implement and Test**
   Once the TDD has been finalized, it's time to build! If creating a new component, check out our [scaffolding script](https://github.com/pinterest/gestalt/blob/master/scripts/generateComponent.js). Don't forget about tests! If updating an existing component, please remember to update/add unit tests. Use \`.test.js\` to test UI and \`.jsdom.test.js\` to test interactions. Note that accessibility integration tests cover both the component itself and the related docs page. Run the test suites using the [package.json scripts](https://github.com/pinterest/gestalt/blob/master/package.json#L101).
4. **Pull request**
    When your work is complete and all tests are passing, make a _draft_ pull request for your changes by following the [development guidelines](/development). This will start the CI process, running a variety of tests. Once those tests are passing (aside from the semver one), mark your PR as _"Ready for review"_ and ping us on [#gestalt-web](https://pinch.pinadmin.com/gestaltSlack). Your changes will be reviewed by an engineer and a designer from the Gestalt team. We ensure each component is built to spec, accessible, performant and works well with other components.
5. **Release**
   Now the fun part: releasing your component! After a Gestalt team member merges your change and Pinboard has been updated, feel free to announce your component/changes on the [#gestalt-web](https://pinch.pinadmin.com/gestaltSlack) Slack channel.
`}
        />
        <MainSection.Subsection
          title="Other ways to contribute"
          description={`
**Bugs**
If you think you’ve found a bug with Gestalt components or documentation, first check our [Gestalt Bugs Dashboard](https://jira.pinadmin.com/secure/Dashboard.jspa?selectPageId=29639) to see if it’s already been reported. If it hasn’t, please file a bug within the [Bugs](https://pinch.pinadmin.com/gestaltJiraBugs) Jira project and set the Component to ”gestalt”. We do not actively monitor GitHub issues, so the best way to file is through Jira.
**Surveys**
The Gestalt team sends out twice-yearly surveys to the design and engineering orgs. Filling out this survey is one way to help inform our team on what is working and what is not working about out design system.
`}
        />
      </MainSection>

      <MainSection name="Support you can you expect from the team">
        <MainSection.Subsection
          description={`
We are always happy to help answer questions regarding Gestalt component design and usage, design system best practices, accessibility, icons and colors. If it’s part of Gestalt, we’re here to help! If it’s outside of the realm of our design system, we’ll try our best to answer and/or point you to the person who can. Feel free to reach out to us on [Slack](http://gestalt.pinterest.systems/how_to_work_with_us#Slack-channels) anytime.
We also offer documentation on this site ([go/GestaltWeb](https://gestalt.pinterest.systems/)) and a [Figma library](https://pinch/gestaltFigma) of components that exist within Gestalt.
`}
        />
      </MainSection>

      <MainSection name="Resources, Slack, and Meetings — oh my!">
        <MainSection.Subsection
          title="Dashboards, Jira, and OKRs"
          description={`
If you’re curious what we’re working on, you can check out our Gestalt [Sprint Dashboard](https://pinch.pinadmin.com/gestaltSprint), our [full backlog](https://pinch.pinadmin.com/gestaltBacklog), and our [Bugs Dashboard](https://pinch.pinadmin.com/gestaltJiraBugs).
To see the bigger picture, you can view our [OKRs](https://pinch.pinadmin.com/gestaltOKR) to understand our roadmap and priorities for each quarter. These priorities are determined through [partnership meetings](#Meetings-and-events), which we use to learn about component needs and coordinate with designers to determine timelines.
`}
        />
        <MainSection.Subsection
          title="Slack channels"
          description={`
Before reaching out, take a look at our [documentation](https://gestalt.pinterest.systems/) to see if it answers your question, because it will likely get you the fastest answer. Still need help? Try searching Slack for your question, and then feel free to ask if your question hasn’t been answered in the past. You can also reference our [Communication Guidelines](https://pinch.pinadmin.com/gestaltCommsGuidelines) for more info.
[#gestalt-design](https://pinch.pinadmin.com/gestaltSlackDesign) is for design-focused questions.
[#gestalt-web](https://pinch.pinadmin.com/gestaltSlack) is for engineering-focused questions.
`}
        />
        <MainSection.Subsection
          title="Meetings and events"
          description={`
Our meetings, events, and timelines can be found on the [Gestalt Event Calendar](https://pinch.pinadmin.com/gestaltCalendar). We offer two different meetings for the community to bring questions, comments, ideas, and feedback:
1. **Gestalt Office Hours**
    - _Purpose_
      For product designers seeking feedback on their usage of design systems and visual language. This is also a great time to propose new components or component changes.
    - _Audience_
      Primarily designers, though engineers are welcome if there are technical concerns as well.
    - _Cadence_
      Twice a week on Tuesdays and Thursdays. Please [sign up](https://pinch.pinadmin.com/gestaltSignUp) for a half-hour slot with your discussion topic.
2.  **Component Crit**
    - _Purpose_
      For systems designers seeking feedback from the larger design org on systems-related designs.
    - _Audience_
      Pinterest designers and Gestalt engineers. The agenda for the Crit can be found in the recurring calendar invite. Please continue to bring component work to Office Hours.
    - _Cadence_
      Every other Friday. Please sign up through the link in the calendar invite.
`}
        />
      </MainSection>
    </Page>
  );
}<|MERGE_RESOLUTION|>--- conflicted
+++ resolved
@@ -8,13 +8,8 @@
   return (
     <Page title="How to work with us">
       <PageHeader
-<<<<<<< HEAD
         name="How to work with us"
-        description="Guidelines on how to engage the Gestalt team, when to work with us, and how to contribute."
-=======
-        name="How to Work with Us"
         description="Guidelines on how to engage with the Gestalt team, when to work with us, and how to contribute."
->>>>>>> e1c5a22d
         showSourceLink={false}
       />
 
