--- conflicted
+++ resolved
@@ -42,11 +42,7 @@
             cardSize="lg"
             defaultCode={`
 <Box>
-<<<<<<< HEAD
   <Text size="500">Bad ❌</Text>
-=======
-  <Heading accessibilityLevel="none">Bad ❌</Heading>
->>>>>>> e306a94d
   <Text>
     For more information,{' '}
     <Text inline weight="bold">
@@ -57,11 +53,7 @@
     .
   </Text>
   <Box paddingY={4}>
-<<<<<<< HEAD
     <Text size="500">Good ✅</Text>
-=======
-    <Heading accessibilityLevel="none">Good ✅</Heading>
->>>>>>> e306a94d
     <Text>
       Visit{' '}
       <Text inline weight="bold">
