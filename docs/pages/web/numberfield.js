// @flow strict
import { type Node as ReactNode } from 'react';
import AccessibilitySection from '../../docs-components/AccessibilitySection';
import docGen, { type DocGen } from '../../docs-components/docgen';
import GeneratedPropTable from '../../docs-components/GeneratedPropTable';
import LocalizationSection from '../../docs-components/LocalizationSection';
import MainSection from '../../docs-components/MainSection';
import Page from '../../docs-components/Page';
import PageHeader from '../../docs-components/PageHeader';
import QualityChecklist from '../../docs-components/QualityChecklist';
import SandpackExample from '../../docs-components/SandpackExample';
// Examples
import bestPracticesDoErrorMessage from '../../examples/numberfield/bestPractices-do-errorMessage';
import bestPracticesDoHelperText from '../../examples/numberfield/bestPractices-do-helperText';
import bestPracticesDoLabel from '../../examples/numberfield/bestPractices-do-label';
import bestPracticesDoRelated from '../../examples/numberfield/bestPractices-do-related';
import bestPracticesDoRequired from '../../examples/numberfield/bestPractices-do-required';
import bestPracticesDontErrorMessage from '../../examples/numberfield/bestPractices-dont-errorMessage';
import bestPracticesDontLabel from '../../examples/numberfield/bestPractices-dont-label';
import bestPracticesDontPlaceholder from '../../examples/numberfield/bestPractices-dont-placeholder';
import bestPracticesDontRelated from '../../examples/numberfield/bestPractices-dont-related';
import bestPracticesDontRequired from '../../examples/numberfield/bestPractices-dont-required';
import disabled from '../../examples/numberfield/disabled';
import enterKeyHint from '../../examples/numberfield/enterKeyHint';
import errorMessage from '../../examples/numberfield/errorMessage';
import helperText from '../../examples/numberfield/helperText';
import main from '../../examples/numberfield/main';
import minMaxStep from '../../examples/numberfield/minMaxStep';
import ref from '../../examples/numberfield/ref';
import sizes from '../../examples/numberfield/sizes';

const previewHeightPx = 235;

export default function DocsPage({ generatedDocGen }: { generatedDocGen: DocGen }): ReactNode {
  return (
    <Page title={generatedDocGen?.displayName}>
      <PageHeader name={generatedDocGen?.displayName} description={generatedDocGen?.description}>
        <SandpackExample
          code={main}
          hideEditor
          name="Main Example"
          previewHeight={previewHeightPx}
        />
      </PageHeader>

      <GeneratedPropTable generatedDocGen={generatedDocGen} />

      <MainSection name="Usage guidelines">
        <MainSection.Subsection columns={2}>
          <MainSection.Card
            cardSize="md"
            type="do"
            title="When to use"
            description={`
          - Any time the user needs to enter mathematically-relevant numeric values, e.g. the quantity of a product or someone’s age.
        `}
          />
          <MainSection.Card
            cardSize="md"
            type="don't"
            title="When not to use"
            description={`
          - When accepting numerical data that is not mathematically relevant or could have semantic leading 0's, e.g. ZIP codes, phone numbers, social security numbers, etc. Use [TextField](/web/textfield) instead. For telephone numbers specifically, be sure to use \`type="tel"\` for the best UX. Check out [this blog post](https://stackoverflow.blog/2022/09/15/why-the-number-input-is-the-worst-input/) for tips on when a number input is a good choice.
          - Situations where text needs to be entered. Use [TextField](/web/textfield) or [TextArea](/web/textarea) instead.`}
          />
        </MainSection.Subsection>
      </MainSection>

      <MainSection name="Best practices">
        <MainSection.Subsection columns={2}>
          <MainSection.Card
            cardSize="sm"
            type="do"
            description="Use helper text for important information. Helper text helps users understand how to complete the number field or to indicate any needed input."
            sandpackExample={
              <SandpackExample
                code={bestPracticesDoHelperText}
                hideEditor
                name="Best Practices - Do - Helper Text"
                previewHeight={previewHeightPx}
              />
            }
          />
          <MainSection.Card
            cardSize="sm"
            type="don't"
            description="Put essential information in the placeholder text, since it disappears when the user types. The placeholder text is not a replacement for the label."
            sandpackExample={
              <SandpackExample
                code={bestPracticesDontPlaceholder}
                hideControls
                hideEditor
                name="Best Practices - Don't - Placeholder"
                previewHeight={previewHeightPx}
              />
            }
          />
        </MainSection.Subsection>

        <MainSection.Subsection columns={2}>
          <MainSection.Card
            cardSize="sm"
            type="do"
            description="Always ensure the number field has a visible label. The label provides context and supports users when filling in information."
            sandpackExample={
              <SandpackExample
                code={bestPracticesDoLabel}
                hideEditor
                name="Best Practices - Do - Label"
                previewHeight={previewHeightPx}
              />
            }
          />
          <MainSection.Card
            cardSize="sm"
            type="don't"
            description="Remove the label, as this creates accessibility and usability issues."
            sandpackExample={
              <SandpackExample
                code={bestPracticesDontLabel}
                hideEditor
                hideControls
                name="Best Practices - Don't - Label"
                previewHeight={previewHeightPx}
              />
            }
          />
        </MainSection.Subsection>

        <MainSection.Subsection columns={2}>
          <MainSection.Card
            cardSize="sm"
            type="do"
            description="Only place related fields on the same line."
            sandpackExample={
              <SandpackExample
                code={bestPracticesDoRelated}
                hideEditor
                name="Best Practices - Do - Related"
                previewHeight={previewHeightPx}
              />
            }
          />
          <MainSection.Card
            cardSize="sm"
            type="don't"
            description="Place unrelated number fields on the same line, as this can create comprehension issues."
            sandpackExample={
              <SandpackExample
                code={bestPracticesDontRelated}
                hideEditor
                hideControls
                name="Best Practices - Don't - Related"
                previewHeight={previewHeightPx}
              />
            }
          />
        </MainSection.Subsection>

        <MainSection.Subsection columns={2}>
          <MainSection.Card
            cardSize="sm"
            type="do"
            description="Provide clear and useful error messages that help the user fix the issue. Error messages should be displayed in a timely manner — typically once the field loses focus or when the form is submitted."
            sandpackExample={
              <SandpackExample
                code={bestPracticesDoErrorMessage}
                hideEditor
                name="Best Practices - Do - Error Message"
                previewHeight={previewHeightPx}
              />
            }
          />
          <MainSection.Card
            cardSize="sm"
            type="don't"
            description={`Display generic error messages, such as "There is an error".`}
            sandpackExample={
              <SandpackExample
                code={bestPracticesDontErrorMessage}
                hideEditor
                hideControls
                name="Best Practices - Don't - Error Message"
                previewHeight={previewHeightPx}
              />
            }
          />
        </MainSection.Subsection>

        <MainSection.Subsection columns={2}>
          <MainSection.Card
            cardSize="md"
            type="do"
            description="Consider all text fields as required, unless explicitly noted as optional."
            sandpackExample={
              <SandpackExample
                code={bestPracticesDoRequired}
                hideEditor
                name="Best Practices - Do - Required Fields"
                previewHeight={360}
              />
            }
          />
          <MainSection.Card
            cardSize="md"
            type="don't"
            description="Mark fields as required."
            sandpackExample={
              <SandpackExample
                code={bestPracticesDontRequired}
                hideEditor
                hideControls
                name="Best Practices - Don't - Required Fields"
                previewHeight={360}
              />
            }
          />
        </MainSection.Subsection>
      </MainSection>

      <AccessibilitySection name={generatedDocGen?.displayName}>
        <MainSection.Subsection
          title="Comprehension"
          description="Be sure to [provide instructions](https://www.w3.org/WAI/tutorials/forms/instructions/) to help users understand how to complete the form and use individual form controls."
        />
        <MainSection.Subsection
          title="Labels"
          description="Ensure the labels are precise and concise. Labels should only describe the number field they are associated with, and they must be visible."
        />
        <MainSection.Subsection
          title="Validation"
          description={`
    When providing a validation message, make sure the instructions are clear and help users complete the field. For example, "Value must be greater than 20". In addition, use the helper text to provide instructions to help users understand how to complete the number field or to indicate any needed input, allowed formats, timing limitations, or other pertinent information.
    These practices give screen readers and users of assistive technologies more information about the form, helping them to fill it out.
    `}
        />
        <MainSection.Subsection
          title="Keyboard navigation"
          description={`
    NumberField has conventional keyboard support.
    - Users relying on the keyboard expect to move focus to each NumberField by using the tab key or shift+tab when moving backwards
    - Users can press the up and down arrow keys to adjust the field value
    - Setting \`disabled\` will prevent NumberField from receiving keyboard focus or input
    `}
        />
        <MainSection.Subsection
          title="Autofocus"
          description={`
    NumberField intentionally lacks support for autofocus. Generally speaking,
    autofocus interrupts normal page flow for screen readers making it an
    anti-pattern for accessibility.
  `}
        />
        <MainSection.Subsection
          title="onSubmit"
          description={`
    NumberField is commonly used as an input in forms alongside submit buttons.
    In these cases, users expect that pressing Enter or Return with the input
    focused will submit the form.

    Out of the box, NumberField doesn't expose an \`onSubmit\` handler or
    individual key event handlers due to the complexities of handling these
    properly. Instead, developers are encouraged to wrap NumberField
    in a \`<form>\` and attach an \`onSubmit\` handler to that \`<form>\`.
  `}
        />
      </AccessibilitySection>

      <LocalizationSection name={generatedDocGen?.displayName} noDefaultLabelProvider />

      <MainSection name="Variants">
        <MainSection.Subsection
          title="Disabled"
          description="Disabled NumberFields cannot be interacted with using the mouse or keyboard."
        >
          <MainSection.Card
            sandpackExample={<SandpackExample code={disabled} name="Variants - Disabled" />}
          />
        </MainSection.Subsection>

        <MainSection.Subsection
          title="Helper text"
          description={`Whenever you want to provide more information about a form field, you should use \`helperText\`.`}
        >
          <MainSection.Card
            sandpackExample={<SandpackExample code={helperText} name="Variants - Helper Text" />}
          />
        </MainSection.Subsection>

        <MainSection.Subsection
          title="Error message"
          description={`
    NumberField can display an error message.
    Simply pass in an \`errorMessage\` when there is an error present and we will handle the rest.`}
        >
          <MainSection.Card
            sandpackExample={
              <SandpackExample code={errorMessage} name="Variants - Error Message" />
            }
          />
        </MainSection.Subsection>

        <MainSection.Subsection
          title="Min/max/step"
          description={`
    NumberField provides additional props specific to numerical input.

    \`min\` and \`max\` can be used to define the acceptable bounds of the input (see the [ref example](#ref%20example) for more about using these for validation).

    \`step\` determines the amount incremented or decremented when using the input's arrow buttons. Set this as a float to allow decimal input.
  `}
        >
          <MainSection.Card
            sandpackExample={<SandpackExample code={minMaxStep} name="Variants - Min/Max/Step" />}
          />
        </MainSection.Subsection>

        <MainSection.Subsection
          title="EnterKeyHint"
          description={`The \`mobileEnterKeyHint\` prop presents to the user a more accurate action label for the enter key on virtual keyboards. These are the values for each use case:

- "enter": inserting a new line
- "done": there is nothing more to input and the input editor will be closed
- "go": taking the user to the target of the text they typed
- "next": taking the user to the next field that will accept text
- "previous": taking the user to the previous field that will accept text
- "search": taking the user to the results of searching for the text they have typed
- "send": submitting the input, such as an email or chat
          `}
        >
          <MainSection.Card
            sandpackExample={
              <SandpackExample code={enterKeyHint} name="Variants - Enter Key Hint" />
            }
          />
        </MainSection.Subsection>
        <MainSection.Subsection
<<<<<<< HEAD
          description="NumberField can have different sizes. The default size is `md` (40px). The `lg` size is 48px. For a dense variant, use the `sm` (32px) variant."
=======
          description="NumberField can have different sizes. The default size is `md` (40px). The `lg` size is 48px. For a dense variant, use the `sm` (32px) value."
>>>>>>> 12cfbe81
          title="Size"
        >
          <MainSection.Card
            cardSize="lg"
            sandpackExample={<SandpackExample code={sizes} name="sizes" />}
          />
        </MainSection.Subsection>

        <MainSection.Subsection
          title="Refs"
          description={`
    Set a ref on NumberField to use the [Constraint Validation API](https://developer.mozilla.org/en-US/docs/Web/Guide/HTML/Constraint_validation) or to anchor a Popover-based element.

    Note that while the arrow buttons will not exceed the min/max (if set), the user is free to enter any number using the keyboard. Validation should be performed explicitly using the Constraint Validation API to ensure the value is within the specified range.
  `}
        >
          <MainSection.Card
            sandpackExample={<SandpackExample code={ref} name="Variants - Refs" />}
          />
        </MainSection.Subsection>
      </MainSection>

      <QualityChecklist component={generatedDocGen?.displayName} />

      <MainSection name="Related">
        <MainSection.Subsection
          description={`
      **[TextField](/web/textfield)**
      When accepting numerical data that is not mathematically relevant or could have semantic leading 0's, e.g. ZIP codes, phone numbers, social security numbers, etc. Use [TextField](/web/textfield) instead. For telephone numbers specifically, be sure to use \`type="tel"\` for the best UX. Check out [this blog post](https://stackoverflow.blog/2022/09/15/why-the-number-input-is-the-worst-input/) for tips on when a number input is a good choice.
    `}
        />
      </MainSection>
    </Page>
  );
}

export async function getServerSideProps(): Promise<{
  props: { generatedDocGen: DocGen },
}> {
  return {
    props: { generatedDocGen: await docGen('NumberField') },
  };
}<|MERGE_RESOLUTION|>--- conflicted
+++ resolved
@@ -1,7 +1,6 @@
 // @flow strict
 import { type Node as ReactNode } from 'react';
 import AccessibilitySection from '../../docs-components/AccessibilitySection';
-import docGen, { type DocGen } from '../../docs-components/docgen';
 import GeneratedPropTable from '../../docs-components/GeneratedPropTable';
 import LocalizationSection from '../../docs-components/LocalizationSection';
 import MainSection from '../../docs-components/MainSection';
@@ -9,6 +8,7 @@
 import PageHeader from '../../docs-components/PageHeader';
 import QualityChecklist from '../../docs-components/QualityChecklist';
 import SandpackExample from '../../docs-components/SandpackExample';
+import docGen, { type DocGen } from '../../docs-components/docgen';
 // Examples
 import bestPracticesDoErrorMessage from '../../examples/numberfield/bestPractices-do-errorMessage';
 import bestPracticesDoHelperText from '../../examples/numberfield/bestPractices-do-helperText';
@@ -335,11 +335,7 @@
           />
         </MainSection.Subsection>
         <MainSection.Subsection
-<<<<<<< HEAD
           description="NumberField can have different sizes. The default size is `md` (40px). The `lg` size is 48px. For a dense variant, use the `sm` (32px) variant."
-=======
-          description="NumberField can have different sizes. The default size is `md` (40px). The `lg` size is 48px. For a dense variant, use the `sm` (32px) value."
->>>>>>> 12cfbe81
           title="Size"
         >
           <MainSection.Card
