// @flow strict
import { type Node as ReactNode } from 'react';
import { BannerSlimExperiment } from '../../docs-components/BannerSlimExperiment';
import docGen, { type DocGen } from '../../docs-components/docgen';
import GeneratedPropTable from '../../docs-components/GeneratedPropTable';
import LocalizationSection from '../../docs-components/LocalizationSection';
import MainSection from '../../docs-components/MainSection';
import Page from '../../docs-components/Page';
import PageHeader from '../../docs-components/PageHeader';
import SandpackExample from '../../docs-components/SandpackExample';
import endGuideElement from '../../examples/helpbutton/endGuideElement';
import intermixedBlocks from '../../examples/helpbutton/intermixedBlocks';
import localizationLabels from '../../examples/helpbutton/localizationLabels';
import main from '../../examples/helpbutton/main';
import withLink from '../../examples/helpbutton/withLink';
import withText from '../../examples/helpbutton/withText';

type DocsType = {
  generatedDocGen: DocGen,
};

export default function DocsPage({ generatedDocGen }: DocsType): ReactNode {
  return (
    <Page title={generatedDocGen?.displayName}>
      <PageHeader
        name={generatedDocGen?.displayName}
        description={generatedDocGen?.description}
        bannerSlimExperiment={
          <BannerSlimExperiment
            componentName="HelpButton"
            description="fix and improve underlying Popover component behavior. No visual updates"
            pullRequest={3244}
          />
        }
      >
        <SandpackExample code={main} name="Main example" hideEditor previewHeight={200} />
      </PageHeader>

      <GeneratedPropTable generatedDocGen={generatedDocGen} />

      <MainSection name="Usage guidelines">
        <MainSection.Subsection columns={2}>
          <MainSection.Card
            cardSize="sm"
            type="do"
            title="When to use"
            description={`
- To offer simple, bite-sized assistive information about an element or section on the screen.
- To provide information or links to information that enhances a user's understanding of the feature.
        `}
          />

          <MainSection.Card
            cardSize="sm"
            type="don't"
            title="When not to use"
            description={`
<<<<<<< HEAD
- To provide extensive information that is longer than a short sentence. Use [BannerSlim](/web/bannerslim) instead.
- To display recommendations for how to improve a user's experience. Use [BannerSlim](/web/bannerslim) instead.
- To display time-sensitive information to a user. Use [Callout](/web/callout) or [BannerSlim](/web/bannerslim) instead.
=======
- To provide extensive information that is longer than a short sentence. Use [SlimBanner](/web/slimbanner) instead.
- To display recommendations for how to improve a user's experience. Use [SlimBanner](/web/slimbanner) instead.
- To display time-sensitive information to a user. Use [BannerCallout](/web/bannercallout) or [SlimBanner](/web/slimbanner) instead.
>>>>>>> a167b52a
        `}
          />
        </MainSection.Subsection>
      </MainSection>

      <MainSection name="Best practices">
        <MainSection.Subsection columns={2}>
          <MainSection.Card
            cardSize="sm"
            type="do"
            description="Place HelpButton to the end of the element you wish to add guidance to."
            sandpackExample={
              <SandpackExample code={endGuideElement} name="End of guide element" hideEditor />
            }
          />

          <MainSection.Card
            cardSize="sm"
            type="don't"
            description="Include HelpButton within blocks of content."
            sandpackExample={
              <SandpackExample
                code={intermixedBlocks}
                name="Intermixed guide element blocks"
                hideEditor
                hideControls
              />
            }
          />
        </MainSection.Subsection>
      </MainSection>

      <MainSection name="Accessibility">
        <MainSection.Subsection
          description={`HelpButton's tooltip text is \`static\`, defined as \`Click to learn more\`. Use the required \`accessibilityLabel\` prop to give the user more details, using the format "Click to learn more about {the associated element}". \`accessibilityPopoverLabel\` should be similar, but using the format "Expanded information about {the associated element}".`}
        />
      </MainSection>

      <LocalizationSection code={localizationLabels} name={generatedDocGen?.displayName} />

      <MainSection name="Variants">
        <MainSection.Subsection
          title="Link"
          description="HelpButton's popover content can contain a link to additional information. If needed, this interaction can be paired with [GlobalEventsHandlerProvider](/web/utilities/globaleventshandlerprovider#Link-handlers)."
        >
          <MainSection.Card
            cardSize="sm"
            sandpackExample={<SandpackExample code={withLink} name="Link component" />}
          />
        </MainSection.Subsection>

        <MainSection.Subsection
          title="Text"
          description="The `text` prop accepts either a string or [Text](/web/text). Use a string for simple text without any visual style. HelpButton will handle the message style and adherence to design guidelines. If a message with more complex style is required, such as bold text or inline links, use Text to wrap your message with any additional [Text](/web/text) or [Link](/web/link) components contained within."
        >
          <MainSection.Card
            cardSize="sm"
            sandpackExample={<SandpackExample code={withText} name="Text component" />}
          />
        </MainSection.Subsection>
      </MainSection>

      <MainSection name="Related">
        <MainSection.Subsection
          description={`
**[Tooltip](/web/tooltip)**
Tooltip describes the function of an interactive element, typically [IconButton](/web/iconbutton), on hover. However, adding links, buttons or any clickable element within Tooltip is not advisable due to accessibility concerns. Adding Tooltip to HelpButton is not necessary as it's already built in.

**[IconButton](/web/iconbutton)**
HelpButton is a more specific component than IconButton. IconButton is preferable for more general uses of interactive icons whereas HelpButton is the preferred solution for providing short-form guidance for an element.
      `}
        />
      </MainSection>
    </Page>
  );
}

export async function getServerSideProps(): Promise<{ props: DocsType }> {
  return {
    props: { generatedDocGen: await docGen('HelpButton') },
  };
}<|MERGE_RESOLUTION|>--- conflicted
+++ resolved
@@ -55,15 +55,9 @@
             type="don't"
             title="When not to use"
             description={`
-<<<<<<< HEAD
 - To provide extensive information that is longer than a short sentence. Use [BannerSlim](/web/bannerslim) instead.
 - To display recommendations for how to improve a user's experience. Use [BannerSlim](/web/bannerslim) instead.
-- To display time-sensitive information to a user. Use [Callout](/web/callout) or [BannerSlim](/web/bannerslim) instead.
-=======
-- To provide extensive information that is longer than a short sentence. Use [SlimBanner](/web/slimbanner) instead.
-- To display recommendations for how to improve a user's experience. Use [SlimBanner](/web/slimbanner) instead.
-- To display time-sensitive information to a user. Use [BannerCallout](/web/bannercallout) or [SlimBanner](/web/slimbanner) instead.
->>>>>>> a167b52a
+- To display time-sensitive information to a user. Use [BannerCallout](/web/bannercallout) or [BannerSlim](/web/bannerslim) instead.
         `}
           />
         </MainSection.Subsection>
