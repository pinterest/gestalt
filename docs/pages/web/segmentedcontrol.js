// @flow strict
import { type Node } from 'react';
import AccessibilitySection from '../../docs-components/AccessibilitySection.js';
import docGen, { type DocGen } from '../../docs-components/docgen.js';
import GeneratedPropTable from '../../docs-components/GeneratedPropTable.js';
import MainSection from '../../docs-components/MainSection.js';
import Page from '../../docs-components/Page.js';
import PageHeader from '../../docs-components/PageHeader.js';
import QualityChecklist from '../../docs-components/QualityChecklist.js';
import SandpackExample from '../../docs-components/SandpackExample.js';
import defaultExample from '../../examples/segmentedcontrol/defaultExample.js';
import mainExample from '../../examples/segmentedcontrol/mainExample.js';
import responsiveExample from '../../examples/segmentedcontrol/responsiveExample.js';
import sizeExample from '../../examples/segmentedcontrol/sizeExample.js';

export default function DocsPage({ generatedDocGen }: { generatedDocGen: DocGen }): Node {
  return (
    <Page title="SegmentedControl">
      <PageHeader name={generatedDocGen?.displayName} description={generatedDocGen.description}>
        <SandpackExample code={mainExample} name="SegmentedControl Main Example" hideEditor />
      </PageHeader>

      <GeneratedPropTable generatedDocGen={generatedDocGen} />

      <MainSection name="Usage guidelines">
        <MainSection.Subsection columns={2}>
          <MainSection.Card
            cardSize="md"
            type="do"
            title="When to use"
            description={`
          - To switch between views within a small area of content, such as a [Popover](/web/popover).
        `}
          />
          <MainSection.Card
            cardSize="md"
            type="don't"
            title="When not to use"
            description={`
          - To switch between views that represent the main content of a surface. Use [Tabs](/web/tabs) instead.
          - To act as a radio control within a form. Use [RadioGroup](/web/radiogroup) instead.
        `}
          />
        </MainSection.Subsection>
      </MainSection>

      <AccessibilitySection name={generatedDocGen?.displayName} />

      <MainSection name="Variants">
        <MainSection.Subsection
<<<<<<< HEAD
          cardSize="lg"
          description="Segmented Control is a naive component, meaning you need to wire any additional behavior when the user clicks on an item.
              If you'd like the tabs to control hiding or showing content, that state should
              live in a parent component."
          title="Default"
        >
          <MainSection.Card
            cardSize="lg"
            name="Default Example"
=======
          title="Default"
          description={`Segmented Control is a naive component, meaning you need to wire any additional behavior when the user clicks on an item.

    If you'd like the tabs to control hiding or showing content, that state should
    live in a parent component.
    `}
        >
          <MainSection.Card
            cardSize="lg"
>>>>>>> c3a0068b
            sandpackExample={<SandpackExample name="Default Example" code={defaultExample} />}
          />
        </MainSection.Subsection>
        <MainSection.Subsection
<<<<<<< HEAD
          description="Segmented Control can have responsive widths where the width of an item is based on its content."
          title="Responsive"
        >
          <MainSection.Card
            cardSize="lg"
            name="Default Example"
            sandpackExample={<SandpackExample name="Responsive Example" code={responsiveExample} />}
          />
        </MainSection.Subsection>
        <MainSection.Subsection
          description="Segmented Control can have different sizes. The default size is medium (40px). Large is 48px. For a dense variant, use the `sm` (32px) size. "
          title="Sizes"
        >
          <MainSection.Card
            cardSize="lg"
            name="Default Example"
            sandpackExample={<SandpackExample name="Sizes Example" code={sizeExample} />}
          />
        </MainSection.Subsection>
=======
          title="Responsive"
          description="Segmented Control can have responsive widths where the width of an item is based on its content."
        >
          <MainSection.Card
            cardSize="lg"
            sandpackExample={<SandpackExample name="Responsive Example" code={responsiveExample} />}
          />
        </MainSection.Subsection>
>>>>>>> c3a0068b
      </MainSection>

      <QualityChecklist component={generatedDocGen?.displayName} />
    </Page>
  );
}

export async function getServerSideProps(): Promise<{
  props: { generatedDocGen: DocGen },
}> {
  return {
    props: { generatedDocGen: await docGen('SegmentedControl') },
  };
}<|MERGE_RESOLUTION|>--- conflicted
+++ resolved
@@ -48,7 +48,6 @@
 
       <MainSection name="Variants">
         <MainSection.Subsection
-<<<<<<< HEAD
           cardSize="lg"
           description="Segmented Control is a naive component, meaning you need to wire any additional behavior when the user clicks on an item.
               If you'd like the tabs to control hiding or showing content, that state should
@@ -58,22 +57,10 @@
           <MainSection.Card
             cardSize="lg"
             name="Default Example"
-=======
-          title="Default"
-          description={`Segmented Control is a naive component, meaning you need to wire any additional behavior when the user clicks on an item.
-
-    If you'd like the tabs to control hiding or showing content, that state should
-    live in a parent component.
-    `}
-        >
-          <MainSection.Card
-            cardSize="lg"
->>>>>>> c3a0068b
             sandpackExample={<SandpackExample name="Default Example" code={defaultExample} />}
           />
         </MainSection.Subsection>
         <MainSection.Subsection
-<<<<<<< HEAD
           description="Segmented Control can have responsive widths where the width of an item is based on its content."
           title="Responsive"
         >
@@ -93,16 +80,6 @@
             sandpackExample={<SandpackExample name="Sizes Example" code={sizeExample} />}
           />
         </MainSection.Subsection>
-=======
-          title="Responsive"
-          description="Segmented Control can have responsive widths where the width of an item is based on its content."
-        >
-          <MainSection.Card
-            cardSize="lg"
-            sandpackExample={<SandpackExample name="Responsive Example" code={responsiveExample} />}
-          />
-        </MainSection.Subsection>
->>>>>>> c3a0068b
       </MainSection>
 
       <QualityChecklist component={generatedDocGen?.displayName} />
