--- conflicted
+++ resolved
@@ -65,11 +65,7 @@
             description={`
           - Requesting large forms of information. Consider [OverlayPanel](/web/overlaypanel) or new page instead.
           - Any action that should not interrupt users from their current work stream, such as saving a Pin. Use [Toast](/web/toast) instead.
-<<<<<<< HEAD
-          - When alerting users of issues that can be corrected on the page or surface itself without interrupting their flow. Instead use [Callout](/web/callout) or [BannerSlim](/web/bannerslim).
-=======
-          - When alerting users of issues that can be corrected on the page or surface itself without interrupting their flow. Instead use [BannerCallout](/web/bannercallout) or [SlimBanner](/web/slimbanner).
->>>>>>> a167b52a
+          - When alerting users of issues that can be corrected on the page or surface itself without interrupting their flow. Instead use [BannerCallout](/web/bannercallout) or [BannerSlim](/web/bannerslim).
         `}
           />
         </MainSection.Subsection>
