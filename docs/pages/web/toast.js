--- conflicted
+++ resolved
@@ -68,11 +68,7 @@
 - When, due to an error, a user can’t even continue performing basic tasks like browsing already loaded Pins.
 - When asking a user to confirm that they want to perform an action. Use [ModalAlert](/web/modalalert) instead.
 - When you want to suggest a user spend more money or try new features; use [BannerUpsell](/web/bannerupsell) instead.
-<<<<<<< HEAD
-- For errors that relate to a specific section or page. Use Callout(/web/callout) or BannerSlim(/web/bannerslim) instead.
-=======
-- For errors that relate to a specific section or page. Use BannerCallout(/web/bannercallout) or SlimBanner(/web/slimbanner) instead.
->>>>>>> a167b52a
+- For errors that relate to a specific section or page. Use BannerCallout(/web/bannercallout) or BannerSlim(/web/bannerslim) instead.
 - To guide or educate the user. Use Popover(/web/popover) or Tooltip(/web/tooltip) instead.
         `}
           />
