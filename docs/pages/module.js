// @flow strict
import type { Node } from 'react';
import { Module } from 'gestalt';
import PageHeader from '../components/PageHeader.js';
import MainSection from '../components/MainSection.js';
import Page from '../components/Page.js';
import { multipledocgen } from '../components/docgen.js';
import GeneratedPropTable from '../components/GeneratedPropTable.js';
import type { DocGen } from '../components/docgen.js';

export default function ModulePage({
  generatedDocGen,
}: {|
  generatedDocGen: {| [string]: DocGen |},
|}): Node {
  return (
    <Page title="Module">
      <PageHeader name="Module" description={generatedDocGen.Module?.description} />
      <GeneratedPropTable generatedDocGen={generatedDocGen.Module} />
      <MainSection name="Usage guidelines">
        <MainSection.Subsection columns={2}>
          <MainSection.Card
            cardSize="md"
            type="do"
            title="When to Use"
            description={`
          - Grouping and organizing content to keep the page clean and digestible.
          - Displaying additional related content about a particular subject.
          - Enabling users to reveal or hide additional content as necessary (with Expandable variant).
        `}
          />
          <MainSection.Card
            cardSize="md"
            type="don't"
            title="When Not to Use"
            description={`
          - In a layout that conveys a clear sense of information hierarchy. Use [SegmentedControl](/segmentedcontrol) instead.
          - When long content can’t be displayed all at once, and scrolling is necessary.
          - When there is insufficient content to condense, as collapsing can increase cognitive load and interaction cost. Consider the static variant of Module.
          - When the content is crucial to read in full. Consider the static variant instead.
        `}
          />
        </MainSection.Subsection>
      </MainSection>
      <MainSection name="Subcomponents" />
      <GeneratedPropTable
        Component={Module.Expandable}
        name="Module.Expandable"
        id="Module.Expandable"
        generatedDocGen={generatedDocGen.ModuleExpandable}
      />

      <MainSection name="Variants">
        <MainSection.Subsection
          title="Static"
          description={`A Module is a container that can hold any content, and can optionally have a \`title\` that describes the content inside. The default, static Module is used to display information that should always be visible.`}
        >
          <MainSection.Card
            cardSize="lg"
            defaultCode={`
function ModuleExample() {
  return (
    <Flex direction="column" gap={2} maxWidth={800}>
      <Module id="ModuleExample - default - 1">
        <Text size="md">This is example content.</Text>
      </Module>

      <Module id="ModuleExample - default - 2" title="Title">
        <Text size="md">This is example content.</Text>
      </Module>
    </Flex>
  );
}
`}
          />
        </MainSection.Subsection>
        <MainSection.Subsection
          title="Static - Icon"
          description={`
    An Icon can be provided to be placed before the \`title\`.

    It is recommended that icons be used sparingly to convey additional information, and instead should simply reinforce information in the title. Be sure to provide an \`iconAccessibilityLabel\`.
    `}
        >
          <MainSection.Card
            cardSize="lg"
            defaultCode={`
function ModuleExample() {
  return (
    <Box column={12} maxWidth={800} padding={2}>
      <Module
        icon="lock"
        iconAccessibilityLabel="Module Locked - check permission settings"
        id="ModuleExample - icon"
        title="Title"
        >
        <Text size="md">This is example content.</Text>
      </Module>
    </Box>
  );
}
`}
          />
        </MainSection.Subsection>
        <MainSection.Subsection
          title="Static - IconButton"
          description={`
    An IconButton can be provided to be placed after the \`title\` for a supplemental Call To Action (CTA).
    `}
        >
          <MainSection.Card
            cardSize="lg"
            defaultCode={`
function ModuleExample() {
  const [showPopover, setShowPopover] = React.useState(false);
  const anchorRef = React.useRef(null);

  return (
    <Box column={12} maxWidth={800} padding={2}>
      <Module
        iconButton={
          <IconButton
            bgColor="lightGray"
            icon="question-mark"
            iconColor="darkGray"
            accessibilityLabel="Get help"
            size="xs"
            onClick={({ event }) => {
              setShowPopover((currVal) => !currVal);
            }}
            ref={anchorRef}
          />
        }
        id="ModuleExample - iconButton"
        title="Title"
        >
        <Text size="md">This is example content.</Text>
      </Module>

      {showPopover && (
        <Popover
          anchor={anchorRef.current}
          idealDirection="right"
          onDismiss={() => setShowPopover(false)}
          shouldFocus={false}
          >
            <Box padding={3}>
              <Text weight="bold">Help content!</Text>
            </Box>
        </Popover>
      )}
    </Box>
  );
}
`}
          />
        </MainSection.Subsection>
        <MainSection.Subsection
          title="Static - Badge"
          description={`Badge text can be provided, which will be displayed after the \`title\`. Note that if no title text is provided, the badge will not be displayed.`}
        >
          <MainSection.Card
            cardSize="lg"
            defaultCode={`
function ModuleExample() {
  return (
    <Box column={12} maxWidth={800} padding={2}>
      <Module
        badgeText="Try it out!"
        id="ModuleExample - badge"
        title="Title"
        >
        <Text size="md">This is example content.</Text>
      </Module>
    </Box>
  );
}
`}
          />
        </MainSection.Subsection>
        <MainSection.Subsection
          title="Static - Error"
          description={`When using \`type\` as \`"error"\`, be sure to provide an \`iconAccessibilityLabel\`.`}
        >
          <MainSection.Card
            cardSize="lg"
            defaultCode={`
function ModuleExample() {
  const [value, setValue] = React.useState('');

  return (
    <Box column={12} maxWidth={800} padding={2}>
      <Module
        id="ModuleExample - error"
        title="Personal Info"
        iconAccessibilityLabel={!value ? "This module contains an error" : null}
        type={!value ? "error" : "info"}
      >
        <Flex direction="column" gap={4}>
          <Text size="md">This is example content.</Text>

          <TextField
            errorMessage={!value ? "This field can't be blank!" : null}
            id="first-name"
            label="Enter Your Name"
            onChange={({ value }) => setValue(value)}
            value={value}
          />
        </Flex>
      </Module>
    </Box>
  );
}
`}
          />
        </MainSection.Subsection>
        <MainSection.Subsection
          title="Expandable"
          description={`Modules can also allow for expanding and collapsing content. The \`title\` is required and always present. The collapsed state shows optional \`summary\` content, while the expanded state shows any content desired.`}
        >
          <MainSection.Card
            cardSize="lg"
            defaultCode={`
function ModuleExample1() {
  return (
    <Box column={12} maxWidth={800} padding={2}>
      <Module.Expandable
        accessibilityExpandLabel="Expand the module"
        accessibilityCollapseLabel="Collapse the module"
        id="ModuleExample - default"
        items={[
          {
            children: <Text size="md">Children1</Text>,
            summary: ['summary1', 'summary2', 'summary3'],
            title: 'Title',
          }]}>
      </Module.Expandable>
    </Box>
  );
}
`}
          />
        </MainSection.Subsection>
        <MainSection.Subsection
          title="Expandable - Group"
          description="Multiple expandable items can be stacked together into a Module group. However, only one Module will be expanded at any time."
        >
          <MainSection.Card
            cardSize="lg"
            defaultCode={`
function ModuleExample2() {
  return (
    <Box column={12} maxWidth={800} padding={2}>
      <Module.Expandable
        id="ModuleExample2"
        accessibilityExpandLabel="Expand the module"
        accessibilityCollapseLabel="Collapse the module"
        items={[
          {
            children: <Text size="md">Children1</Text>,
            summary: ['summary1'],
            title: 'Title1',
          },
          {
            children: <Text size="md">Children2</Text>,
            summary: ['summary2'],
            title: 'Title2',
          },
          {
            children: <Text size="md">Children3</Text>,
            summary: ['summary3'],
            title: 'Title3',
          }]}>
      </Module.Expandable>
    </Box>
  );
}
`}
          />
        </MainSection.Subsection>
        <MainSection.Subsection
          title="ExpExpandable - Icon, Badge and IconButton"
          description={`
    An Icon can be provided to be placed before the \`title\`.
    It is recommended that icons be used sparingly to convey additional information, and instead should simply reinforce information in the title. Be sure to provide an \`iconAccessibilityLabel\`.

    Badge text can also be provided, which will be displayed after the \`title\`.

    An IconButton can be provided to be placed after the \`title\` for a supplemental Call To Action (CTA).`}
        >
          <MainSection.Card
            cardSize="lg"
            defaultCode={`
function ModuleExample3() {
  const [showPopover, setShowPopover] = React.useState(false);
  const anchorRef = React.useRef(null);

  return (
    <Box column={12} maxWidth={800} padding={2}>
      <Module.Expandable
        accessibilityExpandLabel="Expand the module"
        accessibilityCollapseLabel="Collapse the module"
        id="ModuleExample3"
        items={[
          {
            children: <Text size="md">Children1</Text>,
            icon: 'lock',
            iconAccessibilityLabel: "title icon",
            title: 'Example with icon',
          },
          {
            badgeText: 'Try it out!',
            children: <Text size="md">Children2</Text>,
            title: 'Example with badge',
          },
          {
            children: <Text size="md">Children3</Text>,
            iconButton: <IconButton
              bgColor="lightGray"
              icon="question-mark"
              iconColor="darkGray"
              accessibilityLabel="Get help"
              size="xs"
              onClick={({event}) => setShowPopover((currVal) => !currVal)}
              ref={anchorRef}
            />,
            title: 'Example with icon button',
          }
        ]}>
      </Module.Expandable>

      {showPopover && (
        <Popover
          anchor={anchorRef.current}
          idealDirection="right"
          onDismiss={() => setShowPopover(false)}
          shouldFocus={false}
          >
            <Box padding={3}>
              <Text weight="bold">Help content!</Text>
            </Box>
        </Popover>
      )}
    </Box>
  );
}
`}
          />
        </MainSection.Subsection>
        <MainSection.Subsection
          title="Expandable - Error"
          description={`When using \`type\` as \`"error"\`, be sure to provide an \`iconAccessibilityLabel\`.`}
        >
          <MainSection.Card
            cardSize="lg"
            defaultCode={`
function ModuleExample4() {
  const [value, setValue] = React.useState('');
  const moduleType = !value ? 'error' : 'info';
  const summaryInfo = !value ? 'Name is missing' : 'Name: ' + value;
  const iconAccessibilityLabel = !value ? "This module contains an error" : null;

  return (
    <Box column={12} maxWidth={800} padding={2}>
      <Module.Expandable
        accessibilityExpandLabel="Expand the module"
        accessibilityCollapseLabel="Collapse the module"
        id="ModuleExample4"
        items={[
          {
            children: <Text size="md">
              <TextField
                errorMessage={!value ? "This field can't be blank!" : null}
                id="aboutme"
                label="Enter Your Name"
                onChange={({ value }) => setValue(value)}
                value={value}
              />
            </Text>,
            iconAccessibilityLabel,
            summary: [summaryInfo],
            title: 'Personal Info',
            type: moduleType
          }]}>
      </Module.Expandable>
    </Box>
  );
}
`}
          />
        </MainSection.Subsection>
        <MainSection.Subsection title="Example with external control">
          <MainSection.Card
            cardSize="lg"
            defaultCode={`
function ModuleExample5() {
  const [extExpandedId, setExtExpandedId] = React.useState(null);
  const mapIds = {
      'first-0': 0,
      'first-1': 1,
      'second-0': 0,
      'second-1': 1,
  }
  return (
    <Box column={12} maxWidth={800} padding={2}>
      <Flex direction="column" gap={4}>
        <Flex direction="column" gap={2}>
          <Box marginStart={2}>
            <Text>Step 1</Text>
          </Box>

          <Module.Expandable
            accessibilityExpandLabel="Expand the module"
            accessibilityCollapseLabel="Collapse the module"
            expandedIndex={extExpandedId && extExpandedId.startsWith('first') && mapIds[extExpandedId]}
            id="ModuleExampleStep1"
            items={[
              {
                title: 'Title1',
                summary: ['summary1'],
                children: <Text size="md">Children1</Text>,
              },
              {
                title: 'Title2',
                summary: ['summary2'],
                children: <Text size="md">Children2</Text>,
              },
            ]}
            onExpandedChange={(index) => setExtExpandedId(Number.isFinite(index) ? \`first-$\{index}\`: index)}
          />
        </Flex>

        <Flex direction="column" gap={2}>
          <Box marginStart={2}>
            <Text>Step 2</Text>
          </Box>

          <Module.Expandable
            id="ModuleExampleStep2"
            accessibilityExpandLabel="Expand the module"
            accessibilityCollapseLabel="Collapse the module"
            expandedIndex={extExpandedId && extExpandedId.startsWith('second') && mapIds[extExpandedId]}
            onExpandedChange={(index) => setExtExpandedId(Number.isFinite(index) ? \`second-$\{index}\`: index)}
            items={[
              {
                title: 'Title1',
                summary: ['summary1'],
                children: <Text size="md">Children1</Text>,
              },
              {
                title: 'Title2',
                summary: ['summary2'],
                children: <Text size="md">Children2</Text>,
              },
            ]}
          />
        </Flex>
      </Flex>
    </Box>
  );
}
`}
          />
        </MainSection.Subsection>
      </MainSection>
    </Page>
  );
}

<<<<<<< HEAD
export async function getServerSideProps(): Promise<{| props: {| generatedDocGen: DocGen |} |}> {
  const generatedDocGen = await docgen({ componentName: 'Module' });
=======
export async function getStaticProps(): Promise<{|
  props: {| generatedDocGen: {| [string]: DocGen |} |},
|}> {
  const docgen = await multipledocgen({ componentName: ['Module', 'ModuleExpandable'] });
>>>>>>> da3c48a7

  docgen.Module.props.icon = {
    ...docgen.Module.props.icon,
    flowType: {
      name: 'string',
      raw: 'Icon[icon]',
    },
  };

  return {
    props: { generatedDocGen: docgen },
  };
}<|MERGE_RESOLUTION|>--- conflicted
+++ resolved
@@ -467,15 +467,10 @@
   );
 }
 
-<<<<<<< HEAD
-export async function getServerSideProps(): Promise<{| props: {| generatedDocGen: DocGen |} |}> {
-  const generatedDocGen = await docgen({ componentName: 'Module' });
-=======
-export async function getStaticProps(): Promise<{|
+export async function getServerSideProps(): Promise<{|
   props: {| generatedDocGen: {| [string]: DocGen |} |},
 |}> {
   const docgen = await multipledocgen({ componentName: ['Module', 'ModuleExpandable'] });
->>>>>>> da3c48a7
 
   docgen.Module.props.icon = {
     ...docgen.Module.props.icon,
