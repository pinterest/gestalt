// @flow strict
import { type Node } from 'react';
import { Box, Button, Flex, Icon, Link, Image, Text, Table, TapArea, Tooltip } from 'gestalt';
import MainSection from '../components/MainSection.js';
import { MAX_WIDTH } from '../components/MainSectionSubsection.js';
import trackButtonClick from '../components/buttons/trackButtonClick.js';
import Page from '../components/Page.js';
import PageHeader from '../components/PageHeader.js';

function LockIcon({ size }: {| size: 12 | 14 |}) {
  return (
    <Tooltip text="Access is restricted to Pinterest employees" accessibilityLabel="">
      <TapArea rounding="circle">
        <Icon
          accessibilityLabel="Access is restricted to Pinterest employees"
          icon="lock"
          size={size}
        />{' '}
      </TapArea>
    </Tooltip>
  );
}

function ListElement({ text, href }: {| text: string, href: string |}) {
  return (
    <li>
      <Flex alignItems="center" gap={1}>
        <Link
          accessibilityLabel={`${text}, opens new window`}
          target="blank"
          inline
          href={href}
          onClick={() => trackButtonClick(text)}
        >
          <Text underline inline>
            {text}
          </Text>
        </Link>
        <Box aria-hidden>
          <Icon accessibilityLabel="" icon="visit" size={14} />
        </Box>
        {href.startsWith('http://go') ? <LockIcon size={14} /> : null}
      </Flex>
    </li>
  );
}

function TableEntry({
  metric,
  description,
  href,
}: {|
  metric: string,
  description: string,
  href: string,
<<<<<<< HEAD
|}) {
  return (
    <Table.Row>
      <Table.Cell>
        <Flex alignItems="center" gap={1}>
          <Link href={href} target="blank" onClick={() => trackButtonClick(metric)}>
            <Text size="sm" underline overflow="noWrap">
              {metric}
            </Text>
          </Link>
          <Box aria-hidden>
            <Icon accessibilityLabel="" icon="visit" size={12} />
          </Box>
          <LockIcon size={12} />
        </Flex>
      </Table.Cell>
      <Table.Cell>
        <Text size="sm">{description}</Text>
      </Table.Cell>
    </Table.Row>
  );
}
=======
|}) => (
  <Table.Row>
    <Table.Cell>
      <Flex alignItems="center" gap={1}>
        <Link href={href} target="blank" onClick={() => trackButtonClick(metric)}>
          <Text size="100" underline overflow="noWrap">
            {metric}
          </Text>
        </Link>
        <Box aria-hidden>
          <Icon accessibilityLabel="" icon="visit" size={12} />
        </Box>
        <LockIcon size={12} />
      </Flex>
    </Table.Cell>
    <Table.Cell>
      <Text size="100">{description}</Text>
    </Table.Cell>
  </Table.Row>
);
>>>>>>> 8979e1b5

export default function ToolingPage(): Node {
  return (
    <Page title="Tooling">
      <PageHeader name="Tooling" showSourceLink={false} />
      <MainSection name="Core design system">
        <MainSection.Subsection />
        <Flex gap={2} maxWidth={MAX_WIDTH} direction="column">
          <Text>The core Gestalt Design System consists of:</Text>
          <ul>
            {[
              ['Gestalt Design Libraries', 'http://go/gestaltFigma'],
              ['Reusable component library in Github', 'https://github.com/pinterest/gestalt'],
              ['Gestalt component extensions in Pinboard', 'http://go/gestaltExtensions'],

              ['Gestalt Flow types library in Pinboard', 'http://go/gestaltExtensionsTypes'],
              [
                'Documentation site in gestalt.pinterest.systems',
                'https://gestalt.pinterest.systems/',
              ],
            ].map((item, idx) => (
              <ListElement key={idx} text={item[0]} href={item[1]} />
            ))}
          </ul>
        </Flex>
      </MainSection>
      <MainSection name="A tooling ecosystem">
        <MainSection.Subsection
          description={`
Gestalt is supported by an ecosystem of tools with the main goal of simplifying processes and automating tasks.

Gestalt's tooling ecosystem has several customers: the Gestalt development team, Pinterest engineers and designers, and non-Pinterest users of Gestalt.

The Gestalt team can highly benefit from measurement tools that support the communication of Gestalt's impact as well as inform Gestalt development decisions, generic codemods to modify Gestalt components after API changes, and generic scripts to locate Gestalt components in a codebase to simplify component usage analysis.

Any other engineers will highly benefit from reducing the amount of steps to adopt Gestalt by automating fixes and increasing Gestalt discoverability,  bringing documentation closer to the code editor, and improving and speeding up Gestalt’s onboarding experience

    `}
        />
      </MainSection>
      <MainSection name="Developer velocity tools">
        <MainSection.Subsection
          title="Eslint plugin"
          description={`Visit the [Eslint plugin](/tooling) guidance page to see all the available Eslint rules.

Most rules come with out-of-the-box autofixes, automating the adoption of Gestalt best practices.`}
        />
        <MainSection.Subsection
          title="Release codemods"
          description={`Every major breaking change on our library comes with a codemod to facilitate the upgrade of the Gestalt dependency.

Visit the [release log](/whats_new) or check the [codemod directory](https://github.com/pinterest/gestalt/tree/master/packages/gestalt-codemods).`}
        />
        <MainSection.Subsection
          title="Playground sandbox"
          description={`Use Gestalt's [playground sandbox](https://codesandbox.io/s/k5plvp9v8v) to save code snippets. For instance, share code snippets to reproduce bugs or build small-size prototypes to share with peers.`}
        >
          <Flex maxWidth={MAX_WIDTH} justifyContent="center">
            <Button
              color="gray"
              target="blank"
              role="link"
              onClick={() => trackButtonClick('Playground sandbox')}
              text="Create a sandbox snippet"
              href="https://codesandbox.io/s/k5plvp9v8v"
            />
          </Flex>
        </MainSection.Subsection>
      </MainSection>
      <MainSection name="Visual Studio Code tooling">
        <MainSection.Subsection
          badge="alpha"
          title="Props documentation on hover in Visual Studio Code"
          description="You can now see component and props documentation on hover in VSCode for certain Gestalt components. Quickly see what a component looks like, its sizes and other props documentation."
        >
          <Box maxWidth={MAX_WIDTH} display="flex" justifyContent="center">
            <Box marginBottom={6}>
              <Box as="figure" width={400}>
                <Image
                  alt=""
                  color="white"
                  naturalHeight={610}
                  naturalWidth={1034}
                  src="https://i.ibb.co/hCfRSFb/gestalt-vscode-docs.gif"
                />
                <Text size="100" align="center">
                  <Box as="figcaption" marginTop={3}>
                    Props documentation on hover in Visual Studio Code animated demo: hover on each
                    component or prop name to display the associated documentation right on your
                    code editor
                  </Box>
                </Text>
              </Box>
            </Box>
          </Box>
        </MainSection.Subsection>
        <MainSection.Subsection
          title="Visual Studio Code extension for Gestalt"
          description="Access Gestalt component snippets and documentation right on your VSCode editor. Right at your fingertips!"
        >
          <Text weight="bold">Quick access to Gestalt</Text>
          <Flex maxWidth={MAX_WIDTH} direction="column" alignItems="center">
            <Box marginBottom={6}>
              <Flex direction="column">
                <Box as="figure" width={400}>
                  <Image
                    alt=""
                    color="white"
                    naturalHeight={1036}
                    naturalWidth={1228}
                    src="https://i.ibb.co/G2PMw6f/Screen-Shot-2022-01-27-at-4-24-36-PM.png"
                  />
                  <Text size="100" align="center">
                    <Box as="figcaption" marginTop={3}>
                      Quick access to Gestalt components and documentation on the VSCode sidebar.
                      Check for the Gestalt logo on the sidebar.
                    </Box>
                  </Text>
                </Box>
                <Box as="figure" width={400}>
                  <Image
                    alt=""
                    color="white"
                    naturalHeight={978}
                    naturalWidth={1398}
                    src="https://i.ibb.co/9Vjhyrm/Screen-Shot-2022-01-27-at-4-45-42-PM.png"
                  />
                  <Text size="100" align="center">
                    <Box as="figcaption" marginTop={3}>
                      {`List Gestalt components by typing "<"`}
                    </Box>
                  </Text>
                </Box>
                <Box as="figure" width={400}>
                  <Image
                    alt=""
                    color="white"
                    naturalHeight={982}
                    naturalWidth={1218}
                    src="https://i.ibb.co/BTCtDQk/Screen-Shot-2022-01-27-at-4-42-36-PM.png"
                  />
                  <Text size="100" align="center">
                    <Box as="figcaption" marginTop={3}>
                      List Gestalt components by pressing Alt+G/Option+G
                    </Box>
                  </Text>
                </Box>
              </Flex>
            </Box>
            <Flex direction="column" gap={4}>
              <Text weight="bold">Snippets</Text>
              <Text>Using Gestalt snippets has the following benefits:</Text>
              <Text>- Auto-import</Text>
              <Text>- Required props are included</Text>
              <Text>- Quick select boolean & enum props</Text>
              <Box as="figure" width={400}>
                <Image
                  alt=""
                  color="white"
                  naturalHeight={320}
                  naturalWidth={400}
                  src="https://github.com/pinterest/vscode-gestalt/raw/main/images/vscode-gestalt-snippets-optimized.gif"
                />
                <Text size="100" align="center">
                  <Box as="figcaption" marginTop={3}>
                    Visual Studio Code extension for Gestalt animated demo: how to add Gestalt
                    component snippets to your code
                  </Box>
                </Text>
              </Box>
            </Flex>
            <Button
              color="gray"
              target="blank"
              onClick={() => trackButtonClick('Visual Studio Code extension')}
              role="link"
              text="Install the extension"
              href="https://marketplace.visualstudio.com/items?itemName=pinterest.vscode-gestalt"
            />
          </Flex>
        </MainSection.Subsection>
      </MainSection>
      <MainSection name="Measurement tools">
        <MainSection.Subsection
          title="Gestalt Usage Visualizer"
          description="Visualize and easily identify the Gestalt usage on a page."
        >
          <Flex maxWidth={MAX_WIDTH} gap={4} direction="column" alignItems="center">
            <Box>
              <Flex direction="column" gap={4}>
                <Text weight="bold">How to install</Text>
                <Box>
                  <Text inline>Drag this link: </Text>
                  {/* eslint-disable-next-line jsx-a11y/anchor-is-valid */}
                  <Link
                    inline
                    onClick={() => trackButtonClick('Gestalt Usage Visualizer')}
                    target="blank"
                    hoverStyle="underline"
                    // eslint-disable-next-line no-script-url, no-template-curly-in-string
                    href="javascript:(function(){[...document.querySelectorAll('[style]'),...document.querySelectorAll('[class]')].filter(el=>[...el.classList].some(classname=>classname.length>3)||el.classList=='').forEach(el=>{el.setAttribute('style',`${el.getAttribute('style')||''};border:solid 1px#ff0000;`)})})();"
                  >
                    <Text underline inline>
                      Gestalt Usage Visualiser
                    </Text>
                  </Link>
                  <Text inline>
                    {' '}
                    into your bookmarks toolbar. If you don&apos;t see the bookmarks toolbar, go to
                    View and select &apos;Show Bookmarks Bar&apos;
                  </Text>
                </Box>
                <Text weight="bold">How to use it</Text>
                <Text>
                  Click the link in the bookmark bar. Red-bordered areas point to all places that
                  aren&apos;t using Gestalt.
                </Text>
                <Box marginBottom={6}>
                  <Box as="figure" width={400}>
                    <Image
                      alt=""
                      color="white"
                      naturalHeight={240}
                      naturalWidth={600}
                      src="https://s14.postimg.cc/3ue4bpbtd/Screen_Shot_2018-05-07_at_11.17.01_AM.png"
                    />
                    <Text size="100" align="center">
                      <Box as="figcaption" marginTop={3}>
                        Gestalt extension demo: the areas highlighted in red are not using Gestalt
                        components
                      </Box>
                    </Text>
                  </Box>
                </Box>
              </Flex>
            </Box>
          </Flex>
        </MainSection.Subsection>

        <MainSection.Subsection
          title="Metric dashboards"
          description={`Monitor Gestalt usage metrics with a full suite of dashboards.

To effectively communicate the impact of Gestalt, we measure and track adoption. The quantitative measurement of adoption is an important metric to determine if we're making forward progress towards system usage.

The following table lists the currently available metrics to track Gestalt adoption. Most metrics are in absolute (#) units, while a few are expressed in relative units (%)`}
        >
          <Table accessibilityLabel="Gestalt usage metrics">
            <Table.Header>
              <Table.Row>
                <Table.HeaderCell>
                  <Text weight="bold">Metric</Text>
                </Table.HeaderCell>
                <Table.HeaderCell>
                  <Text weight="bold">Description</Text>
                </Table.HeaderCell>
              </Table.Row>
            </Table.Header>
            <Table.Body>
              {[
                [
                  'Gestalt Components',
                  '# total Gestalt components / (# native DOM elements + # total Gestalt component); % per site',
                  'http://go/metrics_gestalt_percentage',
                ],
                [
                  'Gestalt Components: component level',
                  '# total Gestalt components; # per component',
                  'http://go/metrics_gestalt_component',
                ],
                [
                  'Gestalt Components: prop level',
                  '# total Gestalt components; # per prop & component',
                  'http://go/metrics_gestalt_prop',
                ],
                [
                  'Gestalt Components: prop value level',
                  '# total Gestalt components; # per prop value & prop & component',
                  'http://go/metrics_gestalt_value',
                ],
                [
                  'Gestalt Extension Components: component level',
                  '# total Gestalt extension components; # per component',
                  'http://go/metrics_gestaltExtension_component',
                ],
                [
                  'Gestalt Extension Components: prop level',
                  '# total Gestalt extension components; # per prop & component',
                  'http://go/metrics_gestaltExtension_prop',
                ],
                [
                  'Gestalt Extension Components: prop value level',
                  '# total Gestalt extension components; # per prop value & prop & component',
                  'http://go/metrics_gestaltExtension_value',
                ],
                [
                  'Native DOM Elements: tag level',
                  '# total native DOM elements; # per tag',
                  'http://go/metrics_nativeDom_element',
                ],
                [
                  'Native DOM Elements: attribute level',
                  '# total native DOM elements; # per attribute & tag',
                  'http://go/metrics_nativeDom_attribute',
                ],
                [
                  'Native DOM Elements: attribute value level',
                  '# total native DOM elements; # per attribute value & attribute & tag',
                  'http://go/metrics_nativeDom_value',
                ],
                [
                  'Deprecated Components',
                  '# total deprecated components; # per component',
                  'http://go/metrics_deprecated_component',
                ],
                [
                  'Deprecated Components',
                  '# total deprecated components; # per site',
                  'http://go/metrics_deprecated_site',
                ],
                [
                  'Boxes with dangerouslySetInlineStyle',
                  '# Gestalt Box with dangerouslySetInlineStyle prop / (# total Gestalt Box); % per site',
                  'http://go/metrics_dangerouslySetInlineStyle',
                ],
                [
                  'Top dangerouslySetInlineStyle style attribute keys',
                  '# most used CSS attributes passed to dangerouslySetInlineStyle; # per site',
                  'http://go/metrics_dangerouslySetInlineStyle_keys',
                ],
              ].map((item, idx) => (
                <TableEntry
                  key={`table_entry_${idx}`}
                  metric={item[0]}
                  description={item[1]}
                  href={item[2]}
                />
              ))}
            </Table.Body>
          </Table>
        </MainSection.Subsection>
      </MainSection>
    </Page>
  );
}<|MERGE_RESOLUTION|>--- conflicted
+++ resolved
@@ -53,14 +53,13 @@
   metric: string,
   description: string,
   href: string,
-<<<<<<< HEAD
 |}) {
   return (
     <Table.Row>
       <Table.Cell>
         <Flex alignItems="center" gap={1}>
           <Link href={href} target="blank" onClick={() => trackButtonClick(metric)}>
-            <Text size="sm" underline overflow="noWrap">
+            <Text size="100" underline overflow="noWrap">
               {metric}
             </Text>
           </Link>
@@ -71,33 +70,11 @@
         </Flex>
       </Table.Cell>
       <Table.Cell>
-        <Text size="sm">{description}</Text>
+        <Text size="100">{description}</Text>
       </Table.Cell>
     </Table.Row>
   );
 }
-=======
-|}) => (
-  <Table.Row>
-    <Table.Cell>
-      <Flex alignItems="center" gap={1}>
-        <Link href={href} target="blank" onClick={() => trackButtonClick(metric)}>
-          <Text size="100" underline overflow="noWrap">
-            {metric}
-          </Text>
-        </Link>
-        <Box aria-hidden>
-          <Icon accessibilityLabel="" icon="visit" size={12} />
-        </Box>
-        <LockIcon size={12} />
-      </Flex>
-    </Table.Cell>
-    <Table.Cell>
-      <Text size="100">{description}</Text>
-    </Table.Cell>
-  </Table.Row>
-);
->>>>>>> 8979e1b5
 
 export default function ToolingPage(): Node {
   return (
