// @flow strict
import type { Node } from 'react';
import { Button } from 'gestalt';
import PropTable from '../components/PropTable.js';
import CombinationNew from '../components/CombinationNew.js';
import PageHeader from '../components/PageHeader.js';
import MainSection from '../components/MainSection.js';
import CardPage from '../components/CardPage.js';

const cards: Array<Node> = [];
const card = (c) => cards.push(c);

card(
  <PageHeader
    name="Button"
    description={`
Buttons allow users to perform actions within a surface. They can be used alone for immediate action, or as a trigger for another component, like [Dropdown](/dropdown) or [Popover](/popover).`}
    defaultCode={`
      <Flex>
        <Button color='red' size='lg' text='Save' />
      </Flex>
    `}
  />,
);

card(
  <PropTable
    props={[
      {
        name: 'accessibilityLabel',
        type: 'string',
        required: false,
        defaultValue: null,
        description: [
          'Label to provide more context around Button’s function or purpose. See the [Accessibility guidelines](/accessibility) to learn more.',
        ],
        href: 'Accessibility-props:-controls-expanded-and-popup',
      },
      {
        name: 'accessibilityControls',
        type: 'string',
        required: false,
        defaultValue: null,
        description: [
          'A unique id indicating the element or elements whose contents or visibility are controlled by Button. See the [Accessibility guidelines](/accessibility) to learn more.',
        ],
        href: 'Accessibility-props:-controls-expanded-and-popup',
      },
      {
        name: 'accessibilityExpanded',
        type: 'boolean',
        required: false,
        defaultValue: null,
        description: [
          'Needed if Button controls a grouping of other elements, e.g. Dropdown or Flyout. This is used to indicate if the controlled grouping is currently expanded or collapsed. See the [Accessibility guidelines](/accessibility) to learn more.',
        ],
        href: 'Accessibility-props:-controls-expanded-and-popup',
      },
      {
        name: 'accessibilityHaspopup',
        type: 'boolean',
        required: false,
        defaultValue: null,
        description: [
          'Set as true if Button controls one or more interactive popup elements, such as a menu or dialog. See the [Accessibility guidelines](/accessibility) to learn more.',
        ],
        href: 'Accessibility-props:-controls-expanded-and-popup',
      },
      {
        name: 'color',
        type: `'gray' | 'red' | 'blue' | 'transparent' |  'semiTransparentWhite' | 'transparentWhiteText' | 'white'`,
        required: false,
        defaultValue: 'gray',
        description: ['The background color of Button.'],
        href: 'Color-on-white-backgrounds',
      },
      {
        name: 'disabled',
        type: 'boolean',
        required: false,
        defaultValue: null,
        description: [
          'Indicates if Button is disabled. Disabled Buttons are inactive and cannot be interacted with.',
        ],
        href: 'States',
      },
      {
        name: 'iconEnd',
        type: '$Keys<typeof icons>',
        required: false,
        defaultValue: false,
        description: ['An icon displayed after the text to help clarify the usage of Button.'],
        href: 'iconEnd',
      },
      {
        name: 'fullWidth',
        type: 'boolean',
        required: false,
        defaultValue: false,
        description: [
          'Default Buttons are sized by the text within the Button whereas full-width Buttons expand to the full width of their container.',
        ],
        href: 'Width',
      },
      {
        name: 'onClick',
        type:
          '({ event: SyntheticMouseEvent<HTMLButtonElement> | SyntheticKeyboardEvent<HTMLButtonElement> | SyntheticMouseEvent<HTMLAnchorElement> | SyntheticKeyboardEvent<HTMLAnchorElement>, {| disableOnNavigation: () => void |}> }) => void',
        required: false,
        defaultValue: null,
        description: [
<<<<<<< HEAD
          'Callback invoked when the user clicks (press and release) on Button with the mouse or keyboard. Required with `role="button"` or `type="button"` Buttons.',
=======
          'Callback fired when a button component is clicked (pressed and released) with a mouse or keyboard. ',
>>>>>>> 5ce0031e
          'See [OnLinkNavigationProvider](/OnLinkNavigationProvider) to learn more about link navigation.',
        ],
        href: 'selected',
      },
      {
        name: 'size',
        type: `'sm' | 'md' | 'lg'`,
        required: false,
        defaultValue: 'md',
        description: ['sm: 32px, md: 40px, lg: 48px'],
        href: 'Size',
      },
      {
        name: 'text',
        type: 'string',
        required: true,
        defaultValue: null,
        description: [
          'Text to render inside the Button to convey the function and purpose of the Button. The Button text has a fixed size.',
          'Accessibility: Screen readers read the `accessibilityLabel` prop, if present, instead of the `text` prop. See `accessibilityLabel` for more info.',
        ],
      },
      {
        name: 'type',
        type: `'submit' | 'button'`,
        required: false,
        defaultValue: 'button',
        description: ['Use “submit” if Button is used within or associated with a form.'],
      },
      {
        name: 'selected',
        type: 'boolean',
        required: false,
        defaultValue: false,
        description: ['Indicates if Button is currently selected.'],
        href: 'States',
      },
      {
        name: 'href',
        type: 'string',
        required: false,
        defaultValue: null,
        description: ['Specifies a link URL. Required with `role="link"` Buttons.'],
        href: 'role',
      },
      {
        name: 'ref',
        type: `React.Ref<'button'> | React.Ref<'a'>`,
        required: false,
        defaultValue: null,
        description: ['A React ref to forward to the underlying element.'],
        href: 'ref',
      },
      {
        name: 'tabIndex',
        type: `-1 | 0`,
        required: false,
        defaultValue: 0,
        description: [
          'Use "-1" to remove Button from keyboard navigation. See the [Accessibility guidelines](/accessibility) to learn more.',
        ],
      },
      {
        name: 'role',
        type: `'button' | 'link'`,
        required: false,
        defaultValue: 'button',
        description: ['Use “link” to indicate Button that is acting as an `<a>` link.'],
        href: 'roles',
      },
      {
        name: 'rel',
        type: `'none' | 'nofollow'`,
        required: false,
        defaultValue: 'none',
        description: 'Optional with link-role Buttons.',
        href: 'rel-and-target',
      },
      {
        name: 'target',
        type: `null | 'self' | 'blank'`,
        required: false,
        defaultValue: 'null',
        description: [
          'Indicates the browsing context where an href will be opened. Optional with `role="link"` Buttons.',
        ],
        href: 'rel-and-target',
      },
    ]}
  />,
);

card(
  <MainSection name="Usage guidelines">
    <MainSection.Subsection columns={2}>
      <MainSection.Card
        cardSize="md"
        type="do"
        title="When to Use"
        description={`
          - Communicating an action that will occur.
          - Triggering or enabling an action, such as submitting requested information.
          - Progressing or regressing a user through a step in a flow.
        `}
      />
      <MainSection.Card
        cardSize="md"
        type="don't"
        title="When Not to Use"
        description={`
          - Directing users to a new page or different part within the same page. Instead, use [Link](/Link).
          - Limited space available. Consider using an [IconButton](/IconButton) instead.
        `}
      />
    </MainSection.Subsection>
  </MainSection>,
);

card(
  <MainSection name="Best practices">
    <MainSection.Subsection columns={2}>
      <MainSection.Card
        cardSize="md"
        type="do"
        description="Place primary Buttons to the right or top of other Button styles."
        defaultCode={`
<Flex gap={8} direction="column" alignItems="stretch" alignContent="stretch" flex="grow" width="100%">
  <Flex direction="column" alignItems="center" alignContent="center" width="100%">
    <ButtonGroup>
      <Button text="Visit" size="lg" color="gray" />
      <Button text="Save" size="lg" color="red" />
    </ButtonGroup>
  </Flex>
  <Divider />
  <Flex gap={2} direction="column" flex="grow" width="100%">
    <Button text="Learn more" size="lg" color="red" fullWidth />
    <Button text="Install now" size="lg" color="gray" fullWidth />
  </Flex>
</Flex>
`}
      />
      <MainSection.Card
        cardSize="md"
        type="don't"
        description="Place more than one primary Button per container/area."
        defaultCode={`
<Flex alignContent="center">
  <ButtonGroup>
    <Button text="Visit" size="lg" color="red" />
    <Button text="Save" size="lg" color="red" />
  </ButtonGroup>
</Flex>
`}
      />

      <MainSection.Card
        cardSize="md"
        type="do"
        description="Show the full text on Buttons. Buttons should be stacked when they cannot be displayed side by side."
        defaultCode={`
<Flex gap={2} direction="column" alignContent="stretch">
  <Button text="Create account" size="lg" color="red" fullWidth />
  <Button text="View settings" size="lg" color="gray" fullWidth />
</Flex>
`}
      />
      <MainSection.Card
        cardSize="md"
        type="don't"
        description="Truncate the Button text. In rare instances where Buttons must remain on one line, truncate the text on the secondary Button before truncating on the primary Button."
        defaultCode={`
<Flex gap={2}>
  <Button text="Kontoeinst..." size="lg" color="gray" />
  <Button text="Neues We..." size="lg" color="red" />
</Flex>
`}
      />
      <MainSection.Card
        cardSize="md"
        type="do"
        description="Keep the Button text as simple and actionable as possible. Refer to the [Button writing guidelines](#Writing) for more detail."
        defaultCode={`
  <Button text="Create account" size="lg" color="red" />
`}
      />
      <MainSection.Card
        cardSize="md"
        type="don't"
        description="Do not add icons to a Button to refinforce the text."
        defaultCode={`
          <Button text="Create new Pinterest account" size="lg" color="red" iconEnd='person-add' />
`}
      />
    </MainSection.Subsection>
  </MainSection>,
);

card(
  <MainSection name="Accessibility">
    <MainSection.Subsection
      title="ARIA attributes"
      description={`
When Button text does not provide sufficient context about the Button’s behavior, supply a short, descriptive label for screen-readers using accessibilityLabel. Texts like “Click here“, “Follow“, or “Shop“ can be confusing when a screen reader reads them out of context. In those cases, we must pass an alternative text with deeper context to replace the Button text, like “Follow Ryan” or “Shop Wedding Invitations”.
If Button is used as a control Button to show/hide a Popover-based component, we recommend passing the following ARIA attributes to assist screen readers:
- \`accessibilityControls\`: informs the screen reader that Button controls the display of an anchored Popover-based component. It populates [aria-controls](https://www.w3.org/TR/wai-aria-practices/examples/menu-button/menu-button-links.html).
- \`accessibilityHaspopup\`: informs the screen reader that there’s a Popover-based component attached to Button. It populates [aria-haspopup](https://www.w3.org/TR/wai-aria-practices/examples/menu-button/menu-button-links.html).
- \`accessibilityExpanded\`: informs the screen reader whether the button-anchored Popover-based component is currently open or closed. It populates [aria-expanded](https://www.w3.org/TR/wai-aria-practices/examples/menu-button/menu-button-links.html).
`}
    />
  </MainSection>,
);

card(
  <MainSection
    name="Localization"
    description="Be sure to localize `text` and `accessibilityLabel`. Note that localization can lengthen text by 20 to 30 percent. Avoid truncating Button text whenever possible."
  />,
);

card(
  <MainSection name="Variants">
    <MainSection.Subsection
      title="Size"
      description={`Button is available in 3 fixed sizes:
1. \`lg\` (48px)
    Large is the only size that should be used on Pinner surfaces.
2. \`md\` (40px)
    Medium is used on more dense UI such as business surfaces or internal tools.
3. \`sm\` (32px)
    Small should be used sparingly and only in places where the UI is very dense.`}
    >
      <CombinationNew size={['sm', 'md', 'lg']}>
        {({ size }) => (
          <Button accessibilityLabel={`Example size ${size}`} color="red" text="Save" size={size} />
        )}
      </CombinationNew>
    </MainSection.Subsection>
    <MainSection.Subsection
      title="Width"
      description={`
1. Inline (default)
    Inline is our default Button width.  The width of an inline Button is based on the length of its text. Use in most cases where you need a Button.
2. Full-width (\`fullWidth\`)
    Full-width Buttons can be used in narrower content areas when the text in the Button is close to full width in the content area. This is especially common to see in components such as Callout and Upsell at their smaller breakpoints.`}
    >
      <CombinationNew fullwidth={[false, true]}>
        {({ fullwidth }) => (
          <Button
            accessibilityLabel={`Example width ${fullwidth}`}
            color="red"
            text="Save"
            fullWidth={fullwidth}
            size="lg"
          />
        )}
      </CombinationNew>
    </MainSection.Subsection>
    <MainSection.Subsection
      title="Color on white backgrounds"
      description={`
1. Red (Primary)
    High emphasis, used for primary actions.
2. Blue (Primary in shopping context)
    The blue Button is only intended for the shopping experience and is used for primary shopping actions.
3. Gray (Secondary)
    Medium emphasis, used for secondary actions.
4. Transparent (Tertiary)
    Low emphasis when placed on dark/image backgrounds, used for tertiary actions in that context. *Note, this treatment should be used with caution as it has potential color contrast issues.*
`}
    >
      <CombinationNew color={['red', 'blue', 'gray', 'transparent']}>
        {({ color }) => {
          const map = { red: 'Save', blue: 'Shop', gray: 'Visit', transparent: 'Learn more' };
          return (
            <Button
              accessibilityLabel={`Example width ${color}`}
              color={color}
              text={map[color]}
              size="lg"
            />
          );
        }}
      </CombinationNew>
    </MainSection.Subsection>
    <MainSection.Subsection
      columns={2}
      title="Color on color/image backgrounds"
      description={`
  1. White (Primary)
      High emphasis when placed on color/image backgrounds, used for primary actions in that context.
  2. Semi-transparent white (Secondary)
      Medium emphasis when placed on color/image backgrounds, used for secondary actions in that context.
`}
    >
      <MainSection.Card
        cardSize="md"
        defaultCode={`
function WhiteButtonExample() {
  const [open, setOpen] = React.useState(false);
  const anchorRef = React.useRef();
  const viewRef = React.useRef();

  React.useEffect(() => {
    setOpen(true)
  });

  return (
    <ScrollBoundaryContainer>
      <Box ref={viewRef} width={300} height={220}>
        <Box display="flex" justifyContent="center" ref={anchorRef}>
          <Tabs
            activeTabIndex={1}
            onChange={() => {}}
            tabs={[{ href: '#Anchor', text: 'Created'}]}
          />
        </Box>
      </Box>
      {open &&
        <Layer>
          <Popover
            anchor={anchorRef.current}
            color="blue"
            idealDirection="down"
            showCaret
            onDismiss={() => {}}
            positionRelativeToAnchor={false}
            size={240}
          >
            <Box padding={3}>
              <Flex alignItems="center" direction="column" gap={4}>
                <Text color="white" align="center">
                  New look! Click Created to see Pins you've published. Click Saved to see your saved Pins and boards.
                </Text>
                <Button
                  color="white"
                  size="lg"
                  text="Got it"
                />
              </Flex>
            </Box>
          </Popover>
        </Layer>}
    </ScrollBoundaryContainer>
  )
}
`}
      />
      <MainSection.Card
        cardSize="md"
        defaultCode={`
function SemiTransparentWhiteButtonExample() {
  const [open, setOpen] = React.useState(false);
  const anchorRef = React.useRef();
  const viewRef = React.useRef();

  React.useEffect(() => {
    setOpen(true)
  });

  return (
    <ScrollBoundaryContainer>
      <Box ref={viewRef} width={300} height={220}>
        <Box display="flex" justifyContent="center" ref={anchorRef}>
        <Tabs
          activeTabIndex={1}
          onChange={() => {}}
          tabs={[{ href: '#Anchor', text: 'Created'}]}
        />
        </Box>
      </Box>
      {open &&
        <Layer>
          <Popover
            anchor={anchorRef.current}
            color="blue"
            idealDirection="down"
            showCaret
            onDismiss={() => {}}
            positionRelativeToAnchor={false}
            size={240}
          >
            <Box padding={3}>
              <Flex alignItems="center" direction="column" gap={4}>
                <Text color="white" align="center">
                  New look! Click Created to see Pins you've published. Click Saved to see your saved Pins and boards.
                </Text>
                <Flex alignItems="stretch" direction="column" gap={2}>
                  <Button
                    color="white"
                    size="lg"
                    text="Got it"
                    fullWidth
                  />
                  <Button
                    color="semiTransparentWhite"
                    size="lg"
                    text="Learn more"
                    fullWidth
                  />
                </Flex>
              </Flex>
            </Box>
          </Popover>
        </Layer>}
    </ScrollBoundaryContainer>
  )
}
`}
      />
    </MainSection.Subsection>
    <MainSection.Subsection
      title="Icons"
      description={`
1. Icon end
Adds an icon after the Button text. Icons should only be used to reinforce a specific function or interaction of the Button. Menus and external links are a common use case. Use \`arrow-up-right\` when linking to an external URL or \`arrow-down\` when displaying a Popover on click. Note that iconEnd on Button is not accessible to screen readers.
`}
    >
      <MainSection.Card
        cardSize="lg"
        defaultCode={`
<Button
  accessibilityLabel='Menu'
  iconEnd="arrow-down"
  size="lg"
  text="Menu"
/>
`}
      />
    </MainSection.Subsection>
    <MainSection.Subsection
      columns={2}
      title="Role"
      description={`
1. Button (default)
    The “button” \`role\` is used for actions. This is the default and should be used for most Buttons.
2. Link
    The “link” \`role\` is used for navigating by URL. These Buttons should not use a \`selected\` state.
`}
    >
      <MainSection.Card
        cardSize="md"
        defaultCode={`
<Button
  accessibilityLabel='Follow'
  size="lg"
  text="Follow"
  role="button"
/>
`}
      />
      <MainSection.Card
        cardSize="md"
        defaultCode={`
<Button
  accessibilityLabel='Visit Pinterest'
  iconEnd="arrow-up-right"
  size="lg"
  text="Visit Pinterest"
  role="link"
  href="https://pinterest.com"
/>
`}
      />
    </MainSection.Subsection>
    <MainSection.Subsection
      title="rel and target"
      description={`
These optional props control the behavior of \`role="link"\` Buttons. External links commonly use \`target="_blank"\` to open the link in a new tab or window, and \`rel="nofollow"\` to provide hints for SEO.
`}
    >
      <MainSection.Card
        cardSize="lg"
        defaultCode={`
<Button
  accessibilityLabel='Visit Pinterest'
  iconEnd="arrow-up-right"
  size="lg"
  text="Visit Pinterest"
  role="link"
  rel="nofollow"
  target="_blank"
  href="https://pinterest.com"
/>
`}
      />
    </MainSection.Subsection>
    <MainSection.Subsection
      columns={2}
      title="States"
      description={`
1. Default
    The typical state of a Button that represents it can be interacted with and is not in a selected state.
2. Disabled
Used to block user interaction such as hover, focus and click. Disabled Buttons are completely unreachable by a keyboard and screenreader, so do not attach Tooltips to disabled Buttons. If you need to explain why a Button is disabled, use an IconButton + Tooltip next to the disabled Button.
3. Selected
  When Button is used to toggle a boolean state or control the visibility of other elements (e.g. Dropdown), use the \`selected\` prop to indicate the current state. Do not use this prop with \`role="link"\` Buttons.
`}
    >
      <MainSection.Card
        cardSize="md"
        defaultCode={`
<Button
  accessibilityLabel='Save'
  color="red"
  text="Save"
  size="lg"
/>
`}
      />
      <MainSection.Card
        cardSize="md"
        defaultCode={`
<Button
  accessibilityLabel='Submit'
  disabled
  text="Submit"
  size="lg"
/>
`}
      />
      <MainSection.Card
        cardSize="md"
        defaultCode={`
<Button
  accessibilityLabel='Following'
  text="Following"
  selected
  size="lg"
/>
`}
      />
    </MainSection.Subsection>
    <MainSection.Subsection title="Accessibility props: controls, expanded, & popup">
      <MainSection.Card
        cardSize="md"
        defaultCode={`
function ActionDropdownExample() {
  const [open, setOpen] = React.useState(false);
  const [selected, setSelected] = React.useState(null);
  const anchorRef = React.useRef(null);
  const onSelect = ({ item }) => setSelected(item);
  return (
    <Flex justifyContent="center">
      <Button
        accessibilityControls="action-variant-dropdown-example"
        accessibilityExpanded={open}
        accessibilityHaspopup
        iconEnd="arrow-down"
        onClick={() => setOpen((prevVal) => !prevVal)}
        ref={anchorRef}
        selected={open}
        size="lg"
        text={selected ? selected.label : 'Display'}
      />
      {open && (
        <Dropdown anchor={anchorRef.current} id="action-variant-dropdown-example" onDismiss={() => setOpen(false)}>
          <Dropdown.Item
            onSelect={onSelect}
            option={{ value: 'Cozy', label: 'Cozy' }}
            selected={selected}
          />
          <Dropdown.Item
            onSelect={onSelect}
            option={{ value: 'Comfy', label: 'Comfy' }}
            selected={selected}
          />
        </Dropdown>
      )}
    </Flex>
  );
}
`}
      />
    </MainSection.Subsection>
    <MainSection.Subsection
      title="Ref"
      description={`
To control focus, or position any anchor components to IconButton, use ref, as shown in the example below.
`}
    >
      <MainSection.Card
        cardSize="md"
        defaultCode={`
function ButtonPopoverExample() {
  const [selected, setSelected] = React.useState(false);
  const anchorRef = React.useRef(null);
  return (
    <React.Fragment>
      <Button
        onClick={() => setSelected(!selected)}
        ref={anchorRef}
        selected={selected}
        text={selected ? "Hide Popover" : "Show Popover"}
        iconEnd="arrow-down"
      />
      {selected && (
        <Popover
          anchor={anchorRef.current}
          idealDirection="right"
          onDismiss={() => setSelected(false)}
          shouldFocus={false}
        >
          <Box padding={3}>
            <Text weight="bold">This is a Button with an anchor ref to a Popover component</Text>
          </Box>
        </Popover>
      )}
    </React.Fragment>
  );
}
`}
      />
    </MainSection.Subsection>
  </MainSection>,
);

card(
  <MainSection name="Writing">
    <MainSection.Subsection columns={2}>
      <MainSection.Card
        cardSize="md"
        type="do"
        description={`
- If your object is already described on the screen, Buttons only need a verb.
- If your object isn’t described on the screen, Buttons need a verb + the object.
- Use fewer than 3 words.
- Use sentence case.
`}
<<<<<<< HEAD
      />
      <MainSection.Card
        cardSize="md"
        type="don't"
        description={`
- Do not use punctuation.
`}
      />
    </MainSection.Subsection>
  </MainSection>,
=======
  />,
>>>>>>> 5ce0031e
);

card(
  <MainSection name="Related">
    <MainSection.Subsection
      description={`
**[ButtonGroup](/buttongroup)**
When displaying multiple Buttons in a layout, use ButtonGroup to ensure consistent spacing and wrapping behavior.
**[IconButton](/iconbutton)**
Use IconButton when only an icon is needed instead of text.
**[TapArea](/taparea)**
Use TapArea to make non-button elements interactive, like an Image. This ensures the element interaction is accessible and uses Gestalt styles.
**[Tabs](/tabs)**
Tabs are intended for page-level navigation between multiple URLs.
**[OnLinkNavigationProvider](/OnLinkNavigationProvider)**
OnLinkNavigationProvider allows external link navigation control across all children components with link behavior.
<<<<<<< HEAD
See [OnLinkNavigationProvider](/OnLinkNavigationProvider) to learn more about link navigation..
=======
>>>>>>> 5ce0031e
      `}
    />
  </MainSection>,
);

export default function ButtonPage(): Node {
  return <CardPage cards={cards} page="Button" />;
}<|MERGE_RESOLUTION|>--- conflicted
+++ resolved
@@ -109,11 +109,7 @@
         required: false,
         defaultValue: null,
         description: [
-<<<<<<< HEAD
           'Callback invoked when the user clicks (press and release) on Button with the mouse or keyboard. Required with `role="button"` or `type="button"` Buttons.',
-=======
-          'Callback fired when a button component is clicked (pressed and released) with a mouse or keyboard. ',
->>>>>>> 5ce0031e
           'See [OnLinkNavigationProvider](/OnLinkNavigationProvider) to learn more about link navigation.',
         ],
         href: 'selected',
@@ -742,7 +738,6 @@
 - Use fewer than 3 words.
 - Use sentence case.
 `}
-<<<<<<< HEAD
       />
       <MainSection.Card
         cardSize="md"
@@ -753,9 +748,6 @@
       />
     </MainSection.Subsection>
   </MainSection>,
-=======
-  />,
->>>>>>> 5ce0031e
 );
 
 card(
@@ -772,10 +764,7 @@
 Tabs are intended for page-level navigation between multiple URLs.
 **[OnLinkNavigationProvider](/OnLinkNavigationProvider)**
 OnLinkNavigationProvider allows external link navigation control across all children components with link behavior.
-<<<<<<< HEAD
-See [OnLinkNavigationProvider](/OnLinkNavigationProvider) to learn more about link navigation..
-=======
->>>>>>> 5ce0031e
+See [OnLinkNavigationProvider](/OnLinkNavigationProvider) to learn more about link navigation.
       `}
     />
   </MainSection>,
