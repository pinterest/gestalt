--- conflicted
+++ resolved
@@ -52,15 +52,9 @@
     "eslint-plugin-flowtype": "^8.0.3",
     "eslint-plugin-import": "^2.25.2",
     "eslint-plugin-jest": "^26.0.0",
-<<<<<<< HEAD
-    "eslint-plugin-jsx-a11y": "^6.4.1",
+    "eslint-plugin-jsx-a11y": "^6.5.1",
     "eslint-plugin-react": "^7.28.0",
     "eslint-plugin-react-hooks": "^4.3.0",
-=======
-    "eslint-plugin-jsx-a11y": "^6.5.1",
-    "eslint-plugin-react": "^7.26.1",
-    "eslint-plugin-react-hooks": "^4.2.1-alpha-255221c86-20211103",
->>>>>>> 2055262e
     "flow-bin": "^0.171.0",
     "husky": "^4.3.0",
     "identity-obj-proxy": "^3.0.0",
