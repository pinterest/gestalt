--- conflicted
+++ resolved
@@ -18,10 +18,7 @@
     "babel-preset-stage-1": "^6.24.1",
     "concurrently": "^3.5.1",
     "danger": "^3.1.7",
-<<<<<<< HEAD
-=======
     "enzyme-adapter-react-16": "^1.0.5",
->>>>>>> c4fde295
     "enzyme": "^3.3.0",
     "enzyme-adapter-react-15": "^1.0.5",
     "eslint": "^4.17.0",
@@ -37,15 +34,8 @@
     "identity-obj-proxy": "^3.0.0",
     "jest": "^20.0.4",
     "prettier": "1.10.2",
-<<<<<<< HEAD
-    "react": "^15.4.1",
-    "react-addons-test-utils": "^15.4.1",
-    "react-dom": "^15.4.1",
-    "react-test-renderer": "^15.3.2",
+    "react-test-renderer": "^16.2.0",
     "stylelint": "^8.0.0",
-=======
-    "react-test-renderer": "^16.2.0",
->>>>>>> c4fde295
     "stylelint-config-prettier": "^2.1.0",
     "stylelint-config-standard": "^18.0.0",
     "stylelint-order": "^0.8.0"
