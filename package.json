{
  "private": true,
  "workspaces": [
    "docs",
    "packages/*"
  ],
  "dependencies": {
    "react": "^17.0.1",
    "react-dom": "^17.0.1"
  },
  "devDependencies": {
    "@actions/core": "^1.2.6",
    "@actions/github": "^4.0.0",
    "@babel/core": "^7.12.9",
    "@babel/eslint-parser": "^7.17.0",
    "@babel/plugin-proposal-class-properties": "^7.10.4",
    "@babel/plugin-transform-react-jsx": "^7.12.7",
    "@babel/plugin-transform-react-jsx-self": "^7.12.13",
    "@babel/preset-env": "^7.11.5",
    "@babel/preset-flow": "^7.16.7",
    "@babel/preset-react": "^7.13.13",
    "@babel/register": "^7.11.5",
    "@netlify/plugin-nextjs": "^4.2.2",
    "@next/eslint-plugin-next": "^12.0.10",
    "@rollup/plugin-babel": "^5.3.0",
    "@rollup/plugin-commonjs": "^18.0.0",
    "@rollup/plugin-json": "^4.1.0",
    "@rollup/plugin-node-resolve": "^11.2.1",
    "@rollup/plugin-replace": "^2.4.2",
    "@testing-library/dom": "^8.0.0",
    "@testing-library/jest-dom": "^5.14.1",
    "@testing-library/react": "^11.0.4",
    "@testing-library/react-hooks": "^3.4.2",
    "@testing-library/user-event": "^13.1.9",
    "axe-core": "^4.1.1",
    "babel-jest": "^27.4.6",
    "blueimp-md5": "^2.18.0",
    "caniuse-lite": "^1.0.30001305",
    "chalk": "^4.1.0",
    "codecov": "^3.8.0",
    "critters": "^0.0.10",
    "css-modules-flow-types-cli": "^2.0.0",
    "cssnano": "^4.1.11",
    "cypress": "5.6.0",
    "cypress-axe": "^0.12.0",
    "cypress-plugin-snapshots": "^1.4.4",
<<<<<<< HEAD
    "eslint": "8.7.0",
    "eslint-config-airbnb": "^19.0.4",
=======
    "eslint": "8.8.0",
    "eslint-config-airbnb": "^18.2.1",
>>>>>>> 898caf46
    "eslint-config-prettier": "^8.3.0",
    "eslint-plugin-cypress": "^2.12.1",
    "eslint-plugin-eslint-comments": "^3.2.0",
    "eslint-plugin-flowtype": "^8.0.3",
    "eslint-plugin-import": "^2.25.2",
    "eslint-plugin-jest": "^26.0.0",
    "eslint-plugin-jsx-a11y": "^6.5.1",
    "eslint-plugin-react": "^7.28.0",
    "eslint-plugin-react-hooks": "^4.3.0",
    "flow-bin": "^0.171.0",
    "husky": "^4.3.0",
    "identity-obj-proxy": "^3.0.0",
    "jest": "27.4.7",
    "jscodeshift": "^0.11.0",
    "lint-staged": "^10.4.0",
    "netlify-cli": "^2.65.1",
    "nodemon": "^2.0.12",
    "papaparse": "^5.3.0",
    "postcss": "^8.4.5",
    "postcss-modules": "^4.3.0",
    "postcss-preset-env": "^7.2.0",
    "prettier": "2.1.2",
    "prop-types": "^15.7.2",
    "react-docgen": "^5.4.0",
    "react-test-renderer": "^17.0.1",
    "rollup": "^2.45.2",
    "rollup-plugin-inline-svg": "^2.0.0",
    "semver": "^7.3.2",
    "shelljs": "^0.8.5",
    "slugify": "^1.4.5",
    "stylelint": "^14.0.1",
    "stylelint-config-prettier": "^9.0.3",
    "stylelint-config-standard": "^23.0.0",
    "stylelint-order": "^5.0.0",
    "xml2js": "^0.4.23"
  },
  "resolutions": {
    "ansi-regex": "5.0.1",
    "bl": "4.0.3",
    "browserslist": "4.16.5",
    "cacache": "15.0.6",
    "cssnano": "4.1.11",
    "css-select": "4.1.3",
    "glob-parent": "5.1.2",
    "immer": "8.0.1",
    "lodash": "4.17.21",
    "multicast-dns": "7.2.3",
    "node-fetch": "^2.6.7",
    "node-forge": "^1.0.0",
    "normalize-url": "4.5.1",
    "serialize-javascript": "3.1.0",
    "trim-newlines": "3.0.1",
    "ws": "7.4.6"
  },
  "scripts": {
    "a11y:generate": "./scripts/generateAccessibilitySpecs.js",
    "a11y:validate": "./scripts/validateAccessibilitySpecs.js",
    "build": "cd packages/gestalt-design-tokens && yarn build && cd ../gestalt && yarn build && cd ../gestalt-datepicker && yarn build && cd ../eslint-plugin-gestalt && yarn build && cd ../../docs && yarn build",
    "codemod": "jscodeshift --ignore-pattern=**/node_modules/**",
    "css:validate": "./scripts/cssValidate.js",
    "dev": "(cd docs && yarn dev) & (cd packages/gestalt && yarn watch) & (cd packages/gestalt-datepicker && yarn watch) & (cd packages/eslint-plugin-gestalt && yarn watch) & (cd packages/gestalt-design-tokens && yarn watch)",
    "docs": "(cd docs && yarn start)",
    "eslint": "eslint --max-warnings 0",
    "flow-generate:css": "(css-modules-flow-types packages/gestalt/src/ >/dev/null) && (css-modules-flow-types packages/gestalt-datepicker/src/ >/dev/null)",
    "format": "prettier --write \"**/*.{css,html,js,md,yml}\"",
    "generate": "./scripts/generateComponent.js",
    "greenkeeper-lockfile-update": "greenkeeper-lockfile-update",
    "greenkeeper-lockfile-upload": "greenkeeper-lockfile-upload",
    "lint:css": "stylelint --max-warnings 0 \"**/*.css\"",
    "lint:js": "eslint --max-warnings 0 .",
    "precommit": "lint-staged",
    "prettier": "prettier",
    "start": "netlify dev -c \"yarn dev\"",
    "svgIcons:validate": "./scripts/validateIconSvgSpecs.js",
    "test": "./scripts/test.sh"
  },
  "jest": {
    "projects": [
      {
        "displayName": "node",
        "testEnvironment": "node",
        "moduleNameMapper": {
          "\\.(svg)$": "<rootDir>/scripts/fileMock.js",
          "\\.(css)$": "identity-obj-proxy"
        },
        "testPathIgnorePatterns": [
          "/node_modules/",
          "<rootDir>/scripts/templates/",
          "jsdom.test.js"
        ],
        "setupFilesAfterEnv": [
          "<rootDir>scripts/setupJest.js"
        ]
      },
      {
        "displayName": "jsdom",
        "testEnvironment": "jsdom",
        "moduleNameMapper": {
          "\\.(svg)$": "<rootDir>/scripts/fileMock.js",
          "\\.(css)$": "identity-obj-proxy"
        },
        "testPathIgnorePatterns": [
          "/node_modules/",
          "<rootDir>/scripts/templates/",
          "<rootDir>/packages/gestalt-codemods",
          "<rootDir>/packages/gestalt-core"
        ],
        "setupFilesAfterEnv": [
          "<rootDir>scripts/setupJest.js"
        ]
      }
    ]
  },
  "lint-staged": {
    "*.js": [
      "eslint",
      "jest --findRelatedTests"
    ],
    "*.css": [
      "stylelint",
      "flow-generate:css && flow"
    ]
  },
  "repository": {
    "type": "git",
    "url": "https://github.com/pinterest/gestalt"
  },
  "sideEffects": false
}<|MERGE_RESOLUTION|>--- conflicted
+++ resolved
@@ -44,13 +44,8 @@
     "cypress": "5.6.0",
     "cypress-axe": "^0.12.0",
     "cypress-plugin-snapshots": "^1.4.4",
-<<<<<<< HEAD
-    "eslint": "8.7.0",
+    "eslint": "8.8.0",
     "eslint-config-airbnb": "^19.0.4",
-=======
-    "eslint": "8.8.0",
-    "eslint-config-airbnb": "^18.2.1",
->>>>>>> 898caf46
     "eslint-config-prettier": "^8.3.0",
     "eslint-plugin-cypress": "^2.12.1",
     "eslint-plugin-eslint-comments": "^3.2.0",
