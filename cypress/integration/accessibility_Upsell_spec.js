describe('Upsell Accessibility check', () => {
  beforeEach(() => {
    cy.visit('/Upsell');
    cy.injectAxe();
  });

  it('Tests accessibility on the Upsell page', () => {
<<<<<<< HEAD
    // Upsell titles render an H3, which breaks the Docs hierarchy
    cy.configureAxe({
      rules: [
        {
          id: 'heading-order',
=======
    cy.configureAxe({
      rules: [
        {
          id: 'scrollable-region-focusable',
>>>>>>> cf41f9b4
          enabled: false,
        },
      ],
    });
    cy.checkA11y();
  });
});<|MERGE_RESOLUTION|>--- conflicted
+++ resolved
@@ -5,18 +5,15 @@
   });
 
   it('Tests accessibility on the Upsell page', () => {
-<<<<<<< HEAD
     // Upsell titles render an H3, which breaks the Docs hierarchy
     cy.configureAxe({
       rules: [
         {
           id: 'heading-order',
-=======
-    cy.configureAxe({
-      rules: [
+          enabled: false,
+        },
         {
           id: 'scrollable-region-focusable',
->>>>>>> cf41f9b4
           enabled: false,
         },
       ],
