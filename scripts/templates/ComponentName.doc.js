// @flow strict
import React, { type Node } from 'react';
import { Box } from 'gestalt';
import PropTable from './components/PropTable.js';
import CombinationNew from './components/CombinationNew.js';
import PageHeader from './components/PageHeader.js';
import MainSection from './components/MainSection.js';

const cards: Array<Node> = [];
const card = (c) => cards.push(c);

<<<<<<< HEAD
card(<PageHeader name="Component Name" description="Brief description of this cmp" />);
=======
card(<PageHeader name="Component Name" description="Brief description of this component" />);
>>>>>>> f5fa6435

card(
  <MainSection name="Examples" showHeading={false}>
    <MainSection.Subsection>
      <MainSection.Card
        title="Optional Card Title"
        description={`
           Optional description about this \`Example\`
        `}
        cardSize="lg"
        defaultCode={`
Code for this example goes here
`}
      />
    </MainSection.Subsection>
  </MainSection>,
);

// Specifying Component gives auto warnings about missing props
card(
  <PropTable
    Component={Box}
    props={[
      {
        name: 'dummyProp',
        type: 'dummyType',
        defaultValue: 'dummyDefault',
        description: '[Briefly describe the goal of this prop]',
        href: '[Name of the section demonstrating this prop]',
      },
    ]}
  />,
);

card(
  <MainSection name="Best Practices">
    <MainSection.Subsection>
      <MainSection.Card
        cardSize="md"
        type="do"
<<<<<<< HEAD
        description="Description about what you should Do"
=======
        description={`Description about what you should Do. Using backticks instead of quotes allows you to use [Markdown]("https://www.markdownguide.org/")`}
>>>>>>> f5fa6435
        defaultCode={`
Code for this example goes here
`}
      />
      <MainSection.Card
        cardSize="md"
        type="don't"
        description={`
          What not to do goes \`here\`. Using backticks instead of quotes allows you to use [Markdown]("https://www.markdownguide.org/")
        `}
        defaultCode={`
Code for this example goes here
`}
      />
    </MainSection.Subsection>
  </MainSection>,
);

card(
  <MainSection
    name="Accessibility"
    description={`\`Accessibility\` guidelines go here. Can also include SubSections and Cards for detailed examples (see Box). Using backticks instead of quotes allows you to use [Markdown]("https://www.markdownguide.org/")`}
  />,
);

card(
  <MainSection
    name="Localization and Inclusion"
    description={`\`Localization and Inclusion\` guidelines go here. Can be examples in another language or truncation examples. Using backticks instead of quotes allows you to use [Markdown]("https://www.markdownguide.org/")`}
  />,
);

card(
  <MainSection name="Variants">
    <MainSection.Subsection
      description={`Description of this \`variant\`. Using backticks instead of quotes allows you to use [Markdown]("https://www.markdownguide.org/")`}
      title="Variant 1"
    >
      <MainSection.Card
        cardSize="md"
        title="example title"
        defaultCode={`
Code for this example goes here
`}
      />
      <MainSection.Card
        cardSize="md"
        title="example title"
        defaultCode={`
Code for this example goes here
`}
      />
    </MainSection.Subsection>

    <MainSection.Subsection
      description={`To showcase repetitive examples (colors, borders, etc.), use the \`CombinationNew\` component as a child of \`MainSection.Subsection\` to render cards in the new style. Using backticks instead of quotes allows you to use [Markdown]("https://www.markdownguide.org/")`}
      title="Variant using CombinationNew"
    >
      <CombinationNew
        color={[
          'red',
          'white',
          'lightGray',
          'gray',
          'darkGray',
          'green',
          'pine',
          'olive',
          'blue',
          'navy',
          'midnight',
          'purple',
          'orchid',
          'eggplant',
          'maroon',
          'watermelon',
          'orange',
          'transparent',
          'transparentDarkGray',
          'lightWash',
          'darkWash',
        ]}
      >
        {(props) => <Box width={60} height={60} rounding="circle" {...props} />}
      </CombinationNew>
    </MainSection.Subsection>
  </MainSection>,
);

card(
  <MainSection
    name="Writing"
    description={`Details about \`Writing Guidelines\` go here. Using backticks instead of quotes allows you to use [Markdown]("https://www.markdownguide.org/")`}
  />,
);

card(
  <MainSection
    name="Related"
    description={`
      [Component Name](/component-name)

<<<<<<< HEAD
      - Details about why to use this over current cmp.

      [Component Name](/component-name)

      - Details about why to use this over current cmp.
=======
      - Details about why to use this over current component.

      [Component Name](/component-name)

      - Details about why to use this over current component.
>>>>>>> f5fa6435

      Using backticks instead of quotes allows you to use [Markdown]("https://www.markdownguide.org/")
    `}
  />,
);

export default cards;<|MERGE_RESOLUTION|>--- conflicted
+++ resolved
@@ -9,11 +9,7 @@
 const cards: Array<Node> = [];
 const card = (c) => cards.push(c);
 
-<<<<<<< HEAD
-card(<PageHeader name="Component Name" description="Brief description of this cmp" />);
-=======
 card(<PageHeader name="Component Name" description="Brief description of this component" />);
->>>>>>> f5fa6435
 
 card(
   <MainSection name="Examples" showHeading={false}>
@@ -54,11 +50,7 @@
       <MainSection.Card
         cardSize="md"
         type="do"
-<<<<<<< HEAD
-        description="Description about what you should Do"
-=======
         description={`Description about what you should Do. Using backticks instead of quotes allows you to use [Markdown]("https://www.markdownguide.org/")`}
->>>>>>> f5fa6435
         defaultCode={`
 Code for this example goes here
 `}
@@ -161,19 +153,11 @@
     description={`
       [Component Name](/component-name)
 
-<<<<<<< HEAD
-      - Details about why to use this over current cmp.
-
-      [Component Name](/component-name)
-
-      - Details about why to use this over current cmp.
-=======
       - Details about why to use this over current component.
 
       [Component Name](/component-name)
 
       - Details about why to use this over current component.
->>>>>>> f5fa6435
 
       Using backticks instead of quotes allows you to use [Markdown]("https://www.markdownguide.org/")
     `}
