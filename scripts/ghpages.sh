--- conflicted
+++ resolved
@@ -13,13 +13,8 @@
 repo=${1:-https://github.com/pinterest/gestalt.git}
 
 git checkout -b tmp-deploy
-<<<<<<< HEAD
-npm run build_docs
+yarn build_docs --output-public-path '/gestalt'
 git add -f docs/build
-=======
-npm run build_docs -- --output-public-path '/gestalt'
-git add -f docs
->>>>>>> 6f3c2906
 git commit -m "Deployed to Github Pages"
 git push ${repo} :gh-pages
 git subtree push --prefix docs/build ${repo} gh-pages
