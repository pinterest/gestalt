--- conflicted
+++ resolved
@@ -1,10 +1,7 @@
 {
   "name": "gestalt-datepicker",
-<<<<<<< HEAD
-  "version": "109.0.5",
-=======
+
   "version": "109.0.1-alpha.0",
->>>>>>> d25dc4fa
   "license": "Apache-2.0",
   "homepage": "https://gestalt.pinterest.systems/",
   "description": "A React UI datepicker component which enforces Pinterest’s design language",
