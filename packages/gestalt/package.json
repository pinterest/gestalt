{
  "name": "gestalt",
<<<<<<< HEAD
  "version": "154.0.1-alpha.0",
=======
  "version": "154.6.0",
>>>>>>> f4bf682f
  "license": "Apache-2.0",
  "homepage": "https://gestalt.pinterest.systems/",
  "description": "A set of React UI components which enforce Pinterest's design language",
  "main": "dist/gestalt.js",
  "types": "dist/index.d.ts",
  "jsnext:main": "dist/gestalt.es.js",
  "module": "dist/gestalt.es.js",
  "style": "dist/gestalt.css",
  "files": [
    "dist",
    "src"
  ],
  "dependencies": {
    "@floating-ui/react": "^0.25.4",
    "classnames": "^2.2.6",
    "gestalt-design-tokens": ">0.0.0"
  },
  "peerDependencies": {
    "react": "^18.0",
    "react-dom": "^18.0"
  },
  "scripts": {
    "build": "rollup -c rollup.config.js",
    "build:prod": "NODE_ENV=production rollup -c rollup.config.js",
    "postpack": "rm README.md",
    "prepack": "cp ../../README.md .",
    "watch": "DEVMODE=true rollup -c rollup.config.js --watch"
  },
  "browserslist": [
    "last 2 versions",
    "not IE < 11",
    "not <1%"
  ],
  "keywords": [
    "design system",
    "pinterest",
    "react",
    "ui library"
  ],
  "repository": {
    "type": "git",
    "url": "https://github.com/pinterest/gestalt"
  }
}<|MERGE_RESOLUTION|>--- conflicted
+++ resolved
@@ -1,10 +1,6 @@
 {
   "name": "gestalt",
-<<<<<<< HEAD
-  "version": "154.0.1-alpha.0",
-=======
   "version": "154.6.0",
->>>>>>> f4bf682f
   "license": "Apache-2.0",
   "homepage": "https://gestalt.pinterest.systems/",
   "description": "A set of React UI components which enforce Pinterest's design language",
