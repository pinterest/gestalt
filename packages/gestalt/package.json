--- conflicted
+++ resolved
@@ -1,10 +1,6 @@
 {
   "name": "gestalt",
-<<<<<<< HEAD
-  "version": "114.0.3",
-=======
   "version": "114.0.4",
->>>>>>> 9bea4def
   "license": "Apache-2.0",
   "homepage": "https://gestalt.pinterest.systems/",
   "description": "A set of React UI components which enforce Pinterest’s design language",
