--- conflicted
+++ resolved
@@ -1,10 +1,6 @@
 {
   "name": "gestalt",
-<<<<<<< HEAD
-  "version": "130.1.25",
-=======
   "version": "132.0.3",
->>>>>>> b7878757
   "license": "Apache-2.0",
   "homepage": "https://gestalt.pinterest.systems/",
   "description": "A set of React UI components which enforce Pinterest's design language",
