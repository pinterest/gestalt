--- conflicted
+++ resolved
@@ -1,33 +1,33 @@
 // @flow strict
 import {
-  type AbstractComponent,
+  Fragment,
   cloneElement,
-  type Element,
   forwardRef,
-  Fragment,
-  type Node as ReactNode,
-  type Ref,
   useCallback,
   useEffect,
   useImperativeHandle,
   useMemo,
   useRef,
   useState,
+  type AbstractComponent,
+  type Element,
+  type Node as ReactNode,
+  type Ref,
 } from 'react';
 import Box from './Box';
 import ComboBoxItem, { type ComboBoxItemType } from './ComboBox/Item';
-import { useDefaultLabelContext } from './contexts/DefaultLabelProvider';
-import { DOWN_ARROW, ENTER, ESCAPE, TAB, UP_ARROW } from './keyCodes';
 import Layer from './Layer';
 import Popover from './Popover';
 import Tag from './Tag';
 import Text from './Text';
 import InternalTextField from './TextField/InternalTextField';
 import InternalTextFieldIconButton from './TextField/InternalTextFieldIconButton';
+import { useDefaultLabelContext } from './contexts/DefaultLabelProvider';
+import { DOWN_ARROW, ENTER, ESCAPE, TAB, UP_ARROW } from './keyCodes';
 import useInExperiment from './useInExperiment';
 import handleContainerScrolling, {
+  KEYS,
   type DirectionOptionType,
-  KEYS,
 } from './utils/keyboardNavigation';
 import { type Indexable } from './zIndex';
 
@@ -141,11 +141,7 @@
    */
   selectedOption?: OptionType,
   /**
-<<<<<<< HEAD
    * Defines the height of ComboBox: sm: 32px, md: 40px, lg: 48px. See the [size variant](https://gestalt.pinterest.systems/web/ComboBox#Size) for more details.
-=======
-   * Sets the size of ComboBox: sm: 32px, md: 40px, lg: 48px. See the [size variant](https://gestalt.pinterest.systems/web/combobox#Size) for more details.
->>>>>>> 12cfbe81
    */
   size?: Size,
   /**
