// @flow strict
<<<<<<< HEAD
import { type Element, Fragment, type Node, useCallback, useEffect, useState } from 'react';
import Box from './Box.js';
import { useColorScheme } from './contexts/ColorSchemeProvider.js';
import Divider from './Divider.js';
import IconButton from './IconButton.js';
import icons from './icons/index.js';
import applyModuleDensityStyle from './Module/applyModuleDensity.js';
import ModuleExpandableItem from './Module/ExpandableItem.js';
=======
import {
  type Element,
  Fragment,
  type Node as ReactNode,
  useCallback,
  useEffect,
  useState,
} from 'react';
import Box from './Box';
import { useColorScheme } from './contexts/ColorSchemeProvider';
import Divider from './Divider';
import IconButton from './IconButton';
import icons from './icons/index';
import ModuleExpandableItem from './Module/ExpandableItem';
>>>>>>> d049c544

function getExpandedId(expandedIndex: ?number): ?number {
  return Number.isFinite(expandedIndex) ? expandedIndex : null;
}

type BadgeType = {
  text: string,
  type?: 'info' | 'error' | 'warning' | 'success' | 'neutral' | 'darkWash' | 'lightWash',
};

type Props = {
  /**
   * Label used to communicate to screen readers which module will be collapsed when interacting with the title button. Should be something clear, like "Collapse Security Policies Module". Be sure to localize the label. See [Expandable](https://gestalt.pinterest.systems/web/module#Expandable) variant to learn more.
   *
   */
  accessibilityCollapseLabel: string,
  /**
   * Label used to communicate to screen readers which module will be expanded when interacting with the title button. Should be something clear, like "Expand Security Policies Module". Be sure to localize the label. See [Expandable](https://gestalt.pinterest.systems/web/module#Expandable) variant to learn more.
   */
  accessibilityExpandLabel: string,
  /**
   * The 0-based index indicating the item that should currently be expanded. This must be updated via `onExpandedChange` to ensure the correct item is expanded. See [Expandable](https://gestalt.pinterest.systems/web/module#Expandable) variant to learn more.
   */
  expandedIndex?: ?number,
  /**
   * Unique id to identify this Module. See [Expandable](https://gestalt.pinterest.systems/web/module#Expandable) variant to learn more.
   */
  id: string,
  /**
   * Array of modules displayed in a stack. Only one item can be expanded at a time. See [Expandable](https://gestalt.pinterest.systems/web/module#Expandable) variant to learn more.
   */
  items: $ReadOnlyArray<{
    badge?: BadgeType,
    children?: ReactNode,
    icon?: $Keys<typeof icons>,
    iconAccessibilityLabel?: string,
    iconButton?: Element<typeof IconButton>,
    summary?: $ReadOnlyArray<string>,
    title: string,
    type?: 'error' | 'info',
  }>,
  /**
   * Callback executed whenever any module item is expanded or collapsed. It receives the index of the currently expanded module, or null if none are expanded. See [Expandable](https://gestalt.pinterest.systems/web/module#Expandable) variant to learn more.
   */
  onExpandedChange?: (?number) => void,
  /**
   * Size
   */
  size?: 'sm' | 'md' | 'lg',
};

/**
 * Use [Module.Expandable](https://gestalt.pinterest.systems/web/module) if your module requires expanding and collapsing content.
 */
export default function ModuleExpandable({
  accessibilityExpandLabel,
  accessibilityCollapseLabel,
  expandedIndex,
  id,
  items,
  onExpandedChange,
<<<<<<< HEAD
  size = 'lg',
}: Props): Node {
=======
}: Props): ReactNode {
>>>>>>> d049c544
  const [expandedId, setExpandedId] = useState<?number>(getExpandedId(expandedIndex));

  const { name: colorSchemeName } = useColorScheme();
  const isDarkMode = colorSchemeName === 'darkMode';

  const { rounding } = applyModuleDensityStyle(size);

  useEffect(() => {
    setExpandedId(getExpandedId(expandedIndex));
  }, [expandedIndex, setExpandedId]);

  const buildOnModuleClickHandler = useCallback(
    (index: number) =>
      (isExpanded: boolean): void => {
        if (onExpandedChange) {
          onExpandedChange(isExpanded ? null : index);
        }
        setExpandedId(isExpanded ? null : index);
      },
    [onExpandedChange],
  );

  return (
    <Box
      borderStyle="shadow"
      color={isDarkMode ? 'elevationFloating' : 'default'}
      rounding={rounding}
    >
      {items.map(
        (
          { badge, children, icon, iconAccessibilityLabel, iconButton, summary, title, type },
          index,
        ) => (
          // eslint-disable-next-line react/no-array-index-key
          <Fragment key={index}>
            {index > 0 && <Divider />}
            <ModuleExpandableItem
              accessibilityCollapseLabel={accessibilityCollapseLabel}
              accessibilityExpandLabel={accessibilityExpandLabel}
              badge={badge}
              icon={icon}
              iconAccessibilityLabel={iconAccessibilityLabel}
              iconButton={iconButton}
              id={`${id}-${index}`}
              isCollapsed={expandedId !== index}
              onModuleClicked={buildOnModuleClickHandler(index)}
              size={size}
              summary={summary}
              title={title}
              type={type}
            >
              {children}
            </ModuleExpandableItem>
          </Fragment>
        ),
      )}
    </Box>
  );
}

ModuleExpandable.displayName = 'Module.Expandable';<|MERGE_RESOLUTION|>--- conflicted
+++ resolved
@@ -1,14 +1,4 @@
 // @flow strict
-<<<<<<< HEAD
-import { type Element, Fragment, type Node, useCallback, useEffect, useState } from 'react';
-import Box from './Box.js';
-import { useColorScheme } from './contexts/ColorSchemeProvider.js';
-import Divider from './Divider.js';
-import IconButton from './IconButton.js';
-import icons from './icons/index.js';
-import applyModuleDensityStyle from './Module/applyModuleDensity.js';
-import ModuleExpandableItem from './Module/ExpandableItem.js';
-=======
 import {
   type Element,
   Fragment,
@@ -22,8 +12,8 @@
 import Divider from './Divider';
 import IconButton from './IconButton';
 import icons from './icons/index';
+import applyModuleDensityStyle from './module/applyModuleDensity';
 import ModuleExpandableItem from './Module/ExpandableItem';
->>>>>>> d049c544
 
 function getExpandedId(expandedIndex: ?number): ?number {
   return Number.isFinite(expandedIndex) ? expandedIndex : null;
@@ -85,12 +75,8 @@
   id,
   items,
   onExpandedChange,
-<<<<<<< HEAD
   size = 'lg',
-}: Props): Node {
-=======
 }: Props): ReactNode {
->>>>>>> d049c544
   const [expandedId, setExpandedId] = useState<?number>(getExpandedId(expandedIndex));
 
   const { name: colorSchemeName } = useColorScheme();
