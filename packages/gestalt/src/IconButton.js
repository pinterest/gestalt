--- conflicted
+++ resolved
@@ -4,13 +4,10 @@
 import classnames from 'classnames';
 import icons from './icons/index.js';
 import Pog from './Pog.js';
-<<<<<<< HEAD
 import { type AbstractEventHandler } from './AbstractEventHandler.js';
-=======
 import styles from './IconButton.css';
 import touchableStyles from './Touchable.css';
 import useTapFeedback from './useTapFeedback.js';
->>>>>>> 4fb07785
 
 type Props = {|
   accessibilityControls?: string,
