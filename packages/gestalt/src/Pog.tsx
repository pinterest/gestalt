--- conflicted
+++ resolved
@@ -98,140 +98,6 @@
   selected = false,
   size = 'md',
 }: Props) {
-<<<<<<< HEAD
-  const isInVRExperiment = useInExperiment({
-    webExperimentName: 'web_gestalt_visualRefresh',
-    mwebExperimentName: 'web_gestalt_visualRefresh',
-  });
-
-  const SIZE_NAME_TO_PADDING_PIXEL = isInVRExperiment
-    ? {
-        xs: 6,
-        sm: 6,
-        md: 10,
-        lg: 12,
-        xl: 20,
-      }
-    : {
-        xs: 6,
-        sm: 8,
-        md: 11,
-        lg: 14,
-        xl: 16,
-      };
-
-  const SIZE_NAME_TO_ICON_SIZE_PIXEL = {
-    xs: 12,
-    sm: 16,
-    md: isInVRExperiment ? 16 : 18,
-    lg: isInVRExperiment ? 24 : 20,
-    xl: 24,
-  } as const;
-
-  const OLD_TO_NEW_COLOR_MAP = {
-    brandPrimary: 'brandPrimary',
-    dark: 'dark',
-    darkGray: 'default',
-    gray: 'subtle',
-    light: 'light',
-    red: 'error',
-    white: 'inverse',
-    disabled: 'disabled',
-  } as const;
-
-  const defaultIconButtonIconColors = {
-    gray: 'white',
-    lightGray: 'darkGray',
-    red: 'white',
-    transparent: 'darkGray',
-    transparentDarkBackground: 'white',
-    transparentDarkGray: isInVRExperiment ? 'light' : 'white',
-    washLight: isInVRExperiment ? 'dark' : 'darkGray',
-    white: 'darkGray',
-  } as const;
-
-  const color = (selected && 'white') || iconColor || defaultIconButtonIconColors[bgColor];
-
-  const iconSizeInPx = SIZE_NAME_TO_ICON_SIZE_PIXEL[size];
-  const paddingInPx = padding ? padding * 4 : SIZE_NAME_TO_PADDING_PIXEL[size];
-
-  const sizeInPx = iconSizeInPx + paddingInPx * 2;
-
-  const inlineStyle = {
-    height: sizeInPx,
-    width: sizeInPx,
-  } as const;
-
-  const classes = classnames(styles.pog, {
-    [styles.rounding0]: rounding === '0',
-    [styles.rounding100]: rounding === '100',
-    [styles.rounding200]: rounding === '200',
-    [styles.rounding300]: rounding === '300',
-    [styles.rounding400]: rounding === '400',
-    [styles.rounding500]: rounding === '500',
-    [styles.roundingCircle]: !rounding || rounding === 'circle',
-    [styles[bgColor]]: !selected,
-    [styles.selected]: selected,
-    [styles.active]: active,
-    [styles.focused]: focused,
-    [styles.hovered]: hovered && !focused && !active,
-  });
-
-  const vrClasses = classnames(styles.pog, styles[size as keyof typeof styles], {
-    [styles.rounding0]: rounding === '0',
-    [styles.rounding100]: (!rounding && size === 'xs') || rounding === '100',
-    [styles.rounding200]: (!rounding && size === 'sm') || rounding === '200',
-    [styles.rounding300]: (!rounding && size === 'md') || rounding === '300',
-    [styles.rounding400]: (!rounding && size === 'lg') || rounding === '400',
-    [styles.rounding500]: (!rounding && size === 'xl') || rounding === '500',
-    [styles.roundingCircle]: rounding === 'circle',
-    [styles[bgColor]]: !selected,
-    [styles.disabled]: disabled && !selected,
-    [styles.selected]: selected && !disabled,
-    [styles.disabledSelected]: selected && disabled,
-    [styles.active]: active,
-    [styles.vrFocused]: focused,
-    [styles.transparentInnerFocus]: focused && bgColor === 'transparent',
-    [styles.lightOuterFocus]:
-      focused && (bgColor === 'washLight' || focusColor === 'darkBackground'),
-    [styles.inverseOuterFocus]:
-      focused && iconColor === 'white' && bgColor === 'transparentDarkBackground',
-    [styles.darkInnerFocus]:
-      focused && (bgColor === 'washLight' || focusColor === 'darkBackground'),
-    [styles.hovered]: hovered && !active,
-    // Opacity of 40% should only apply to disabled unselected states, when the icon is white or light
-    [styles.semitransparent]:
-      (bgColor === 'transparentDarkGray' ||
-        bgColor === 'transparent' ||
-        bgColor === 'transparentDarkBackground' ||
-        bgColor === 'washLight') &&
-      (color === 'white' || color === 'light') &&
-      disabled &&
-      !selected,
-  });
-
-  return (
-    <div className={isInVRExperiment ? vrClasses : classes} style={inlineStyle}>
-      <Icon
-        accessibilityLabel={accessibilityLabel || ''}
-        color={
-          isInVRExperiment &&
-          // Disabled icons should always use the disabled token, except for washLight and transparentDarkGray with white or light icons when unselected
-          disabled &&
-          !(
-            !selected &&
-            (bgColor === 'washLight' || bgColor === 'transparentDarkGray') &&
-            (color === 'white' || color === 'light')
-          )
-            ? 'disabled'
-            : OLD_TO_NEW_COLOR_MAP[color]
-        }
-        dangerouslySetSvgPath={dangerouslySetSvgPath}
-        icon={icon}
-        size={iconSizeInPx}
-      />
-    </div>
-=======
   return (
     <InternalPog
       accessibilityLabel={accessibilityLabel}
@@ -249,7 +115,6 @@
       selected={selected}
       size={size}
     />
->>>>>>> 28533e72
   );
 }
 
