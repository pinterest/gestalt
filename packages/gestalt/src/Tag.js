// @flow strict
import { type Node as ReactNode } from 'react';
import classnames from 'classnames';
<<<<<<< HEAD
import Box from './Box.js';
import { useColorScheme } from './contexts/ColorSchemeProvider.js';
import { useDefaultLabelContext } from './contexts/DefaultLabelProvider.js';
=======
import Box from './Box';
import { useColorScheme } from './contexts/ColorSchemeProvider';
import { useDefaultLabelContext } from './contexts/DefaultLabelProvider';
import Flex from './Flex';
>>>>>>> d049c544
import focusStyles from './Focus.css';
import Icon from './Icon';
import styles from './Tag.css';
import touchableStyles from './TapArea.css';
import Text from './Text';
import useFocusVisible from './useFocusVisible';

const backgroundColorByType = Object.freeze({
  default: 'secondary',
  error: 'errorBase',
  warning: 'warningBase',
});

const foregroundColorByType = Object.freeze({
  default: 'default',
  error: 'inverse',
  warning: 'inverse',
});

const iconsByType = Object.freeze({
  error: 'workflow-status-problem',
  warning: 'workflow-status-warning',
});

type Props = {
  /**
   * If your app uses DefaultLabelProvider, a default value for this label will be used. Using this prop will override the default label value with a more specific label if desired. This populates the `aria-label` on the remove icon.
   */
  accessibilityRemoveIconLabel?: string,
  /**
   * Disabled tags appear inactive and cannot be interacted with.
   */
  disabled?: boolean,
  /**
   * Callback fired when the user dismisses the tag. This handler should take care of state updates to no longer render the Tag.
   */
  onRemove: ({ event: SyntheticMouseEvent<HTMLButtonElement> }) => void,
  /**
   * Size of the Tag. Default is `md`. See [size variant](https://gestalt.pinterest.systems/web/tag#Size) for more details.
   */
  size?: 'sm' | 'md' | 'lg',
  /**
   * Short text to render inside the Tag.
   */
  text: string,
  /**
   * Communicate a "warning" or "error" state to the user, with an accompanying icon and specific background color.
   */
  type?: 'default' | 'error' | 'warning',
};

const applyDensityTheme = (s: 'sm' | 'md' | 'lg') => {
  switch (s) {
    case 'sm':
      return {
        rounding: 1,
        paddingX: 1,
        paddingY: 0,
        height: 24,
        removeIconGap: 2,
        removeIconSize: 8,
        fontSize: '100',
      };
    case 'lg':
      return {
        rounding: 3,
        paddingX: 4,
        paddingY: 3,
        height: 48,
        removeIconGap: 4,
        removeIconSize: 12,
        fontSize: '200',
      };
    case 'md':
    default:
      return {
        rounding: 2,
        paddingX: 2,
        paddingY: 1,
        height: 32,
        removeIconGap: 3,
        removeIconSize: 8,
        fontSize: '200',
      };
  }
};
/**
 * [Tags](https://gestalt.pinterest.systems/web/tag) can be used to categorize, classify or filter content, usually via keywords. They can appear within [TextFields](https://gestalt.pinterest.systems/web/textfield#tagsExample), [TextAreas](https://gestalt.pinterest.systems/web/textarea#tagsExample), [ComboBox](https://gestalt.pinterest.systems/web/combobox#Tags) or as standalone components.
 *
 * ![Tag light mode](https://raw.githubusercontent.com/pinterest/gestalt/master/playwright/visual-test/Tag.spec.mjs-snapshots/Tag-chromium-darwin.png)
 * ![Tag dark mode](https://raw.githubusercontent.com/pinterest/gestalt/master/playwright/visual-test/Tag-dark.spec.mjs-snapshots/Tag-dark-chromium-darwin.png)
 */
export default function Tag({
  accessibilityRemoveIconLabel,
  disabled = false,
  onRemove,
  size = 'md',
  text,
  type = 'default',
}: Props): ReactNode {
  const { colorGray200 } = useColorScheme();

  const hasIcon = ['error', 'warning'].includes(type);

  const bgColor = backgroundColorByType[type];
  const fgColor = disabled && !hasIcon ? 'subtle' : foregroundColorByType[type];

  const {
    accessibilityErrorIconLabel,
    accessibilityRemoveIconLabel: accessibilityRemoveIconLabelDefault,
    accessibilityWarningIconLabel,
  } = useDefaultLabelContext('Tag');
  const accessibilityLabels = {
    error: accessibilityErrorIconLabel,
    warning: accessibilityWarningIconLabel,
  };

  const { isFocusVisible } = useFocusVisible();

  const removeIconClasses = classnames(
    styles.button,
    styles[bgColor],
    focusStyles.hideOutline,
    touchableStyles.tapTransition,
    {
      [focusStyles.accessibilityOutline]: isFocusVisible,
    },
    styles[size],
  );

  const { height, rounding, paddingX, paddingY, fontSize, removeIconSize } =
    applyDensityTheme(size);

  return (
    <Box
      position="relative"
      aria-disabled={disabled}
      color={bgColor}
      dangerouslySetInlineStyle={{
        __style: disabled && !hasIcon ? { border: `solid 1px ${colorGray200}` } : {},
      }}
      display="inlineBlock"
      height={height}
      rounding={rounding}
      paddingX={paddingX}
      paddingY={paddingX}
      maxWidth={300}
    >
      <Box display="flex" alignItems="center" height="100%" marginEnd={5}>
        <Box marginStart={hasIcon ? 1 : 0} marginEnd={hasIcon ? 1 : 0}>
          {/* Not using hasIcon to appease Flow */}
          {(type === 'error' || type === 'warning') && (
            <Icon
              accessibilityLabel={accessibilityLabels[type]}
              color={fgColor}
              icon={iconsByType[type]}
              size={12}
            />
          )}
        </Box>

        <Text color={fgColor} inline size={fontSize} lineClamp={1}>
          {text}
        </Text>

        <Box>
          {!disabled && (
            <button className={removeIconClasses} onClick={onRemove} type="button">
              <Box display="flex" justifyContent="center" alignItems="center" width="100%">
                <Icon
                  accessibilityLabel={
                    accessibilityRemoveIconLabel ?? accessibilityRemoveIconLabelDefault
                  }
                  color={fgColor}
                  icon="cancel"
                  size={removeIconSize}
                />
              </Box>
            </button>
          )}
        </Box>
      </Box>
    </Box>
  );
}<|MERGE_RESOLUTION|>--- conflicted
+++ resolved
@@ -1,16 +1,9 @@
 // @flow strict
 import { type Node as ReactNode } from 'react';
 import classnames from 'classnames';
-<<<<<<< HEAD
-import Box from './Box.js';
-import { useColorScheme } from './contexts/ColorSchemeProvider.js';
-import { useDefaultLabelContext } from './contexts/DefaultLabelProvider.js';
-=======
 import Box from './Box';
 import { useColorScheme } from './contexts/ColorSchemeProvider';
 import { useDefaultLabelContext } from './contexts/DefaultLabelProvider';
-import Flex from './Flex';
->>>>>>> d049c544
 import focusStyles from './Focus.css';
 import Icon from './Icon';
 import styles from './Tag.css';
@@ -141,8 +134,7 @@
     styles[size],
   );
 
-  const { height, rounding, paddingX, paddingY, fontSize, removeIconSize } =
-    applyDensityTheme(size);
+  const { height, rounding, paddingX, fontSize, removeIconSize } = applyDensityTheme(size);
 
   return (
     <Box
