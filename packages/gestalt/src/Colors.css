:root {
  /* primary colors */
  --g-colorRed0: #ff5247;
  --g-colorRed100: #e60023;
  --g-colorGray0: #fff;
  --g-colorGray50: #fff;
  --g-colorGray100: #efefef;
  --g-colorGray150: #ddd;
  --g-colorGray200: #767676;
  --g-colorGray300: #111;
  --g-colorGray400: #000;

  /* secondary colors */
  --g-green: #0fa573;
  --g-pine: #0a6955;
  --g-olive: #364a4c;
  --g-blue: #0074e8;
  --g-navy: #004b91;
  --g-midnight: #133a5e;
  --g-purple: #b469eb;
  --g-orchid: #8046a5;
  --g-eggplant: #5b2677;
  --g-maroon: #6e0f3c;
  --g-watermelon: #f13535;
  --g-orange: #e3780c;

  /* hover colors */
  --g-colorGray0Hovered: #f0f0f0;
  --g-colorGray100Hovered: #e2e2e2;
  --g-colorGray150Hovered: #d0d0d0;
  --g-colorGray200Hovered: #878787;
  --g-colorRed100Hovered: #ad081b;
  --g-blueHovered: #4a8ad4;

  /* active colors */
  --g-colorGray0Active: #e0e0e0;
  --g-colorGray100Active: #dadada;
  --g-colorGray200Active: #828282;
  --g-colorRed100Active: #a3081a;
  --g-blueActive: #4a85c9;

  /* transparent colors */
  --g-colorTransparentDarkGray: rgb(51 51 51 / 0.8);
  --g-colorTransparentWhite: rgb(255 255 255 / 0.8);
  --g-colorTransparentGray60: rgb(0 0 0 / 0.06);
  --g-colorTransparentGray100: rgb(0 0 0 / 0.1);
  --g-colorTransparentGray500: rgb(0 0 0 / 0.1);
  --g-colorTransparentGray800: rgb(0 0 0 / 0.8);
}

/** Design Token Colors **/

.infoBase {
  background-color: var(--color-background-info-base);
}

.infoWeak {
  background-color: var(--color-background-info-weak);
}

.errorBase {
  background-color: var(--color-background-error-base);
}

.errorWeak {
  background-color: var(--color-background-error-weak);
}

.warningBase {
  background-color: var(--color-background-warning-base);
}

.warningWeak {
  background-color: var(--color-background-warning-weak);
}

.successBase {
  background-color: var(--color-background-success-base);
}

.successWeak {
  background-color: var(--color-background-success-weak);
}

.shopping {
  background-color: var(--color-background-shopping);
}

.primary {
  background-color: var(--color-background-primary-base);
}

.secondary {
  background-color: var(--color-background-secondary-base);
}

.tertiary {
  background-color: var(--color-background-tertiary-base);
}

.selected {
  background-color: var(--color-background-selected-base);
}

.inverse {
  background-color: var(--color-background-inverse-base);
}

.brand {
  background-color: var(--color-background-brand);
}

.education {
  background-color: var(--color-background-education);
}

<<<<<<< HEAD
.washDark {
  background-color: var(--color-background-wash-dark);
}

.washLight {
  background-color: var(--color-background-wash-light);
=======
.elevationAccent {
  background-color: var(--color-background-elevation-accent);
>>>>>>> 4ef49ea4
}

/** PRIMARY COLORS **/

/* red */

.red {
  color: var(--g-colorRed100);
}

.redBg {
  background-color: var(--g-colorRed100);
}

.red0Bg {
  background-color: var(--g-colorRed0);
}

/* white */

.white {
  color: var(--g-colorGray0);
}

.whiteBg {
  background-color: var(--g-colorGray0);
}

.whiteElevated {
  color: var(--g-colorGray50);
}

.whiteBgElevated {
  background-color: var(--g-colorGray50);
}

/* lightGray */

.lightGray {
  color: var(--g-colorGray100);
}

.lightGrayBg {
  background-color: var(--g-colorGray100);
}

.lightGrayHoveredBg {
  background-color: var(--g-colorGray100Hovered);
}

.lightGrayActiveBg {
  background-color: var(--g-colorGray100Active);
}

/* gray */

.gray {
  color: var(--g-colorGray200);
}

.grayBg {
  background-color: var(--g-colorGray200);
}

/* darkGray */

.darkGray {
  color: var(--g-colorGray300);
}

.darkGrayBg {
  background-color: var(--g-colorGray300);
}

.blackBg {
  background-color: var(--g-colorGray400);
}

/** SECONDARY COLORS **/

/* green */

.green {
  color: var(--g-green);
}

.greenBg {
  background-color: var(--g-green);
}

/* pine */

.pine {
  color: var(--g-pine);
}

.pineBg {
  background-color: var(--g-pine);
}

/* olive */

.olive {
  color: var(--g-olive);
}

.oliveBg {
  background-color: var(--g-olive);
}

/* blue */

.blue {
  color: var(--g-blue);
}

.blueBg {
  background-color: var(--g-blue);
}

/* navy */

.navy {
  color: var(--g-navy);
}

.navyBg {
  background-color: var(--g-navy);
}

/* midnight */

.midnight {
  color: var(--g-midnight);
}

.midnightBg {
  background-color: var(--g-midnight);
}

/* purple */

.purple {
  color: var(--g-purple);
}

.purpleBg {
  background-color: var(--g-purple);
}

/* orchid */

.orchid {
  color: var(--g-orchid);
}

.orchidBg {
  background-color: var(--g-orchid);
}

/* eggplant */

.eggplant {
  color: var(--g-eggplant);
}

.eggplantBg {
  background-color: var(--g-eggplant);
}

/* maroon */

.maroon {
  color: var(--g-maroon);
}

.maroonBg {
  background-color: var(--g-maroon);
}

/* watermelon */

.watermelon {
  color: var(--g-watermelon);
}

.watermelonBg {
  background-color: var(--g-watermelon);
}

/* orange */

.orange {
  color: var(--g-orange);
}

.orangeBg {
  background-color: var(--g-orange);
}

/* transparent */

.transparentBg {
  background-color: transparent;
}

.transparentDarkGray {
  color: var(--g-colorTransparentDarkGray);
}

.transparentDarkGrayBg {
  background-color: var(--g-colorTransparentDarkGray);
}

.transparentWhiteBg {
  background-color: var(--g-colorTransparentWhite);
}

/* light wash */

.lightWashBg {
  background-color: var(--g-colorGray100Hovered);
}

.darkWashBg {
  background-color: var(--g-colorGray100Active);
}<|MERGE_RESOLUTION|>--- conflicted
+++ resolved
@@ -114,17 +114,15 @@
   background-color: var(--color-background-education);
 }
 
-<<<<<<< HEAD
 .washDark {
   background-color: var(--color-background-wash-dark);
 }
 
 .washLight {
   background-color: var(--color-background-wash-light);
-=======
+
 .elevationAccent {
   background-color: var(--color-background-elevation-accent);
->>>>>>> 4ef49ea4
 }
 
 /** PRIMARY COLORS **/
