// @flow strict
<<<<<<< HEAD
import { type Node, useId } from 'react';
import classnames from 'classnames';
import styles from './TileData.css';
import Box from './Box.js';
import Flex from './Flex.js';
import TapArea from './TapArea.js';
import getCheckboxColors from './utils/datavizcolors/getCheckboxColor.js';
import getDataVisualizationColor from './utils/datavizcolors/getDataVisualizationColor.js';
import { type Indexable } from './zIndex.js';
import InternalCheckbox from './Checkbox/InternalCheckbox.js';
import { useColorScheme } from './contexts/ColorSchemeProvider.js';
import InternalDatapoint from './Datapoint/InternalDatapoint.js';
import MaybeTooltip from './utils/maybeTooltip.js';
import useInteractiveStates from './utils/useInteractiveStates.js';
=======
import { type Node } from 'react';
import { type Theme, useColorScheme } from './contexts/ColorSchemeProvider.js';
import InternalDatapoint from './Datapoint/InternalDatapoint.js';
import Tile from './Tile/Tile.js';
import { type Indexable } from './zIndex.js';
>>>>>>> 808aeeb4

type TooltipProps = {|
  accessibilityLabel?: string,
  inline?: boolean,
  idealDirection?: 'up' | 'right' | 'down' | 'left',
  text: string,
  zIndex?: Indexable,
|};

export type TileChangeHandler = ({|
  event:
    | SyntheticMouseEvent<HTMLDivElement>
    | SyntheticKeyboardEvent<HTMLDivElement>
    | SyntheticMouseEvent<HTMLAnchorElement>
    | SyntheticKeyboardEvent<HTMLAnchorElement>,
  selected: boolean,
  id?: string,
|}) => void;

export type DataVisualizationColors =
  | '01'
  | '02'
  | '03'
  | '04'
  | '05'
  | '06'
  | '07'
  | '08'
  | '09'
  | '10'
  | '11'
  | '12';

type TrendObject = {|
  accessibilityLabel: string,
  value: number,
|};

type Props = {|
  /**
<<<<<<< HEAD
   * A color code from the [data visualization palette](https://gestalt.pinterest.systems/foundations/data_visualization/palette) that appears when TileData is selected.
=======
   * A valid color code from the [data visualization palette](https://gestalt.pinterest.systems/foundations/data_visualization/color/palette).
>>>>>>> 808aeeb4
   */
  color?: DataVisualizationColors,
  /**
   * Indicates if TileData should be disabled. Disabled TileDatas are inactive and cannot be interacted with. See the [disabled variant](https://gestalt.pinterest.systems/web/tiledata#Disabled) to learn more.
   */
  disabled?: boolean,
  /**
   * An optional identifier to be passed back in the `onTap` callback. It can be helpful to distinguish multiple TileDatas.
   */
  id?: string,
  /**
   * Handler called when the item selection state is changed.
   */
  onTap?: TileChangeHandler,
  /**
   * Controls whether TileData is selected or not. Use this prop along with the `onTap` handler.
   */
  selected?: boolean,
  /**
   * Shows a visible checkbox when TileData is in a selected state. See the [group variant](https://gestalt.pinterest.systems/web/tiledata#Group) to learn more.
   */
  showCheckbox?: boolean,
  /**
   * The header text for TileData.
   */
  title: string,
  /**
   * Adds a tooltip on hover/focus of TileData. See the [with tooltip](https://gestalt.pinterest.systems/web/tiledata#Tooltip) variant to learn more.
   */
  tooltip?: TooltipProps,
  /**
   * Object detailing the trend value (change in time - e.g., +30%), and accessibility label to describe the trend's icon (e.g., "Trending up").  See the [trend variant](https://gestalt.pinterest.systems/web/datapoint#Trend) to learn more.
   */
  trend?: TrendObject,
  /**
   * A visual indicator whether the trend is considered "good", "bad" or "neutral". By setting \`trendSentiment\` to \`auto\`, a positive trend will be considered "good", a negative trend will be considered "bad" and a trend of zero will be considered "neutral".  See the [trendSentiment variant](https://gestalt.pinterest.systems/web/datapoint#Trend-sentiment) to learn more.
   */
  trendSentiment?: 'good' | 'bad' | 'neutral' | 'auto',
  /**
   * The datapoint value (e.g., 1.23M).
   */
  value: string,
|};

/**
 * [TileData](https://gestalt.pinterest.systems/web/tiledata) enables users to select multiple categories to compare with each other in a graph or chart view, while still being able to see all of the data points.
 *
 * ![TileData light mode](https://raw.githubusercontent.com/pinterest/gestalt/master/playwright/visual-test/TileData.spec.mjs-snapshots/TileData-chromium-darwin.png)
 * ![TileData dark mode](https://raw.githubusercontent.com/pinterest/gestalt/master/playwright/visual-test/TileData-dark.spec.mjs-snapshots/TileData-dark-chromium-darwin.png)
 *
 */
export default function TileData({
  color = '05',
  disabled = false,
  id,
  onTap,
  selected,
  showCheckbox,
  tooltip,
  title,
  trend,
  trendSentiment,
  value,
}: Props): Node {
  const theme = useColorScheme();
  const borderColor = getDataVisualizationColor(theme, color);
  const bgColor = getDataVisualizationColor(theme, color, { lighten: true });

  const colorStyles: {| borderColor?: string, backgroundColor?: string |} = {
    borderColor,
    backgroundColor: bgColor,
  };

  const { handleOnBlur, handleOnMouseEnter, handleOnMouseLeave, isHovered } =
    useInteractiveStates();

  const checkboxId = useId();

  const getClasses = () =>
    classnames(styles.baseTile, styles.tileWidth, {
      [styles.selected]: selected,
      [styles.hovered]: isHovered,
      [styles.disabled]: disabled,
    });

  const tileStyle = selected && !disabled ? colorStyles : {};

  const checkBoxStyle = getCheckboxColors(
    { hovered: isHovered, selected: !!selected, disabled },
    colorStyles,
  );

  return (
    <MaybeTooltip tooltip={tooltip} disabled={disabled}>
      <Box maxWidth={196}>
        <TapArea
          disabled={disabled}
          onBlur={handleOnBlur}
          onTap={({ event }) => onTap?.({ event, id, selected: !selected })}
          onMouseEnter={handleOnMouseEnter}
          onMouseLeave={handleOnMouseLeave}
          role="button"
          rounding={4}
        >
          <div style={tileStyle} className={getClasses()}>
            <Flex direction="row" gap={2}>
              <InternalDatapoint
                disabled={disabled}
                lineClamp={2}
                minTitleWidth={80}
                title={title}
                trend={trend}
                trendSentiment={trendSentiment}
                value={value}
              />
              {showCheckbox && (
                <InternalCheckbox
                  id={`readonly-checkbox-blah-${checkboxId}`}
                  checked={selected}
                  readOnly
                  size="sm"
                  style={checkBoxStyle}
                />
              )}
            </Flex>
          </div>
        </TapArea>
      </Box>
    </MaybeTooltip>
  );
}<|MERGE_RESOLUTION|>--- conflicted
+++ resolved
@@ -1,5 +1,4 @@
 // @flow strict
-<<<<<<< HEAD
 import { type Node, useId } from 'react';
 import classnames from 'classnames';
 import styles from './TileData.css';
@@ -14,13 +13,6 @@
 import InternalDatapoint from './Datapoint/InternalDatapoint.js';
 import MaybeTooltip from './utils/maybeTooltip.js';
 import useInteractiveStates from './utils/useInteractiveStates.js';
-=======
-import { type Node } from 'react';
-import { type Theme, useColorScheme } from './contexts/ColorSchemeProvider.js';
-import InternalDatapoint from './Datapoint/InternalDatapoint.js';
-import Tile from './Tile/Tile.js';
-import { type Indexable } from './zIndex.js';
->>>>>>> 808aeeb4
 
 type TooltipProps = {|
   accessibilityLabel?: string,
@@ -61,11 +53,7 @@
 
 type Props = {|
   /**
-<<<<<<< HEAD
-   * A color code from the [data visualization palette](https://gestalt.pinterest.systems/foundations/data_visualization/palette) that appears when TileData is selected.
-=======
    * A valid color code from the [data visualization palette](https://gestalt.pinterest.systems/foundations/data_visualization/color/palette).
->>>>>>> 808aeeb4
    */
   color?: DataVisualizationColors,
   /**
