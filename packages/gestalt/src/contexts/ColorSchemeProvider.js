// @flow strict
import {
  createContext,
  type Context,
  type Element,
  type Node,
  useContext,
  useEffect,
  useState,
} from 'react';
import classnames from 'classnames';
import darkColorDesignTokens from 'gestalt-design-tokens/dist/json/variables-dark.json';
import lightColorDesignTokens from 'gestalt-design-tokens/dist/json/variables-light.json';
import layoutStyles from '../Layout.css';

export type ColorScheme = 'light' | 'dark' | 'userPreference';

export type Theme = {|
  name: string,
  colorRed0: string,
  colorRed100: string,
  colorRed100Active: string,
  colorRed100Hovered: string,
  colorGray0: string,
  colorGray0Active: string,
  colorGray0Hovered: string,
  colorGray50: string,
  colorGray100: string,
  colorGray100Active: string,
  colorGray100Hovered: string,
  colorGray150: string,
  colorGray150Hovered: string,
  colorGray200: string,
  colorGray200Active: string,
  colorGray200Hovered: string,
  colorGray300: string,
  colorGray400: string,
  colorTransparentDarkGray: string,
  colorTransparentGray60: string,
  colorTransparentGray100: string,
  colorTransparentGray500: string,
  colorTransparentWhite: string,
  blueHovered: string,
  blueActive: string,
  [tokenName: string]: string,
|};

const lightModeTheme = {
  name: 'lightMode',
  colorRed0: '#ff5247',
  colorRed100: '#e60023',
  colorRed100Active: '#a3081a',
  colorRed100Hovered: '#ad081b',
  colorGray0: '#fff',
  colorGray0Active: '#e0e0e0',
  colorGray0Hovered: '#f0f0f0',
  colorGray50: '#fff',
  colorGray100: '#efefef',
  colorGray100Active: '#dadada',
  colorGray100Hovered: '#e2e2e2',
  colorGray150: '#ddd',
  colorGray150Hovered: '#d0d0d0',
  colorGray200: '#767676',
  colorGray200Active: '#828282',
  colorGray200Hovered: '#878787',
  colorGray300: '#111',
  colorGray400: '#000',
  colorTransparentDarkGray: 'rgba(51, 51, 51, 0.8)',
  colorTransparentGray60: 'rgba(0, 0, 0, 0.06)',
  colorTransparentGray100: 'rgba(0, 0, 0, 0.1)',
  colorTransparentGray500: 'rgba(0, 0, 0, 0.1)',
  colorTransparentWhite: 'rgba(255, 255, 255, 0.8)',
  blueHovered: '#4a8ad4',
  blueActive: '#4a85c9',
};

const darkModeTheme = {
  name: 'darkMode',
  colorRed0: '#e60023',
  colorRed100: '#ff5247',
  colorRed100Active: '#b8001b',
  colorRed100Hovered: '#cf001f',
  colorGray0: '#030303',
  colorGray0Active: '#1f1f1f',
  colorGray0Hovered: '#121212',
  colorGray50: '#212121',
  colorGray100: '#404040',
  colorGray100Active: '#666',
  colorGray100Hovered: '#535353',
  colorGray150: '#585858',
  colorGray150Hovered: '#535353',
  colorGray200: '#ababab',
  colorGray200Active: '#9b9b9b',
  colorGray200Hovered: '#919191',
  colorGray300: '#efefef',
  colorGray400: '#fff',
  colorTransparentDarkGray: 'rgba(255, 255, 255, 0.8)',
  colorTransparentGray60: 'rgba(250, 250, 250, 0.5)',
  colorTransparentGray100: 'rgba(250, 250, 250, 0.6)',
  colorTransparentGray500: 'rgba(0, 0, 0, 0.5)',
  colorTransparentWhite: 'rgba(51, 51, 51, 0.8)',
  blueHovered: '#4a8ad4',
  blueActive: '#4a85c9',
};

/**
 * Turns a token name like color-text-warning to colorTextWarning
 */
const transformKebabToCamelCase = (tokenName: string): string => {
  const split = tokenName.split('-');
  return split
    .map((w, idx) => {
      if (idx === 0) return w;
      const capitalized = w.charAt(0).toUpperCase() + w.slice(1);
      return capitalized;
    })
    .join('');
};

/**
 * Appends additional tokens from the Gestalt Tokens Library to the context
 */
const addTokensToThemes = () => {
  // For now, add only the Data Visualization Tokens to the themes
  const isDataVisualizationToken = (key: string) => key.toLowerCase().includes('data');
  Object.keys(darkColorDesignTokens).forEach((key) => {
    if (isDataVisualizationToken(key))
      (darkModeTheme: Theme)[transformKebabToCamelCase(key)] = darkColorDesignTokens[key];
  });

  Object.keys(lightColorDesignTokens).forEach((key) => {
    if (isDataVisualizationToken(key))
      (lightModeTheme: Theme)[transformKebabToCamelCase(key)] = lightColorDesignTokens[key];
  });
};

// runs once, statically appends more tokens to our JSON themes
addTokensToThemes();

const ThemeContext: Context<Theme> = createContext<Theme>(lightModeTheme);

/**
 * Appends tokens as injected CSS tokens
 */
<<<<<<< HEAD
const themeToStyles = (theme) => {
=======
const themeToStyles = (theme: {|
  blueActive: string,
  blueHovered: string,
  colorGray0: string,
  colorGray0Active: string,
  colorGray0Hovered: string,
  colorGray100: string,
  colorGray100Active: string,
  colorGray100Hovered: string,
  colorGray150: string,
  colorGray150Hovered: string,
  colorGray200: string,
  colorGray200Active: string,
  colorGray200Hovered: string,
  colorGray300: string,
  colorGray400: string,
  colorGray50: string,
  colorRed0: string,
  colorRed100: string,
  colorRed100Active: string,
  colorRed100Hovered: string,
  colorTransparentDarkGray: string,
  colorTransparentGray100: string,
  colorTransparentGray500: string,
  colorTransparentGray60: string,
  colorTransparentWhite: string,
  name: string,
|}) => {
>>>>>>> 6dee44e2
  let styles = '';
  Object.keys(theme).forEach((key) => {
    if (key.startsWith('color')) {
      styles += `  --g-${key}: ${theme[key]};\n`;
    }
  });
  if (theme.name === 'darkMode') {
    Object.keys(darkColorDesignTokens).forEach((key) => {
      styles += `  --${key}: ${darkColorDesignTokens[key]};\n`;
    });
  }
  if (theme.name === 'lightMode') {
    Object.keys(lightColorDesignTokens).forEach((key) => {
      styles += `  --${key}: ${lightColorDesignTokens[key]};\n`;
    });
  }

  return styles;
};

const getTheme = (colorScheme: ?ColorScheme) =>
  colorScheme === 'dark' ||
  (colorScheme === 'userPreference' &&
    typeof window !== 'undefined' &&
    window.matchMedia &&
    window.matchMedia('(prefers-color-scheme: dark)').matches)
    ? darkModeTheme
    : lightModeTheme;

type Props = {|
  /**
   *
   */
  children: Node,
  /**
   * The color scheme for components inside the ColorSchemeProvider. Use 'userPreference' to allow the end user to specify the color scheme via their browser settings, using the 'prefers-color-scheme' media query. See [color scheme](https://gestalt.pinterest.systems/web/utilities/colorschemeprovider#Color-scheme) variant for examples.
   */
  colorScheme?: ColorScheme,
  /**
   * Sets the dimensions of the outputted `<div>` to 100% width and height.
   */
  fullDimensions?: boolean,
  /**
   * An optional id for your color scheme provider. If not passed in, settings will be applied as globally as possible (ex. setting color scheme variables at :root).
   */
  id?: ?string,
|};

/**
 * [ColorSchemeProvider](https://gestalt.pinterest.systems/web/utilities/colorschemeprovider) is an optional [React context provider](https://reactjs.org/docs/context.html#contextprovider) to enable dark mode.
 */
export default function ColorSchemeProvider({
  children,
  colorScheme = 'light',
  fullDimensions = false,
  id,
}: Props): Element<typeof ThemeContext.Provider> {
  const [theme, setTheme] = useState(getTheme(colorScheme));
  const className = id ? `__gestaltTheme${id}` : undefined;
  const selector = className ? `.${className}` : ':root';

  const handlePrefChange = (e) => {
    setTheme(getTheme(e.matches ? 'dark' : 'light'));
  };

  useEffect(() => {
    setTheme(getTheme(colorScheme));
    if (colorScheme === 'userPreference' && window.matchMedia) {
      window.matchMedia('(prefers-color-scheme: dark)').addListener(handlePrefChange);
      return () =>
        window.matchMedia('(prefers-color-scheme: dark)').removeListener(handlePrefChange);
    }
    return undefined; // Flow doesn't like that only userPreference returns a clean up func
  }, [colorScheme]);

  return (
    <ThemeContext.Provider value={theme}>
      <style
        // eslint-disable-next-line react/no-danger
        dangerouslySetInnerHTML={{
          __html:
            colorScheme === 'userPreference'
              ? `@media(prefers-color-scheme: dark) {
  ${selector} {
${themeToStyles(darkModeTheme)} }
}`
              : `${selector} {
${themeToStyles(theme)} }`,
        }}
      />
      <div
        className={classnames(className, {
          [layoutStyles.fullHeight]: fullDimensions,
          [layoutStyles.fullWidth]: fullDimensions,
        })}
      >
        {children}
      </div>
    </ThemeContext.Provider>
  );
}

export function useColorScheme(): Theme {
  const theme = useContext(ThemeContext);
  return theme || lightModeTheme;
}<|MERGE_RESOLUTION|>--- conflicted
+++ resolved
@@ -142,9 +142,6 @@
 /**
  * Appends tokens as injected CSS tokens
  */
-<<<<<<< HEAD
-const themeToStyles = (theme) => {
-=======
 const themeToStyles = (theme: {|
   blueActive: string,
   blueHovered: string,
@@ -173,7 +170,6 @@
   colorTransparentWhite: string,
   name: string,
 |}) => {
->>>>>>> 6dee44e2
   let styles = '';
   Object.keys(theme).forEach((key) => {
     if (key.startsWith('color')) {
@@ -235,8 +231,8 @@
   const className = id ? `__gestaltTheme${id}` : undefined;
   const selector = className ? `.${className}` : ':root';
 
-  const handlePrefChange = (e) => {
-    setTheme(getTheme(e.matches ? 'dark' : 'light'));
+  const handlePrefChange = (event: MediaQueryList) => {
+    setTheme(getTheme(event.matches ? 'dark' : 'light'));
   };
 
   useEffect(() => {
