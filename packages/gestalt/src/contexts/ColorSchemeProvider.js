--- conflicted
+++ resolved
@@ -139,12 +139,9 @@
 
 const ThemeContext: Context<Theme> = createContext<Theme>(lightModeTheme);
 
-<<<<<<< HEAD
 /**
  * Appends tokens as injected CSS tokens
  */
-const themeToStyles = (theme) => {
-=======
 const themeToStyles = (theme: {|
   blueActive: string,
   blueHovered: string,
@@ -173,7 +170,6 @@
   colorTransparentWhite: string,
   name: string,
 |}) => {
->>>>>>> 30b51c85
   let styles = '';
   Object.keys(theme).forEach((key) => {
     if (key.startsWith('color')) {
