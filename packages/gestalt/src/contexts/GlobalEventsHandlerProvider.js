--- conflicted
+++ resolved
@@ -10,24 +10,14 @@
   +event: SyntheticEvent<>,
 }) => void;
 
-<<<<<<< HEAD
-type GlobalEventsHandlerContextType = {|
-  dateFieldHandlers?: {| onMount?: NoopType |},
-  datePickerHandlers?: {| onMount?: NoopType |},
-  dateRangeHandlers?: {| onMount?: NoopType |},
-  sheetMobileHandlers?: {| onOpen?: NoopType, onClose?: NoopType |},
-  linkHandlers?: {| onNavigation?: OnLinkNavigationType |},
-  radioGroupHandlers?: {| onLoad?: NoopType |},
-|} | void;
-=======
 type GlobalEventsHandlerContextType = {
   dateFieldHandlers?: { onMount?: NoopType },
   datePickerHandlers?: { onMount?: NoopType },
   dateRangeHandlers?: { onMount?: NoopType },
   sheetMobileHandlers?: { onOpen?: NoopType, onClose?: NoopType },
   linkHandlers?: { onNavigation?: OnLinkNavigationType },
+  radioGroupHandlers?: { onLoad?: NoopType },
 } | void;
->>>>>>> 323410f5
 
 type Props = {
   /**
@@ -59,16 +49,10 @@
       target?: null | 'self' | 'blank',
     }) => ?({
       +event: SyntheticEvent<>,
-<<<<<<< HEAD
-    |}) => void,
-  |},
-  radioGroupHandlers?: {| onLoad?: () => void |},
-|};
-=======
     }) => void,
   },
+  radioGroupHandlers?: { onLoad?: () => void },
 };
->>>>>>> 323410f5
 
 const GlobalEventsHandlerContext: Context<GlobalEventsHandlerContextType> =
   createContext<GlobalEventsHandlerContextType>();
