--- conflicted
+++ resolved
@@ -656,11 +656,8 @@
     } else if (width == null) {
       // When the width is empty (usually after a re-mount) render an empty
       // div to collect the width for layout
-<<<<<<< HEAD
       gridBody = (
         <div ref={this.setGridWrapperRef} data-test-id={dataTestId} style={{ width: '100%' }} />
-=======
-      gridBody = <div ref={this.setGridWrapperRef} style={{ width: '100%' }} />;
     } else if (renderLoadingState) {
       getPositions = defaultLayout({
         align,
@@ -693,7 +690,6 @@
             )}
           </div>
         </div>
->>>>>>> 93226940
       );
     } else {
       // Full layout is possible
