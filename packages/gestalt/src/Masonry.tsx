--- conflicted
+++ resolved
@@ -4,11 +4,11 @@
 import styles from './Masonry.css';
 import { Cache } from './Masonry/Cache';
 import recalcHeights from './Masonry/dynamicHeightsUtils';
-<<<<<<< HEAD
-import getColumnCount from './Masonry/getColumnCount';
-=======
 import recalcHeightsV2 from './Masonry/dynamicHeightsV2Utils';
->>>>>>> 2c67e9ac
+import getColumnCount, {
+  DEFAULT_LAYOUT_DEFAULT_GUTTER,
+  FULL_WIDTH_DEFAULT_GUTTER,
+} from './Masonry/getColumnCount';
 import getLayoutAlgorithm from './Masonry/getLayoutAlgorithm';
 import ItemResizeObserverWrapper from './Masonry/ItemResizeObserverWrapper';
 import MeasurementStore from './Masonry/MeasurementStore';
@@ -158,19 +158,13 @@
    */
   _dynamicHeights?: boolean;
   /**
-<<<<<<< HEAD
+   * Experimental flag to enable an experiment to use a revamped version of dynamic heights (This needs _dynamicHeights enabled)
+   */
+  _dynamicHeightsV2Experiment?: boolean;
+  /**
    * Experimental prop to enable dynamic batch sizing and early bailout when positioning a module
    * - Early bailout: How much whitespace is "good enough"
    * - Dynamic batch sizing: How many items it can use. If this prop isn't used, it uses 5
-=======
-   * Experimental flag to enable an experiment to use a revamped version of dynamic heights (This needs _dynamicHeights enabled)
-   */
-  _dynamicHeightsV2Experiment?: boolean;
-  /**
-  /**
-   *
-   * Experimental prop to enable early bailout when positioning multicolumn modules
->>>>>>> 2c67e9ac
    *
    * This is an experimental prop and may be removed or changed in the future
    */
@@ -178,6 +172,7 @@
 };
 
 type State<T> = {
+  gutter: number;
   hasPendingMeasurements: boolean;
   isFetching: boolean;
   items: ReadonlyArray<T>;
@@ -235,6 +230,13 @@
 
     this.positionStore = props.positionStore || Masonry.createMeasurementStore();
 
+    const { layout, gutterWidth } = props;
+    let defaultGutter = DEFAULT_LAYOUT_DEFAULT_GUTTER;
+    if ((layout && layout === 'flexible') || layout === 'serverRenderedFlexible') {
+      defaultGutter = FULL_WIDTH_DEFAULT_GUTTER;
+    }
+    const gutter = gutterWidth ?? defaultGutter;
+
     this.resizeObserver =
       /* eslint-disable-next-line no-underscore-dangle */
       props._dynamicHeights && typeof window !== 'undefined' && this.positionStore
@@ -246,13 +248,6 @@
               if (typeof idx === 'number') {
                 const changedItem: T = this.state.items[idx]!;
                 const newHeight = contentRect.height;
-
-                // TODO: DefaultGutter comes from getLayoutAlgorithm and their utils, everything should be in one place (this.gutter?)
-                const { layout, gutterWidth } = this.props;
-                let defaultGutter = 14;
-                if ((layout && layout === 'flexible') || layout === 'serverRenderedFlexible') {
-                  defaultGutter = 0;
-                }
 
                 /* eslint-disable-next-line no-underscore-dangle */
                 if (props._dynamicHeightsV2Experiment) {
@@ -263,7 +258,7 @@
                       newHeight,
                       positionStore: this.positionStore,
                       measurementStore: this.state.measurementStore,
-                      gutterWidth: gutterWidth ?? defaultGutter,
+                      gutter,
                     }) || triggerUpdate;
                 } else {
                   triggerUpdate =
@@ -284,6 +279,7 @@
         : undefined;
 
     this.state = {
+      gutter,
       hasPendingMeasurements: props.items.some((item) => !!item && !measurementStore.has(item)),
       isFetching: false,
       items: props.items,
@@ -621,7 +617,6 @@
     const {
       align = 'center',
       columnWidth,
-      gutterWidth: gutter,
       items,
       layout = 'basic',
       minCols,
@@ -633,7 +628,7 @@
       _renderLoadingStateItems,
       _getModulePositioningConfig,
     } = this.props;
-    const { hasPendingMeasurements, measurementStore, width } = this.state;
+    const { gutter, hasPendingMeasurements, measurementStore, width } = this.state;
     const { positionStore } = this;
     const renderLoadingState = Boolean(
       items.length === 0 && _loadingStateItems && _renderLoadingStateItems,
