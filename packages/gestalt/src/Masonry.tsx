--- conflicted
+++ resolved
@@ -13,16 +13,11 @@
 import ItemResizeObserverWrapper from './Masonry/ItemResizeObserverWrapper';
 import MeasurementStore from './Masonry/MeasurementStore';
 import {
-<<<<<<< HEAD
   calculateActualColumnSpan,
   ColumnSpanConfig,
   ModulePositioningConfig,
   MULTI_COL_ITEMS_MEASURE_BATCH_SIZE,
-=======
-  ColumnSpanConfig,
-  MULTI_COL_ITEMS_MEASURE_BATCH_SIZE,
   ResponsiveModuleConfig,
->>>>>>> 07081d4e
 } from './Masonry/multiColumnLayout';
 import ScrollContainer from './Masonry/ScrollContainer';
 import { getElementHeight, getRelativeScrollTop, getScrollPos } from './Masonry/scrollUtils';
@@ -596,12 +591,8 @@
       scrollContainer,
       _logTwoColWhitespace,
       _getColumnSpanConfig,
-<<<<<<< HEAD
+      _getResponsiveModuleConfigForSecondItem,
       _getModulePositioningConfig,
-=======
-      _getResponsiveModuleConfigForSecondItem,
-      _earlyBailout,
->>>>>>> 07081d4e
     } = this.props;
     const { gutter, hasPendingMeasurements, measurementStore, width } = this.state;
     const { positionStore } = this;
