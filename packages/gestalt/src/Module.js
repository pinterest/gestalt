// @flow strict
<<<<<<< HEAD
import { type Element, type Node } from 'react';
import Box from './Box.js';
import { useColorScheme } from './contexts/ColorSchemeProvider.js';
import Flex from './Flex.js';
import IconButton from './IconButton.js';
import IconButtonLink from './IconButtonLink.js';
import icons from './icons/index.js';
import applyModuleDensityStyle from './Module/applyModuleDensity.js';
import ModuleTitle from './Module/Title.js';
import ModuleExpandable from './ModuleExpandable.js';
=======
import { type Element, type Node as ReactNode } from 'react';
import Box from './Box';
import { useColorScheme } from './contexts/ColorSchemeProvider';
import Flex from './Flex';
import IconButton from './IconButton';
import IconButtonLink from './IconButtonLink';
import icons from './icons/index';
import ModuleTitle from './Module/Title';
import ModuleExpandable from './ModuleExpandable';
>>>>>>> d049c544

type BadgeType = {
  text: string,
  type?: 'info' | 'error' | 'warning' | 'success' | 'neutral' | 'darkWash' | 'lightWash',
};

type Props = {
  /**
   * Add a badge displayed after the title. Will not be displayed if `title` is not provided. Not to be used with `icon` or `iconButton`. Be sure to localize the text. See the [badge variant](https://gestalt.pinterest.systems/web/module#Static-Badge) for more details.
   */
  badge?: BadgeType,
  /**
   * Content to display underneath Module title.
   */
  children?: ReactNode,
  /**
   * Name of icon to display in front of title. Will not be displayed if `title` is not provided. Not to be used with `badge` or `iconButton`. For a full list of icons, see [Iconography and SVGs](https://gestalt.pinterest.systems/foundations/iconography/library#Search-icon-library). See the [icon variant](https://gestalt.pinterest.systems/web/module#Static-Icon) for more details.
   */
  icon?: $Keys<typeof icons>,
  /**
   * Label to provide information about the icon used for screen readers. Can be used in two scenarios: to describe the error icon that appears when `type` is `error`, and to describe the provided `icon` prop when `type` is `info`. Be sure to localize the label. See the [icon variant](https://gestalt.pinterest.systems/web/module#Static-Icon) for more details.
   */
  iconAccessibilityLabel?: string,
  /**
   * IconButton element to be placed after the `title` for a supplemental Call To Action (CTA). Will not be displayed if `title` is not provided. Not to be used with `badge` or `icon`. See the [icon button variant](https://gestalt.pinterest.systems/web/module#Static-IconButton) for more details.
   */
  iconButton?: Element<typeof IconButton | typeof IconButtonLink>,
  /**
   * Unique id to identify this Module
   */
  id: string,
  /**
   * Sets the size of the Module. See the [size variant](https://gestalt.pinterest.systems.com/web/module#size) to learn more.
   */
  size?: 'sm' | 'md' | 'lg',
  /**
   * Title of this Module. Be sure to localize the text.
   */
  title?: string,
  /**
   * If set to `error`, displays error icon and changes title to red text. Be sure to provide an `iconAccessibilityLabel` when set to `error`. See the [error variant](https://gestalt.pinterest.systems/web/module#Static-Error) for more details.
   */
  type?: 'error' | 'info',
};

/**
 * [Module](https://gestalt.pinterest.systems/web/module) is a container that holds content about one subject. Its contents can be visible at all times, or expand and collapse as individual modules or a group of modules.
 *
 * ![Module light mode](https://raw.githubusercontent.com/pinterest/gestalt/master/playwright/visual-test/Module.spec.mjs-snapshots/Module-chromium-darwin.png)
 * ![Module dark mode](https://raw.githubusercontent.com/pinterest/gestalt/master/playwright/visual-test/Module-dark.spec.mjs-snapshots/Module-dark-chromium-darwin.png)
 *
 */
export default function Module({
  badge,
  children,
  icon,
  iconAccessibilityLabel,
  iconButton,
  id,
  title,
  size = 'lg',
  type = 'info',
}: Props): ReactNode {
  const { name: colorSchemeName } = useColorScheme();
  const isDarkMode = colorSchemeName === 'darkMode';

  const { gap, padding, rounding } = applyModuleDensityStyle(size);

  return (
    <Box
      borderStyle="shadow"
      color={isDarkMode ? 'elevationFloating' : 'default'}
      id={id}
      padding={padding}
      rounding={rounding}
    >
      <Flex direction="column" gap={{ column: gap, row: 0 }}>
        {title && (
          <ModuleTitle
            badge={badge}
            icon={icon}
            iconAccessibilityLabel={iconAccessibilityLabel}
            iconButton={iconButton}
            title={title}
            type={type}
            size={size}
          />
        )}
        {/* Flex.Item necessary to prevent gap from being applied to each child */}
        <Flex.Item>{children}</Flex.Item>
      </Flex>
    </Box>
  );
}

Module.Expandable = ModuleExpandable;<|MERGE_RESOLUTION|>--- conflicted
+++ resolved
@@ -1,16 +1,4 @@
 // @flow strict
-<<<<<<< HEAD
-import { type Element, type Node } from 'react';
-import Box from './Box.js';
-import { useColorScheme } from './contexts/ColorSchemeProvider.js';
-import Flex from './Flex.js';
-import IconButton from './IconButton.js';
-import IconButtonLink from './IconButtonLink.js';
-import icons from './icons/index.js';
-import applyModuleDensityStyle from './Module/applyModuleDensity.js';
-import ModuleTitle from './Module/Title.js';
-import ModuleExpandable from './ModuleExpandable.js';
-=======
 import { type Element, type Node as ReactNode } from 'react';
 import Box from './Box';
 import { useColorScheme } from './contexts/ColorSchemeProvider';
@@ -18,9 +6,9 @@
 import IconButton from './IconButton';
 import IconButtonLink from './IconButtonLink';
 import icons from './icons/index';
+import applyModuleDensityStyle from './Module/applyModuleDensity';
 import ModuleTitle from './Module/Title';
 import ModuleExpandable from './ModuleExpandable';
->>>>>>> d049c544
 
 type BadgeType = {
   text: string,
