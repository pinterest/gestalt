--- conflicted
+++ resolved
@@ -1,17 +1,6 @@
 // @flow strict
-<<<<<<< HEAD
-import { type Element as ReactElement, type Node } from 'react';
-import applyModuleDensityStyle from './applyModuleDensity.js';
-import ModuleTitle from './Title.js';
-import Box from '../Box.js';
-import Flex from '../Flex.js';
-import Icon from '../Icon.js';
-import IconButton from '../IconButton.js';
-import icons from '../icons/index.js';
-import TapArea from '../TapArea.js';
-import Text from '../Text.js';
-=======
 import { type Element as ReactElement, type Node as ReactNode } from 'react';
+import applyModuleDensityStyle from './applyModuleDensity';
 import ModuleTitle from './Title';
 import Box from '../Box';
 import Flex from '../Flex';
@@ -20,7 +9,6 @@
 import icons from '../icons/index';
 import TapArea from '../TapArea';
 import Text from '../Text';
->>>>>>> d049c544
 
 type BadgeType = {
   text: string,
@@ -46,12 +34,7 @@
   accessibilityCollapseLabel: string,
   accessibilityExpandLabel: string,
   badge?: BadgeType,
-<<<<<<< HEAD
-
-  children?: Node,
-=======
   children?: ReactNode,
->>>>>>> d049c544
   icon?: $Keys<typeof icons>,
   iconAccessibilityLabel?: string,
   iconButton?: ReactElement<typeof IconButton>,
@@ -62,12 +45,8 @@
   size?: 'sm' | 'md' | 'lg',
   title: string,
   type?: 'error' | 'info',
-<<<<<<< HEAD
-}): Node {
+}): ReactNode {
   const { padding, gap, summaryListGap } = applyModuleDensityStyle(size);
-=======
-}): ReactNode {
->>>>>>> d049c544
   return (
     <Box padding={padding}>
       <Flex direction="column" gap={{ column: gap, row: 0 }}>
