--- conflicted
+++ resolved
@@ -1,13 +1,8 @@
 // @flow strict
-<<<<<<< HEAD
-import { type Node } from 'react';
-import InternalPopover from './Popover/InternalPopover.js';
-import LegacyInternalPopover from './Popover/LegacyInternalPopover.js';
-import useInExperiment from './useInExperiment.js';
-=======
 import { type Node as ReactNode } from 'react';
-import InternalPopover from './Popover/LegacyInternalPopover';
->>>>>>> d049c544
+import InternalPopover from './Popover/InternalPopover';
+import LegacyInternalPopover from './Popover/LegacyInternalPopover';
+import useInExperiment from './useInExperiment';
 
 type Color = 'deprecatedBlue' | 'red' | 'white' | 'darkGray';
 type Size = 'xs' | 'sm' | 'md' | 'lg' | 'xl' | 'flexible' | number;
@@ -119,8 +114,7 @@
   scrollBoundary,
   hideWhenReferenceHidden,
   __dangerouslySetMaxHeight,
-<<<<<<< HEAD
-}: Props): null | Node {
+}: Props): null | ReactNode {
   const isInExperiment = useInExperiment({
     webExperimentName: 'web_gestalt_popover_v2',
     mwebExperimentName: 'mweb_gestalt_popover_v2',
@@ -150,9 +144,6 @@
     );
   }
 
-=======
-}: Props): null | ReactNode {
->>>>>>> d049c544
   return (
     <InternalPopover
       accessibilityLabel={accessibilityLabel}
