import {
  forwardRef,
  memo,
  ReactNode,
  startTransition,
  useCallback,
  useEffect,
  useImperativeHandle,
  useMemo,
  useReducer,
  useRef,
  useState,
  useSyncExternalStore,
} from 'react';
import debounce from './debounce';
import styles from './Masonry.css';
import { Cache } from './Masonry/Cache';
import recalcHeights from './Masonry/dynamicHeightsUtils';
import recalcHeightsV2 from './Masonry/dynamicHeightsV2Utils';
import getColumnCount, {
  DEFAULT_LAYOUT_DEFAULT_GUTTER,
  FULL_WIDTH_DEFAULT_GUTTER,
} from './Masonry/getColumnCount';
import getLayoutAlgorithm from './Masonry/getLayoutAlgorithm';
import ItemResizeObserverWrapper from './Masonry/ItemResizeObserverWrapper';
import MeasurementStore from './Masonry/MeasurementStore';
import {
<<<<<<< HEAD
  calculateActualColumnSpan,
  ColumnSpanConfig,
  ModulePositioningConfig,
  MULTI_COL_ITEMS_MEASURE_BATCH_SIZE,
=======
  ColumnSpanConfig,
  MULTI_COL_ITEMS_MEASURE_BATCH_SIZE,
  ResponsiveModuleConfig,
>>>>>>> 07081d4e
} from './Masonry/multiColumnLayout';
import { getElementHeight, getRelativeScrollTop, getScrollPos } from './Masonry/scrollUtils';
import { Align, Layout, Position } from './Masonry/types';
import throttle from './throttle';

const RESIZE_DEBOUNCE = 300;

const layoutNumberToCssDimension = (n?: number | null) => (n !== Infinity ? n : undefined);

type Props<T> = {
  /**
   * Controls the horizontal alignment of items within the Masonry grid. The `align` property determines how items are aligned along the main-axis (horizontally) across multiple columns.
   * `start`: Aligns items to the start of the Masonry container. This is the default behavior where items are placed starting from the left side of the container.
   * `center`: Centers items in the Masonry grid. This will adjust the spacing on either side of the grid to ensure that the items are centered within the container.
   * `end`: Aligns items to the end of the Masonry container. Items will be placed starting from the right, moving leftwards, which may leave space on the left side of the container.
   * Using the `align` property can help control the visual balance and alignment of the grid, especially in responsive layouts or when dealing with varying item widths.
   *
   * _Note that layout='basic' must be set for align to take effect._
   */
  align?: Align;
  /**
   * The preferred/target item width in pixels. If `layout="flexible"` is set, the item width will
   * grow to fill column space, and shrink to fit if below the minimum number of columns.
   */
  columnWidth?: number;
  /**
   * The amount of vertical and horizontal space between each item, specified in pixels.
   */
  gutterWidth?: number;
  /**
   * An array of items to display that contains the data to be rendered by `renderItem`.
   */
  items: ReadonlyArray<T>;
  /**
   * `basic`: Left-aligned, fixed-column-width masonry layout.
   * `basicCentered`: Center-aligned, fixed-column-width masonry layout.
   * `flexible`: Item width grows to fill column space and shrinks to fit if below the minimum number of columns.
   * `serverRenderedFlexible`: Item width grows to fill column space and shrinks to fit if below the minimum number of columns. Main differerence with `flexible` is that we do not store the initial measurement. More context in [#2084](https://github.com/pinterest/gestalt/pull/2084)
   * `uniformRow`: Items are laid out in a single row, with all items having the same height. Note that Masonry does _not_ crop or alter items in any way — rows will take the height of the tallest item in the row, with additional whitespace shown below any shorter items.
   */
  layout?: Layout;
  /**
   * A callback fired when the user scrolls past a given threshold, based on the height of the container. The callback should update the state of the items, which must be reflected in the `items` prop.
   *
   * _Note that `scrollContainer` must be specified._
   */
  loadItems?: (
    arg1?:
      | {
          from: number;
        }
      | null
      | undefined,
  ) => void;
  /**
   * Masonry internally caches item heights using a measurement store. If `measurementStore` is provided, Masonry will use it as its cache and will keep it updated with future measurements. This is often used to prevent re-measurement when users navigate away from and back to a grid. Create a new measurement store with `Masonry.createMeasurementStore()`.
   */
  measurementStore?: Cache<T, number>;
  /**
   * Minimum number of columns to display, regardless of the container width.
   */
  minCols?: number;
  /**
   * Masonry internally caches positions using a position store. If `positionStore` is provided, Masonry will use it as its cache and will keep it updated with future positions.
   */
  positionStore?: Cache<T, Position>;
  /**
   * A function that renders the item you would like displayed in the grid. This function is passed three props: the item's data, the item's index in the grid, and a flag indicating if Masonry is currently measuring the item.
   *
   * If present, `heightAdjustment` indicates the number of pixels this item needs to grow/shrink to accommodate a 2-column item in the grid. Items must respond to this prop by adjusting their height or layout issues will occur.
   */
  renderItem: (arg1: {
    readonly data: T;
    readonly itemIdx: number;
    readonly isMeasuring: boolean;
  }) => ReactNode;
  /**
   * A function that returns a DOM node that Masonry uses for scroll event subscription. This DOM node is intended to be the most immediate ancestor of Masonry in the DOM that will have a scroll bar; in most cases this will be the `window` itself, although sometimes Masonry is used inside containers that have `overflow: auto`. `scrollContainer` is optional, although it is required for features such as `virtualize` and `loadItems`.
   *
   * This is required if the grid is expected to be scrollable.
   */
  scrollContainer?: () => HTMLElement | Window;
  /**
   * If `virtualize` is enabled, Masonry will only render items that fit in the viewport, plus some buffer. `virtualBoundsBottom` allows customization of the buffer size below the viewport, specified in pixels.
   */
  virtualBoundsBottom?: number;
  /**
   * If `virtualize` is enabled, Masonry will only render items that fit in the viewport, plus some buffer. `virtualBoundsTop` allows customization of the buffer size above the viewport, specified in pixels.
   */
  virtualBoundsTop?: number;
  /**
   * If `virtualize` is enabled, Masonry will only render items that fit in the viewport, plus some buffer. `virtualBufferFactor` allows customization of the buffer size, specified as a multiplier of the container height. It specifies the amount of extra buffer space for populating visible items. For example, if `virtualBufferFactor` is 2, then Masonry will render items that fit in the viewport, plus 2x the viewport height.
   */
  virtualBufferFactor?: number;
  /**
   * Specifies whether or not Masonry dynamically adds/removes content from the grid based on the user's viewport and scroll position. Note that `scrollContainer` must be specified when virtualization is used.
   */
  virtualize?: boolean;
  /**
   * Experimental prop to log the additional whitespace shown above multicolumn items and the number of iterations it took to position it.
   *
   * This is an experimental prop and may be removed in the future.
   */
  _logTwoColWhitespace?: (
    additionalWhitespace: ReadonlyArray<number>,
    numberOfIterations: number,
    columnSpan: number,
  ) => void;
  /**
   * Experimental prop to measure all items in one batch
   */
  _measureAll?: boolean;
  /**
   * Experimental prop to trigger rendering updates via requestAnimationFrame
   */
  _useRAF?: boolean;
  /**
   * Experimental prop to define how many columns a module should span. This is also used to enable multi-column support
   * _getColumnSpanConfig is a function that takes an individual grid item as an input and returns a ColumnSpanConfig. ColumnSpanConfig can be one of two things:
   * - A number, which indicates a static number of columns the item should span
   * - An object, which allows for configuration of the item's column span across the following grid sizes: sm (2 columns), md (3-4 columns), lg (5-8 columns), xl (9+ columns)
   *
   * This is an experimental prop and may be removed or changed in the future.
   */
  _getColumnSpanConfig?: (item: T) => ColumnSpanConfig;
  /**
   * Experimental prop to define the minimum and maximum limit a flexible width module could span.
   * This used to enable multi-column flexible width support ONLY ON SECOND ITEM OF THE ARRAY OF ITEMS.
   * Also, for the flexible width to work, the _getColumnSpanConfig prop should be set.
   * _getResponsiveModuleConfigForSecondItem is a function that takes an individual grid item as an input and returns a ResponsiveModuleConfig.
   * ResponsiveModuleConfig can be one of the following:
   * - A number, which indicates a static number of columns the item should span
   * - An object, which sets the minimum and maximum limits a multi-column item could span filling the empty columns in the first row of the grid (flexible width).
   * - Undefined, which is used to indicate that this prop isn't set.
   *
   * This is an experimental prop and may be removed or changed in the future.
   */
  _getResponsiveModuleConfigForSecondItem?: (item: T) => ResponsiveModuleConfig;
  /**
   * Experimental flag to enable dynamic heights on items. This only works if multi column items are enabled.
   */
  _dynamicHeights?: boolean;
  /**
   * Experimental flag to enable an experiment to use a revamped version of dynamic heights (This needs _dynamicHeights enabled)
   */
  _dynamicHeightsV2Experiment?: boolean;
  /**
   * Experimental prop to enable dynamic batch sizing and early bailout when positioning a module
   * - Early bailout: How much whitespace is "good enough"
   * - Dynamic batch sizing: How many items it can use. If this prop isn't used, it uses 5
   * This is an experimental prop and may be removed or changed in the future
   */
  _getModulePositioningConfig?: (gridSize: number, moduleSize: number) => ModulePositioningConfig;
};

type MasonryRef = {
  readonly handleResize: () => void;
  readonly reflow: () => void;
  readonly state: {
    width: number | null | undefined;
  };
};

/**
 * [Masonry](https://gestalt.pinterest.systems/web/masonry) creates a deterministic grid layout, positioning items based on available vertical space. It contains performance optimizations like virtualization and support for infinite scrolling.
 *
 * ![Masonry light mode](https://raw.githubusercontent.com/pinterest/gestalt/master/playwright/visual-test/Masonry.spec.ts-snapshots/Masonry-chromium-darwin.png)
 *
 */

function createMeasurementStore<T1 extends Record<any, any>, T2>(): MeasurementStore<T1, T2> {
  return new MeasurementStore();
}

// helper hook to force update a component
function useForceUpdate() {
  // @ts-expect-error - TS2554 - Expected 3 arguments, but got 2. | TS7006 - Parameter 'x' implicitly has an 'any' type.
  const [, forceUpdate] = useReducer<number, undefined>((x) => x + 1, 0);
  return forceUpdate;
}

// useElementWidth returns the width of the gridWrapper element
// and uses useSyncExternalStore to subscribe to window resize events
function useElementWidth(element?: HTMLDivElement | null): [() => void, number | null | undefined] {
  const prevElementRef = useRef<HTMLDivElement | null | undefined>(null);
  const elementWidthRef = useRef<number | null | undefined>(null);

  // update elementWidthRef whenever element changes
  if (element && element !== prevElementRef.current) {
    elementWidthRef.current = element.clientWidth;
    prevElementRef.current = element;
  }

  const updateElementWidth = useCallback(() => {
    if (element) {
      elementWidthRef.current = element.clientWidth;
    }
  }, [element]);

  const subscribeToResizeEvent = useCallback(
    (callback: () => void) => {
      const handler = debounce(() => {
        // update elementWidthRef whenever we have a resize event
        updateElementWidth();
        callback();
      }, RESIZE_DEBOUNCE);
      window.addEventListener('resize', handler);
      return () => {
        window.removeEventListener('resize', handler);
      };
    },
    [updateElementWidth],
  );

  const width = useSyncExternalStore(
    subscribeToResizeEvent,
    () => elementWidthRef.current,
    () => null,
  );

  return [updateElementWidth, width];
}

function useScrollContainer({
  gridWrapper,
  scrollContainer,
}: {
  gridWrapper: HTMLElement | null | undefined;
  scrollContainer: HTMLElement | Window | null | undefined;
}) {
  const containerHeight = useRef(0);
  const containerOffset = useRef(0);
  const scrollPos = useRef(0);

  useEffect(() => {
    // reset scroll position whenever the scrollContainer changes
    scrollPos.current = scrollContainer ? getScrollPos(scrollContainer) : 0;
  }, [scrollContainer]);

  const measureContainer = useCallback(() => {
    if (scrollContainer) {
      containerHeight.current = getElementHeight(scrollContainer);
      if (gridWrapper instanceof HTMLElement) {
        // todo - look into using IntersectionObserver instead
        containerOffset.current =
          gridWrapper.getBoundingClientRect().top + getRelativeScrollTop(scrollContainer);
      }
    }
  }, [gridWrapper, scrollContainer]);

  useEffect(() => {
    // measure the container whenever the gridWrapper or scrollContainer changes (we use the identity of the measureContainer function here as an indication of that)
    measureContainer();
  }, [measureContainer]);

  // created a debounced version of measureContainer to avoid measuring the container on every render
  // this is mostly because the calls to getBoundingClientRect are expensive and result in forced reflows
  const measureContainerAsync = useMemo(() => debounce(measureContainer, 100), [measureContainer]);

  useEffect(() => {
    // trigger an async measurement whenever an update occurs
    // todo - followup on this and figure out a more ideal way to handle this.
    measureContainerAsync();
  });

  const subscribeToScrollEvent = useCallback(
    (callback: () => void) => {
      const handler = throttle(() => {
        // update elementWidthRef whenever we have a resize event
        scrollPos.current = scrollContainer ? getScrollPos(scrollContainer) : 0;
        callback();
      });
      scrollContainer?.addEventListener('scroll', handler);
      return () => {
        scrollContainer?.removeEventListener('scroll', handler);
      };
    },
    [scrollContainer],
  );

  const scrollTop = useSyncExternalStore(
    subscribeToScrollEvent,
    () => scrollPos.current,
    () => 0,
  );

  return {
    containerHeight: containerHeight.current,
    containerOffset: containerOffset.current,
    scrollTop,
  };
}

function useFetchOnScroll({
  containerHeight,
  containerOffset,
  hasPendingMeasurements,
  height,
  items,
  loadItems,
  scrollTop,
  scrollContainerElement,
  width,
}: {
  containerHeight: number;
  containerOffset: number;
  hasPendingMeasurements: boolean;
  height: number;
  items: ReadonlyArray<unknown>;
  loadItems: (
    arg1?:
      | {
          from: number;
        }
      | null
      | undefined,
  ) => void;
  scrollTop: number;
  scrollContainerElement: HTMLElement | Window | Window | null | undefined;
  width: number | null | undefined;
}) {
  const isFetching = useRef<boolean>(false);
  const itemLength = items.length;
  const scrollHeight = height + containerOffset;
  const scrollBuffer = containerHeight * 3;
  const shouldFetchMore =
    loadItems &&
    typeof loadItems === 'function' &&
    scrollContainerElement &&
    width != null &&
    !isFetching.current &&
    !hasPendingMeasurements &&
    scrollTop + scrollBuffer > scrollHeight;

  useEffect(() => {
    // indicate that we're no longer fetching once we've detected a change in item length
    isFetching.current = false;
  }, [itemLength]);

  useEffect(() => {
    // after each render, if we've indicated that we should fetch more items, do so
    if (shouldFetchMore) {
      isFetching.current = true;
      loadItems({ from: itemLength });
    }
  });
}

function useLayout<T>({
  align,
  columnWidth,
  gutter,
  items,
  layout,
  measurementStore,
  minCols,
  positionStore,
  width,
  heightUpdateTrigger,
  _logTwoColWhitespace,
  _measureAll,
  _useRAF,
  _getColumnSpanConfig,
<<<<<<< HEAD
  _getModulePositioningConfig,
=======
  _getResponsiveModuleConfigForSecondItem,
  _earlyBailout,
>>>>>>> 07081d4e
}: {
  align: Align;
  columnWidth: number;
  gutter: number;
  items: ReadonlyArray<T>;
  layout: Layout;
  measurementStore: Cache<T, number>;
  minCols: number;
  positionStore: Cache<T, Position>;
  width: number | null | undefined;
  heightUpdateTrigger: number;
  _logTwoColWhitespace?: (
    additionalWhitespace: ReadonlyArray<number>,
    numberOfIterations: number,
    columnSpan: number,
  ) => void;
  _measureAll?: boolean;
  _useRAF?: boolean;
  _getColumnSpanConfig?: (item: T) => ColumnSpanConfig;
<<<<<<< HEAD
  _getModulePositioningConfig?: (gridSize: number, moduleSize: number) => ModulePositioningConfig;
=======
  _getResponsiveModuleConfigForSecondItem?: (item: T) => ResponsiveModuleConfig;
  _earlyBailout?: (columnSpan: number) => number;
>>>>>>> 07081d4e
}): {
  height: number;
  hasPendingMeasurements: boolean;
  positions: ReadonlyArray<Position | null | undefined>;
  updateMeasurement: (arg1: T, arg2: number) => void;
} {
  const layoutFunction = getLayoutAlgorithm({
    align,
    columnWidth,
    gutter,
    items,
    layout,
    measurementStore,
    positionStore,
    minCols,
    width,
    _getColumnSpanConfig,
    _getResponsiveModuleConfigForSecondItem,
    _logTwoColWhitespace,
    _getModulePositioningConfig,
  });

  const nextMultiColumnItem =
    _getColumnSpanConfig && items.find((item) => _getColumnSpanConfig(item) !== 1);

  let batchSize;
  if (nextMultiColumnItem) {
    if (width) {
      const gridSize = getColumnCount({ gutter, columnWidth, width, minCols, layout });

      const moduleSize = calculateActualColumnSpan({
        columnCount: gridSize,
        item: nextMultiColumnItem,
        _getColumnSpanConfig,
      });

      const { itemsBatchSize } = _getModulePositioningConfig?.(gridSize, moduleSize) || {
        itemsBatchSize: MULTI_COL_ITEMS_MEASURE_BATCH_SIZE,
      };
      batchSize = itemsBatchSize;
    } else {
      batchSize = MULTI_COL_ITEMS_MEASURE_BATCH_SIZE;
    }
  }

  const itemToMeasureCount = batchSize ? batchSize + 1 : minCols;
  const itemMeasurements = items.filter((item) => measurementStore.has(item));
  const itemMeasurementsCount = itemMeasurements.length;
  const hasPendingMeasurements = itemMeasurementsCount < items.length;
  const canPerformLayout = width != null;

  const positions: ReadonlyArray<Position | null | undefined> = useMemo(() => {
    if (!canPerformLayout) {
      return [];
    }

    // we currently calculate positions separately for items that have been measured and items that haven't
    // maintain this paradigm for now for parity but ideally we should just able to pass all items to the layout function
    const itemsWithMeasurements = items.filter((item) => measurementStore.has(item));
    const itemsWithoutMeasurements = items.filter((item) => !measurementStore.has(item));
    const rawPositions = layoutFunction(itemsWithMeasurements).concat(
      layoutFunction(itemsWithoutMeasurements),
    );
    let measureItemCount = 0;
    return items.reduce<Array<any>>((acc: Array<Position | null | undefined>, item, i) => {
      const position = positionStore.get(item) ?? rawPositions[i];
      if (!position) {
        acc.push(null);
      } else {
        const hasMeasurement = measurementStore.has(item);
        if (hasMeasurement) {
          acc.push(position);
        } else if (_measureAll || measureItemCount < itemToMeasureCount) {
          acc.push(position);
          measureItemCount += 1;
        } else {
          acc.push(null);
        }
      }
      return acc;
    }, []);
    // only recalculate positions when certain things change
    // - items: if we get new items, we should always recalculate positions
    // - itemMeasurementsCount: if we have a change in the number of items we've measured, we should always recalculage
    // - canPerformLayout: if we don't have a width, we can't calculate positions yet. so recalculate once we're able to

    // eslint-disable-next-line react-compiler/react-compiler
    // eslint-disable-next-line react-hooks/exhaustive-deps
  }, [itemMeasurementsCount, items, canPerformLayout, heightUpdateTrigger]);

  const forceUpdate = useForceUpdate();
  const rafId = useRef<number | null>(null);

  const updateMeasurement = useCallback(
    (item: T, itemHeight: number) => {
      measurementStore.set(item, itemHeight);
      // schedule state update either via startTransition or requestAnimationFrame depending on whether _useRAF is true.
      // requestAnimationFrame is to test parity with Masonry V1
      if (!_useRAF) {
        startTransition(() => {
          forceUpdate();
        });
      } else if (!rafId.current) {
        rafId.current = requestAnimationFrame(() => {
          rafId.current = null;
          forceUpdate();
        });
      }
    },
    [measurementStore, forceUpdate, _useRAF],
  );

  // Math.max() === -Infinity when there are no positions
  const height = positions.length
    ? Math.max(...positions.map((pos) => (pos && pos.top >= 0 ? pos.top + pos.height : 0)))
    : 0;

  return {
    hasPendingMeasurements,
    height,
    positions,
    updateMeasurement,
  };
}

function useViewport({
  containerHeight,
  containerOffset,
  scrollContainer,
  scrollTop,
  virtualBufferFactor,
  virtualBoundsTop,
  virtualBoundsBottom,
  virtualize,
}: {
  containerHeight: number;
  containerOffset: number;
  scrollContainer: HTMLElement | Window | null | undefined;
  scrollTop: number;
  virtualBufferFactor: number;
  virtualBoundsTop: number | null | undefined;
  virtualBoundsBottom: number | null | undefined;
  virtualize: boolean;
}) {
  if (virtualize && scrollContainer && Boolean(virtualBufferFactor)) {
    const virtualBuffer = containerHeight * virtualBufferFactor;
    const offsetScrollPos = scrollTop - containerOffset;
    const viewportTop = virtualBoundsTop
      ? offsetScrollPos - virtualBoundsTop
      : offsetScrollPos - virtualBuffer;
    const viewportBottom = virtualBoundsBottom
      ? offsetScrollPos + containerHeight + virtualBoundsBottom
      : offsetScrollPos + containerHeight + virtualBuffer;

    return {
      viewportTop,
      viewportBottom,
    };
  }
  return {
    viewportTop: -Infinity,
    viewportBottom: Infinity,
  };
}

function MasonryItem<T>({
  height,
  idx,
  isMeasurement,
  isServerRenderOrHydration,
  item,
  layout,
  left,
  renderItem,
  serializedColumnSpanConfig,
  top,
  updateMeasurement,
  width,
  resizeObserver,
}: {
  height: number | null | undefined;
  idx: number;
  isMeasurement: boolean;
  isServerRenderOrHydration: boolean;
  item: T;
  left: number;
  layout: Layout;
  renderItem: Props<T>['renderItem'];
  serializedColumnSpanConfig: string | number;
  top: number;
  updateMeasurement: (arg1: T, arg2: number) => void;
  width: number | null | undefined;
  resizeObserver: any;
}) {
  // This isn't great since it currently returns false during server render/hydration and potentially true after
  // This should be revisited
  const isRtl =
    isServerRenderOrHydration || typeof document === 'undefined' ? false : document?.dir === 'rtl';
  const className = isServerRenderOrHydration ? 'static' : styles.Masonry__Item;
  const refCallback = isServerRenderOrHydration
    ? (el?: HTMLDivElement | null) => {
        // purposely not checking for layout === 'serverRenderedFlexible' here
        if (el && layout !== 'flexible') {
          // if we're hydrating from the server, we should only measure items on the initial render pass
          // if we're not rendering a flexible layout.  "serverRenderedFlexible" is an exception because we assume
          // that the caller has added the proper CSS to ensure the layout is correct during server render
          updateMeasurement(item, el.clientHeight);
        }
      }
    : (el?: HTMLDivElement | null) => {
        if (el && isMeasurement) {
          updateMeasurement(item, el.clientHeight);
        }
      };
  const style = isMeasurement
    ? {
        visibility: 'hidden',
        position: 'absolute',
        top: layoutNumberToCssDimension(top),
        left: layoutNumberToCssDimension(left),
        width: layoutNumberToCssDimension(width),
        height: layoutNumberToCssDimension(height),
      }
    : {
        top: 0,
        ...(isRtl ? { right: 0 } : { left: 0 }),
        transform: `translateX(${isRtl ? left * -1 : left}px) translateY(${top}px)`,
        WebkitTransform: `translateX(${isRtl ? left * -1 : left}px) translateY(${top}px)`,
        width: layoutNumberToCssDimension(width),
        height: layoutNumberToCssDimension(height),
      };
  return (
    <div
      ref={refCallback}
      className={className}
      data-column-span={serializedColumnSpanConfig}
      data-grid-item
      role="listitem"
      // @ts-expect-error - TS2322 - Type '{ visibility: string; position: string; top: number | null | undefined; left: number | null | undefined; width: number | null | undefined; height: number | null | undefined; } | { transform: string; ... 7 more ...; left?: undefined; } | { ...; }' is not assignable to type 'CSSProperties | undefined'.
      style={style}
    >
      <ItemResizeObserverWrapper idx={idx} resizeObserver={resizeObserver}>
        {renderItem({ data: item, itemIdx: idx, isMeasuring: isMeasurement })}
      </ItemResizeObserverWrapper>
    </div>
  );
}

const MasonryItemMemo = memo(MasonryItem) as typeof MasonryItem;

function Masonry<T>(
  {
    align = 'center',
    columnWidth = 236,
    gutterWidth,
    items,
    layout = 'basic',
    loadItems = () => {},
    measurementStore: measurementStoreProp,
    minCols = 3,
    positionStore: positionStoreProp,
    renderItem,
    scrollContainer,
    virtualBufferFactor = 0.7,
    virtualBoundsBottom,
    virtualBoundsTop,
    virtualize = false,
    _logTwoColWhitespace,
    _measureAll,
    _useRAF,
    _getColumnSpanConfig,
    _getResponsiveModuleConfigForSecondItem,
    _dynamicHeights,
    _dynamicHeightsV2Experiment,
    _getModulePositioningConfig,
  }: Props<T>,
  ref:
    | {
        current: null | MasonryRef;
      }
    | ((arg1: null | MasonryRef) => unknown),
) {
  const hasSetInitialWidth = useRef(false);
  const [gridWrapperEl, setGridWrapperEl] = useState<HTMLDivElement | null | undefined>(null);
  const gridWrapperRef = useCallback((el?: HTMLDivElement | null) => {
    if (el) {
      setGridWrapperEl(el);
    }
  }, []);

  const gutter: number = useMemo(() => {
    let defaultGutter = DEFAULT_LAYOUT_DEFAULT_GUTTER;
    if ((layout && layout === 'flexible') || layout === 'serverRenderedFlexible') {
      defaultGutter = FULL_WIDTH_DEFAULT_GUTTER;
    }
    return gutterWidth ?? defaultGutter;
  }, [gutterWidth, layout]);

  const measurementStore: Cache<T, number> = useMemo(
    () => measurementStoreProp || createMeasurementStore(),
    [measurementStoreProp],
  );

  const positionStore: Cache<T, Position> = useMemo(
    () => positionStoreProp || createMeasurementStore(),
    [positionStoreProp],
  );

  const scrollContainerElement = useMemo(
    () => (typeof window !== 'undefined' ? scrollContainer?.() : null),
    [scrollContainer],
  );

  const [updateElementWidth, width] = useElementWidth(gridWrapperEl);
  const { containerHeight, containerOffset, scrollTop } = useScrollContainer({
    gridWrapper: gridWrapperEl,
    scrollContainer: scrollContainerElement,
  });

  const forceUpdate = useForceUpdate();

  const reflow = () => {
    measurementStore.reset();
    positionStore.reset();
    updateElementWidth();

    startTransition(() => {
      forceUpdate();
    });
  };

  // these are all for backwards compatibility with the old Masonry
  // will work on removing these once this lands
  useImperativeHandle(ref, () => ({
    handleResize: () => updateElementWidth(),
    reflow,
    state: {
      width,
    },
  }));

  // respond to changes in width (e.g. resize)
  useEffect(() => {
    if (hasSetInitialWidth.current && width != null) {
      // whenever the width changes, we need to reset all measurements
      // we only want to do this after the initial width has been set, so we use a ref to track that
      // reflow the grid
      reflow();
    }

    if (!hasSetInitialWidth.current && width != null) {
      hasSetInitialWidth.current = true;
    }

    // eslint-disable-next-line react-compiler/react-compiler
    // eslint-disable-next-line react-hooks/exhaustive-deps
  }, [width]);

  const [heightUpdateTrigger, setHeightUpdateTrigger] = useState(0);

  const resizeObserver = useMemo(
    () =>
      _dynamicHeights && typeof window !== 'undefined' && positionStore
        ? new ResizeObserver((entries) => {
            let triggerUpdate = false;
            entries.forEach(({ target, contentRect }) => {
              const idx = Number(target.getAttribute('data-grid-item-idx'));

              if (typeof idx === 'number') {
                const changedItem: T = items[idx]!;
                const newHeight = contentRect.height;

                if (_dynamicHeightsV2Experiment) {
                  triggerUpdate =
                    recalcHeightsV2({
                      items,
                      changedItem,
                      newHeight,
                      positionStore,
                      measurementStore,
                      gutter,
                    }) || triggerUpdate;
                } else {
                  triggerUpdate =
                    recalcHeights({
                      items,
                      changedItem,
                      newHeight,
                      positionStore,
                      measurementStore,
                    }) || triggerUpdate;
                }
              }
            });
            if (triggerUpdate) {
              setHeightUpdateTrigger((prev) => prev + 1);
            }
          })
        : undefined,
    [_dynamicHeights, _dynamicHeightsV2Experiment, items, measurementStore, positionStore, gutter],
  );

  const { hasPendingMeasurements, height, positions, updateMeasurement } = useLayout<T>({
    align,
    columnWidth,
    gutter,
    items,
    layout,
    measurementStore,
    minCols,
    positionStore,
    width,
    heightUpdateTrigger,
    _logTwoColWhitespace,
    _measureAll,
    _useRAF,
    _getColumnSpanConfig,
<<<<<<< HEAD
    _getModulePositioningConfig,
=======
    _getResponsiveModuleConfigForSecondItem,
    _earlyBailout,
>>>>>>> 07081d4e
  });

  useFetchOnScroll({
    containerHeight,
    containerOffset,
    hasPendingMeasurements,
    height,
    items,
    loadItems,
    scrollTop,
    scrollContainerElement,
    width,
  });

  const isServerRenderOrHydration = width == null && hasPendingMeasurements;
  const canPerformFullLayout = width != null;

  const { viewportTop, viewportBottom } = useViewport({
    containerHeight,
    containerOffset,
    scrollContainer: scrollContainerElement,
    scrollTop,
    virtualBufferFactor,
    virtualBoundsTop,
    virtualBoundsBottom,
    virtualize,
  });

  let gridBody = null;

  if (isServerRenderOrHydration || canPerformFullLayout) {
    gridBody = items.filter(Boolean).map((item, i) => {
      const key = `item-${i}`;
      const columnSpanConfig = _getColumnSpanConfig?.(item) ?? 1;
      const position = canPerformFullLayout
        ? positions[i]
        : {
            top: 0,
            left: 0,
            // we don't know the height yet when server rendering or hydrating
            height: undefined,
            width:
              // eslint-disable-next-line no-nested-ternary
              layout === 'flexible' ||
              layout === 'serverRenderedFlexible' ||
              typeof columnSpanConfig === 'object'
                ? undefined // we can't set a width for server rendered flexible items
                : typeof columnSpanConfig === 'number' && columnWidth != null && gutter != null
                ? columnWidth * columnSpanConfig + gutter * (columnSpanConfig - 1)
                : columnWidth,
          };

      if (!position) {
        return null;
      }

      const isMeasurement = canPerformFullLayout ? !measurementStore.has(item) : false;
      const isVisible =
        isServerRenderOrHydration || isMeasurement
          ? true
          : !(position.top + (position.height ?? 0) < viewportTop || position.top > viewportBottom);

      const serializedColumnSpanConfig =
        typeof columnSpanConfig === 'number'
          ? columnSpanConfig
          : btoa(JSON.stringify(columnSpanConfig));

      return isVisible ? (
        <MasonryItemMemo
          key={key}
          height={position.height}
          idx={i}
          isMeasurement={isMeasurement}
          isServerRenderOrHydration={isServerRenderOrHydration}
          item={item}
          layout={layout}
          left={position.left}
          renderItem={renderItem}
          resizeObserver={resizeObserver}
          serializedColumnSpanConfig={serializedColumnSpanConfig}
          top={position.top}
          updateMeasurement={updateMeasurement}
          width={position.width}
        />
      ) : null;
    });
  }

  return (
    <div ref={gridWrapperRef} style={{ width: '100%' }}>
      {/* @ts-expect-error - TS2322 - Type 'number | null | undefined' is not assignable to type 'Width<string | number> | undefined'. */}
      <div className={styles.Masonry} role="list" style={{ height, width }}>
        {gridBody}
      </div>
    </div>
  );
}

const MasonryWithForwardRef = forwardRef<MasonryRef, Props<any>>(
  // @ts-expect-error - TS2345
  Masonry,
);

// @ts-expect-error - TS3339
MasonryWithForwardRef.createMeasurementStore = createMeasurementStore;

export default MasonryWithForwardRef;<|MERGE_RESOLUTION|>--- conflicted
+++ resolved
@@ -25,16 +25,11 @@
 import ItemResizeObserverWrapper from './Masonry/ItemResizeObserverWrapper';
 import MeasurementStore from './Masonry/MeasurementStore';
 import {
-<<<<<<< HEAD
   calculateActualColumnSpan,
   ColumnSpanConfig,
   ModulePositioningConfig,
   MULTI_COL_ITEMS_MEASURE_BATCH_SIZE,
-=======
-  ColumnSpanConfig,
-  MULTI_COL_ITEMS_MEASURE_BATCH_SIZE,
   ResponsiveModuleConfig,
->>>>>>> 07081d4e
 } from './Masonry/multiColumnLayout';
 import { getElementHeight, getRelativeScrollTop, getScrollPos } from './Masonry/scrollUtils';
 import { Align, Layout, Position } from './Masonry/types';
@@ -398,12 +393,8 @@
   _measureAll,
   _useRAF,
   _getColumnSpanConfig,
-<<<<<<< HEAD
+  _getResponsiveModuleConfigForSecondItem,
   _getModulePositioningConfig,
-=======
-  _getResponsiveModuleConfigForSecondItem,
-  _earlyBailout,
->>>>>>> 07081d4e
 }: {
   align: Align;
   columnWidth: number;
@@ -423,12 +414,9 @@
   _measureAll?: boolean;
   _useRAF?: boolean;
   _getColumnSpanConfig?: (item: T) => ColumnSpanConfig;
-<<<<<<< HEAD
   _getModulePositioningConfig?: (gridSize: number, moduleSize: number) => ModulePositioningConfig;
-=======
   _getResponsiveModuleConfigForSecondItem?: (item: T) => ResponsiveModuleConfig;
   _earlyBailout?: (columnSpan: number) => number;
->>>>>>> 07081d4e
 }): {
   height: number;
   hasPendingMeasurements: boolean;
@@ -846,12 +834,8 @@
     _measureAll,
     _useRAF,
     _getColumnSpanConfig,
-<<<<<<< HEAD
+    _getResponsiveModuleConfigForSecondItem,
     _getModulePositioningConfig,
-=======
-    _getResponsiveModuleConfigForSecondItem,
-    _earlyBailout,
->>>>>>> 07081d4e
   });
 
   useFetchOnScroll({
