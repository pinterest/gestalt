--- conflicted
+++ resolved
@@ -334,7 +334,7 @@
       | undefined,
   ) => void;
   scrollTop: number;
-  scrollContainerElement: HTMLElement | Window | null | undefined;
+  scrollContainerElement: HTMLElement | Window | Window | null | undefined;
   width: number | null | undefined;
 }) {
   const isFetching = useRef<boolean>(false);
@@ -379,11 +379,7 @@
   _measureAll,
   _useRAF,
   _getColumnSpanConfig,
-<<<<<<< HEAD
   _getModulePositioningConfig,
-=======
-  _earlyBailout,
->>>>>>> 5e80b64a
 }: {
   align: Align;
   columnWidth: number;
@@ -403,11 +399,7 @@
   _measureAll?: boolean;
   _useRAF?: boolean;
   _getColumnSpanConfig?: (item: T) => ColumnSpanConfig;
-<<<<<<< HEAD
   _getModulePositioningConfig?: (gridSize: number, moduleSize: number) => ModulePositioningConfig;
-=======
-  _earlyBailout?: (columnSpan: number) => number;
->>>>>>> 5e80b64a
 }): {
   height: number;
   hasPendingMeasurements: boolean;
@@ -426,11 +418,7 @@
     width,
     _getColumnSpanConfig,
     _logTwoColWhitespace,
-<<<<<<< HEAD
     _getModulePositioningConfig,
-=======
-    _earlyBailout,
->>>>>>> 5e80b64a
   });
 
   const nextMultiColumnItem =
@@ -684,11 +672,7 @@
     _getColumnSpanConfig,
     _dynamicHeights,
     _dynamicHeightsV2Experiment,
-<<<<<<< HEAD
     _getModulePositioningConfig,
-=======
-    _earlyBailout,
->>>>>>> 5e80b64a
   }: Props<T>,
   ref:
     | {
@@ -831,11 +815,7 @@
     _measureAll,
     _useRAF,
     _getColumnSpanConfig,
-<<<<<<< HEAD
     _getModulePositioningConfig,
-=======
-    _earlyBailout,
->>>>>>> 5e80b64a
   });
 
   useFetchOnScroll({
