--- conflicted
+++ resolved
@@ -178,17 +178,12 @@
 
   const thumbnailVariant = thumbnail && (
     <Box marginEnd={3}>
-<<<<<<< HEAD
-      <Flex alignItems="center" gap={{ row: 2, column: 0 }} justifyContent="center">
-        {'avatar' in thumbnail && selected && (
-=======
       <Flex
         alignItems="center"
         gap={{ row: isInVRExperiment ? 3 : 2, column: 0 }}
         justifyContent="center"
       >
         {'avatar' in thumbnail && (
->>>>>>> 3f1d273a
           <Box aria-hidden marginStart={isInVRExperiment ? 2 : 1} minWidth={32}>
             {cloneElement(thumbnail.avatar, { size: 'fit', outline: true })}
           </Box>
@@ -232,14 +227,8 @@
       </Flex>
     </Box>
   );
-<<<<<<< HEAD
-
   const textVariant = (
-    <Box paddingX={5}>
-=======
-  const defaultVariant = (
     <Box paddingX={isInVRExperiment ? 4 : 5}>
->>>>>>> 3f1d273a
       <Flex alignItems="center" gap={{ row: 2, column: 0 }} justifyContent="center">
         {textComponent}
         {expandable ? (
