--- conflicted
+++ resolved
@@ -1,5 +1,5 @@
 // @flow strict
-import { type AbstractComponent, forwardRef, type Node as ReactNode } from 'react';
+import { forwardRef, type AbstractComponent, type Node as ReactNode } from 'react';
 import InternalTextField from './TextField/InternalTextField';
 
 // <input> deals with strings, but we only want numbers for this component.
@@ -107,11 +107,7 @@
    */
   ref?: Element<'input'>, // eslint-disable-line react/no-unused-prop-types
   /**
-<<<<<<< HEAD
    * Defines the height of NumberField: sm: 32px, md: 40px (default), lg: 48px. See the [size variant](https://gestalt.pinterest.systems/web/NumberField#Size) for more details.
-=======
-   * Sets the size of NumberField: sm: 32px, md: 40px (default), lg: 48px. See the [size variant](https://gestalt.pinterest.systems/web/numberfield#Size) for more details.
->>>>>>> 12cfbe81
    */
   size?: 'sm' | 'md' | 'lg',
   /**
