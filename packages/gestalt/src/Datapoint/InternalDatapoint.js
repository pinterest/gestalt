--- conflicted
+++ resolved
@@ -72,7 +72,7 @@
   children: ReactNode,
 }) {
   return minWidth ? (
-    <Box minWidth={minWidth} maxWidth={maxWidth} minHeight={`${numTitleRows || 1}em`}>
+    <Box maxWidth={maxWidth} minHeight={`${numTitleRows || 1}em`} minWidth={minWidth}>
       {children}
     </Box>
   ) : (
@@ -97,21 +97,14 @@
 }: Props): ReactNode {
   const textColor = disabled ? 'subtle' : 'default';
   return (
-<<<<<<< HEAD
-    <Flex gap={{ column: 1, row: 0 }} direction="column">
-      <Flex gap={{ row: 1, column: 0 }} alignItems="center" minHeight={24}>
+    <Flex direction="column" gap={{ column: 1, row: 0 }}>
+      <Flex alignItems="center" gap={{ row: 1, column: 0 }} minHeight={24}>
         <MaybeMinWidth
+          maxWidth={maxTitleWidth}
           minWidth={minTitleWidth}
-          maxWidth={maxTitleWidth}
           numTitleRows={numTitleRows}
         >
-          <Text size="200" color={textColor} lineClamp={lineClamp}>
-=======
-    <Flex direction="column" gap={{ column: 1, row: 0 }}>
-      <Flex alignItems="center" gap={{ row: 1, column: 0 }} minHeight={24}>
-        <MaybeMinWidth minWidth={minTitleWidth}>
           <Text color={textColor} lineClamp={lineClamp} size="200">
->>>>>>> 530bea36
             {title}
             <AccessibilityPause />
           </Text>
