--- conflicted
+++ resolved
@@ -210,24 +210,9 @@
  * ![ActivationCard dark mode](https://raw.githubusercontent.com/pinterest/gestalt/master/playwright/visual-test/ActivationCard-dark.spec.mjs-snapshots/ActivationCard-dark-chromium-darwin.png)
  *
  */
-<<<<<<< HEAD
 export default function ActivationCard(props: ActivationCardProps): ReactNode {
   const isCompleted = props.status === 'complete';
-  const { name: colorSchemeName } = useColorScheme();
-=======
-export default function ActivationCard({
-  dismissButton,
-  message,
-  link,
-  status,
-  statusMessage,
-  title,
-}: Props): ReactNode {
-  const isCompleted = status === 'complete';
-  const { accessibilityDismissButtonLabel } = useDefaultLabelContext('ActivationCard');
-
   const { colorSchemeName } = useColorScheme();
->>>>>>> 08fb0e5a
   const isDarkMode = colorSchemeName === 'darkMode';
 
   return (
