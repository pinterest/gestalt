import { forwardRef, useImperativeHandle, useRef } from 'react';
import classnames from 'classnames';
import styles from './ButtonToggle.css';
import ColorPicker from './ButtonToggle/ColorPicker';
import LabeledThumbnail from './ButtonToggle/LabeledThumbnail';
import { useColorScheme } from './contexts/ColorSchemeProvider';
import { useGlobalEventsHandlerContext } from './contexts/GlobalEventsHandlerProvider';
import Flex from './Flex';
import focusStyles from './Focus.css';
import Icon, { IconColor } from './Icon';
import icons from './icons/index';
import touchableStyles from './TapArea.css';
import Text from './Text';
import useFocusVisible from './useFocusVisible';
import useTapFeedback from './useTapFeedback';

const DEFAULT_TEXT_COLORS = {
  red: 'inverse',
  transparent: 'default',
} as const;

const SIZE_NAME_TO_PIXEL = {
  sm: 10,
  md: 12,
  lg: 12,
} as const;

type SkinColor =
  | '#F0E3DC'
  | '#F8D7D8'
  | '#F2D7BE'
  | '#F7C3AF'
  | '#DEBAB0'
  | '#E0999A'
  | '#DDA67C'
  | '#D98A64'
  | '#9A6B52'
  | '#A25847'
  | '#B37143'
  | '#BF6951'
  | '#683929'
  | '#34261F'
  | '#64281B'
  | '#4F2221';

type Props = {
  /**
   * Specifies the `id` of an associated element (or elements) whose contents or visibility are controlled by ButtonToggle so that screen reader users can identify the relationship between elements. See the [Accessibility guidelines](https://gestalt.pinterest.systems/web/buttontoggle#ARIA-attributes) for details on proper usage.
   */
  accessibilityControls?: string;
  /**
   * Label for screen readers to announce ButtonToggle. See the [Accessibility guidelines](https://gestalt.pinterest.systems/web/buttontoggle#ARIA-attributes) for details on proper usage.
   */
  accessibilityLabel?: string;
  /**
   * The background color of ButtonToggle.
   *
   * This prop also accepts an array of 4 skin tones to create a color picker. See the [Color Picker Variant](https://gestalt.pinterest.systems/web/buttontoggle#Color-Picker) for details on proper usage.
   * The skin tones currently supported are:
   * `#F0E3DC` | `#F8D7D8` | `#F2D7BE` | `#F7C3AF` | `#DEBAB0` | `#E0999A` | `#DDA67C` | `#D98A64` | `#9A6B52` | `#A25847` | `#B37143` | `#BF6951` | `#683929` | `#34261F` | `#64281B` | `#4F2221`
   */
  color?: 'red' | 'transparent' | readonly [SkinColor, SkinColor, SkinColor, SkinColor];
  /**
   * Available for testing purposes, if needed. Consider [better queries](https://testing-library.com/docs/queries/afut/#priority) before using this prop.
   */
  dataTestId?: string;
  /**
   * Indicates if ButtonToggle is disabled. Disabled ButtonToggles are inactive and cannot be interacted with. See the [state variant](https://gestalt.pinterest.systems/web/buttontoggle#State) for details on proper usage.
   */
  disabled?: boolean;
  /**
   * An icon displayed above the text to illustrate the meaning of the option selected by the ButtonToggle.
   */
  graphicSrc?: string;
  /**
   * An icon displayed before the text to help clarify the usage of ButtonToggle.
   */
  iconStart?: keyof typeof icons;
  /**
   * Callback invoked when ButtonToggle loses focus.
   */
  onBlur?: (arg1: { event: React.FocusEvent<HTMLButtonElement> }) => void;
  /**
   * Callback invoked when the user clicks (press and release) on ButtonToggle with the mouse or keyboard.
   */
  onClick?: (arg1: {
    event: React.MouseEvent<HTMLButtonElement> | React.KeyboardEvent<HTMLButtonElement>;
  }) => void;
  /**
   * Callback invoked when ButtonToggle gains focus.
   */
  onFocus?: (arg1: { event: React.FocusEvent<HTMLButtonElement> }) => void;
  /**
   * Toggles between selected/unselected.
   */
  selected: boolean;
  /**
   * sm: 32px, md: 40px, lg: 48px
   *
   * See the [size variant](https://gestalt.pinterest.systems/web/buttontoggle#Size) variant to learn more.
   */
  size?: 'sm' | 'md' | 'lg';
  /**
   * Text to render inside the ButtonToggle to convey the function and purpose of the ButtonToggle.
   */
  text: string;
};

/**
 * [ButtonToggle](https://gestalt.pinterest.systems/web/buttontoggle) is a larger alternative to selection components such as [Checkbox](https://gestalt.pinterest.systems/web/checkbox), [RadioButton](https://gestalt.pinterest.systems/web/radiobutton), and [Switch](https://gestalt.pinterest.systems/web/switch). It enables users to choose between two states - selected or unselected.
 *
 * ![ButtonToggle light mode](https://raw.githubusercontent.com/pinterest/gestalt/master/playwright/visual-test/ButtonToggle.spec.ts-snapshots/ButtonToggle-chromium-darwin.png)
 * ![ButtonToggle dark mode](https://raw.githubusercontent.com/pinterest/gestalt/master/playwright/visual-test/ButtonToggle-dark.spec.ts-snapshots/ButtonToggle-dark-chromium-darwin.png)
 *
 */
const ButtonToggleWithForwardRef = forwardRef<HTMLButtonElement, Props>(function ButtonToggle(
  {
    accessibilityLabel,
    color = 'transparent',
    dataTestId,
    disabled = false,
    graphicSrc,
    iconStart,
    onBlur,
    onClick,
    onFocus,
    selected,
    size = 'md',
    text,
    accessibilityControls,
  }: Props,
  ref,
) {
  const innerRef = useRef<null | HTMLButtonElement>(null);

  // When using both forwardRef and innerRef, React.useimperativehandle() allows a parent component
  // that renders <ButtonToggle ref={inputRef} /> to call inputRef.current.focus()
  // @ts-expect-error - TS2322 - Type 'HTMLButtonElement | null' is not assignable to type 'HTMLButtonElement'.
  useImperativeHandle(ref, () => innerRef.current);

  const {
    compressStyle,
    isTapping,
    handleBlur,
    handleMouseDown,
    handleMouseUp,
    handleTouchStart,
    handleTouchMove,
    handleTouchCancel,
    handleTouchEnd,
  } = useTapFeedback({
    height: innerRef?.current?.clientHeight,
    width: innerRef?.current?.clientWidth,
  });

  const { colorSchemeName } = useColorScheme();
  // We need to make a few exceptions for accessibility reasons in darkMode for red buttons
  const isDarkMode = colorSchemeName === 'darkMode';
  const isDarkModeRed = isDarkMode && color === 'red';
  const { isFocusVisible } = useFocusVisible();

  const sharedTypeClasses = classnames(styles.button, focusStyles.hideOutline, {
    [focusStyles.accessibilityOutline]: !disabled && isFocusVisible,
  });

  // Consume GlobalEventsHandlerProvider
  const { buttonToggleHandlers } = useGlobalEventsHandlerContext() ?? {
    buttonToggleHandlers: undefined,
  };

  const bgColor: 'red' | 'transparent' = color instanceof Array ? 'red' : color;
  if (color instanceof Array) {
    return (
      <button
        ref={innerRef}
        aria-controls={accessibilityControls}
        aria-label={accessibilityLabel}
        aria-pressed={selected}
        className={classnames(sharedTypeClasses, styles.colorPickerButton, {
          [styles.colorPickerButtonDisabled]: disabled,
        })}
        data-test-id={dataTestId}
        disabled={disabled}
        onBlur={(event) => {
          onBlur?.({ event });
        }}
        onClick={(event) => {
          buttonToggleHandlers?.onClick?.();
          onClick?.({ event });
        }}
        onFocus={(event) => {
          onFocus?.({ event });
        }}
        onMouseDown={handleMouseDown}
        onMouseUp={handleMouseUp}
        onTouchCancel={handleTouchCancel}
        onTouchEnd={handleTouchEnd}
        // @ts-expect-error - TS2322 - Type '(arg1: TouchEvent<HTMLDivElement>) => void' is not assignable to type 'TouchEventHandler<HTMLButtonElement>'.
        onTouchMove={handleTouchMove}
        // @ts-expect-error - TS2322 - Type '(arg1: TouchEvent<HTMLDivElement>) => void' is not assignable to type 'TouchEventHandler<HTMLButtonElement>'.
        onTouchStart={handleTouchStart}
        type="button"
      >
        <ColorPicker colors={color} disabled={disabled} selected={selected} size={size} />
      </button>
    );
  }

  const baseTypeClasses = classnames(sharedTypeClasses, touchableStyles.tapTransition, {
    [styles.disabled]: disabled && (color !== 'red' || selected),
    [styles.disabledRed]: disabled && color === 'red' && !selected,
    [styles.disabledTransparent]: disabled && color === 'transparent' && !selected,
    [styles.enabled]: !disabled,
<<<<<<< HEAD
    [styles.lg]: size === 'lg' && !graphicSrc,
    [styles.md]: size === 'md' && !graphicSrc,
    [styles.noBorder]: color === 'red' && !selected,
    [styles.selected]: !disabled && selected,
    [styles.selectedBorder]: selected,
    [styles.sm]: size === 'sm' && !graphicSrc,
    [styles.thumbnailDark]: graphicSrc && isDarkMode,
    [styles.thumbnailDisabled]: graphicSrc && disabled,
    [styles.thumbnailLg]: size === 'lg' && graphicSrc,
    [styles.thumbnailMd]: size === 'md' && graphicSrc,
    [styles.thumbnailSm]: size === 'sm' && graphicSrc,
    [styles[bgColor]]: !disabled && !selected,
=======
    [styles.lg]: size === 'lg',
    [styles.md]: size === 'md',
    [styles.noBorder]: color === 'red' && !selected,
    [styles.selectedBorder]: selected,
    [styles.selected]: selected && !disabled,
    [styles.sm]: size === 'sm',
    [styles[color]]: !disabled && !selected,
>>>>>>> 0a50e091
    [touchableStyles.tapCompress]: !disabled && isTapping,
  });

  const borderClasses = {
    [styles.rounding600]: !graphicSrc,
    [styles.rounding300]: graphicSrc && size === 'lg',
    [styles.rounding200]: graphicSrc && size === 'md',
    [styles.rounding100]: graphicSrc && size === 'sm',
  };

  const parentButtonClasses = classnames(sharedTypeClasses, styles.parentButton, borderClasses);

  const childrenDivClasses = classnames(baseTypeClasses, styles.childrenDiv, borderClasses);

  const textColor =
    (disabled && 'subtle') ||
    (selected && 'inverse') ||
    (selected && 'default') ||
    (isDarkModeRed && 'default') ||
    DEFAULT_TEXT_COLORS[bgColor];

  const renderContent = () => {
    if (graphicSrc) {
      return <LabeledThumbnail graphicSrc={graphicSrc} text={text} textColor={textColor} />;
    }
    return (
      <Flex
        alignItems="center"
        gap={{ row: text === '' ? 0 : 2, column: 0 }}
        justifyContent="center"
      >
        {iconStart && (
          <Icon
            accessibilityLabel=""
            color={textColor as IconColor}
            icon={iconStart}
            size={SIZE_NAME_TO_PIXEL[size]}
          />
        )}
        <Text
          align="center"
          color={textColor}
          overflow="breakWord"
          size={size === 'sm' ? '200' : '300'}
          weight="bold"
        >
          {text}
        </Text>
      </Flex>
    );
  };

  return (
    <button
      ref={innerRef}
      aria-controls={accessibilityControls}
      aria-label={accessibilityLabel}
      aria-pressed={selected}
      className={parentButtonClasses}
      data-test-id={dataTestId}
      disabled={disabled}
      onBlur={(event) => {
        handleBlur();
        onBlur?.({ event });
      }}
      onClick={(event) => {
        buttonToggleHandlers?.onClick?.();
        onClick?.({ event });
      }}
      onFocus={(event) => {
        onFocus?.({ event });
      }}
      onMouseDown={handleMouseDown}
      onMouseUp={handleMouseUp}
      onTouchCancel={handleTouchCancel}
      onTouchEnd={handleTouchEnd}
      // @ts-expect-error - TS2322 - Type '(arg1: TouchEvent<HTMLDivElement>) => void' is not assignable to type 'TouchEventHandler<HTMLButtonElement>'.
      onTouchMove={handleTouchMove}
      // @ts-expect-error - TS2322 - Type '(arg1: TouchEvent<HTMLDivElement>) => void' is not assignable to type 'TouchEventHandler<HTMLButtonElement>'.
      onTouchStart={handleTouchStart}
      type="button"
    >
      <div className={childrenDivClasses} style={compressStyle || undefined}>
        {renderContent()}
      </div>
    </button>
  );
});

ButtonToggleWithForwardRef.displayName = 'ButtonToggle';

export default ButtonToggleWithForwardRef;<|MERGE_RESOLUTION|>--- conflicted
+++ resolved
@@ -211,7 +211,6 @@
     [styles.disabledRed]: disabled && color === 'red' && !selected,
     [styles.disabledTransparent]: disabled && color === 'transparent' && !selected,
     [styles.enabled]: !disabled,
-<<<<<<< HEAD
     [styles.lg]: size === 'lg' && !graphicSrc,
     [styles.md]: size === 'md' && !graphicSrc,
     [styles.noBorder]: color === 'red' && !selected,
@@ -224,15 +223,6 @@
     [styles.thumbnailMd]: size === 'md' && graphicSrc,
     [styles.thumbnailSm]: size === 'sm' && graphicSrc,
     [styles[bgColor]]: !disabled && !selected,
-=======
-    [styles.lg]: size === 'lg',
-    [styles.md]: size === 'md',
-    [styles.noBorder]: color === 'red' && !selected,
-    [styles.selectedBorder]: selected,
-    [styles.selected]: selected && !disabled,
-    [styles.sm]: size === 'sm',
-    [styles[color]]: !disabled && !selected,
->>>>>>> 0a50e091
     [touchableStyles.tapCompress]: !disabled && isTapping,
   });
 
