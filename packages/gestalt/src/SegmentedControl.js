--- conflicted
+++ resolved
@@ -13,7 +13,7 @@
   activeIndex: number,
 }) => void;
 
-type Props = {
+type Props = {|
   /**
    * Items for selection. Though typically strings, React.Node is accepted to allow for Icons or other custom UI.
    */
@@ -30,15 +30,11 @@
    * Index of element in `items` that is currently selected.
    */
   selectedItemIndex: number,
-<<<<<<< HEAD
   /**
    * Size of the Segmented Control. Default is `md`.
    */
   size?: 'sm' | 'md' | 'lg',
 |};
-=======
-};
->>>>>>> c3a0068b
 
 const applyDensityStyle = (s: 'sm' | 'md' | 'lg') => styles[`${s}`];
 const applyDensityLayout = (s: 'sm' | 'md' | 'lg') => layout[`${s}`];
@@ -50,18 +46,14 @@
   onChange,
   size = 'md',
   width,
-}: {
+}: {|
   index: number,
   item: Node,
   isSelected: boolean,
   onChange: OnChange,
   width: ?string,
-<<<<<<< HEAD
   size: 'sm' | 'md' | 'lg',
 |}) {
-=======
-}) {
->>>>>>> c3a0068b
   const { isFocusVisible } = useFocusVisible();
   const cs = classnames(
     styles.item,
