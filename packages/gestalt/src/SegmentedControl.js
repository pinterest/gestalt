--- conflicted
+++ resolved
@@ -59,11 +59,7 @@
       style={{ width }}
     >
       {typeof item === 'string' ? (
-<<<<<<< HEAD
-        <Text color="darkGray" align="center" size={size === 'md' ? '200' : '300'} weight="bold">
-=======
-        <Text color="darkGray" align="center" size="md" weight="bold">
->>>>>>> 79a994c3
+        <Text color="darkGray" align="center" size="200" weight="bold">
           {item}
         </Text>
       ) : (
