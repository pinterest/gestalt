import MeasurementStore from './MeasurementStore';
import multiColumnLayout, {
  initializeHeightsArray,
  ResponsiveModuleConfig,
} from './multiColumnLayout';
import { Position } from './types';

type Item = {
  name: string;
  height: number;
  color?: string;
  columnSpan?: number;
};

const getColumnSpanConfig = (item: Item) => item.columnSpan ?? 1;
const defaultGetResponsiveModuleConfig = (): ResponsiveModuleConfig => undefined;

describe('one column layout test cases', () => {
  test('empty', () => {
    const measurementStore = new MeasurementStore<Record<any, any>, number>();
    const positionCache = new MeasurementStore<Record<any, any>, Position>();
    const items: ReadonlyArray<Item> = [];

    const positions = multiColumnLayout({
      items,
      measurementCache: measurementStore,
      positionCache,
      originalItems: items,
      _getColumnSpanConfig: getColumnSpanConfig,
      _getResponsiveModuleConfigForSecondItem: defaultGetResponsiveModuleConfig,
    });
    expect(positions).toEqual([]);
  });

  test('one row', () => {
    const measurementStore = new MeasurementStore<Record<any, any>, number>();
    const positionCache = new MeasurementStore<Record<any, any>, Position>();
    const items: ReadonlyArray<Item> = [
      { 'name': 'Pin 0', 'height': 100, 'color': '#E230BA' },
      { 'name': 'Pin 1', 'height': 120, 'color': '#F67076' },
      { 'name': 'Pin 2', 'height': 80, 'color': '#FAB032' },
    ];
    items.forEach((item: any) => {
      measurementStore.set(item, item.height);
    });

    const positions = multiColumnLayout({
      items,
      columnCount: 3,
      measurementCache: measurementStore,
      positionCache,
      originalItems: items,
      _getColumnSpanConfig: getColumnSpanConfig,
      _getResponsiveModuleConfigForSecondItem: defaultGetResponsiveModuleConfig,
    });
    expect(positions).toEqual([
      { top: 0, height: 100, left: 0, width: 236 },
      { top: 0, height: 120, left: 250, width: 236 },
      { top: 0, height: 80, left: 500, width: 236 },
    ]);
  });

  test('wrapping items', () => {
    const measurementStore = new MeasurementStore<Record<any, any>, number>();
    const positionCache = new MeasurementStore<Record<any, any>, Position>();
    const items: ReadonlyArray<Item> = [
      { 'name': 'Pin 0', 'height': 100 },
      { 'name': 'Pin 1', 'height': 120 },
      { 'name': 'Pin 2', 'height': 80 },
      { 'name': 'Pin 3', 'height': 100 },
    ];
    items.forEach((item: any) => {
      measurementStore.set(item, item.height);
    });

    const positions = multiColumnLayout({
      items,
      columnCount: 2,
      measurementCache: measurementStore,
      positionCache,
      originalItems: items,
      _getColumnSpanConfig: getColumnSpanConfig,
      _getResponsiveModuleConfigForSecondItem: defaultGetResponsiveModuleConfig,
    });
    expect(positions).toEqual([
      { top: 0, height: 100, left: 0, width: 236 },
      { top: 0, height: 120, left: 250, width: 236 },
      { top: 114, height: 80, left: 0, width: 236 },
      { top: 134, height: 100, left: 250, width: 236 },
    ]);
  });

  test('correctly positions items with no height', () => {
    const measurementStore = new MeasurementStore<Record<any, any>, number>();
    const positionCache = new MeasurementStore<Record<any, any>, Position>();
    const items: ReadonlyArray<Item> = [
      { 'name': 'Pin 0', 'height': 100 },
      { 'name': 'Pin 1', 'height': 120 },
      { 'name': 'Pin 2', 'height': 0 },
      { 'name': 'Pin 3', 'height': 100 },
      { 'name': 'Pin 4', 'height': 100 },
      { 'name': 'Pin 5', 'height': 120 },
      { 'name': 'Pin 6', 'height': 80 },
      { 'name': 'Pin 7', 'height': 100 },
    ];
    items.forEach((item: any) => {
      measurementStore.set(item, item.height);
    });

    const positions = multiColumnLayout({
      items,
      columnCount: 4,
      measurementCache: measurementStore,
      positionCache,
      originalItems: items,
      _getColumnSpanConfig: getColumnSpanConfig,
      _getResponsiveModuleConfigForSecondItem: defaultGetResponsiveModuleConfig,
    });

    const pin2Position = positions[2];
    const pin3Position = positions[3];

    expect(pin2Position?.height).toBe(0);
    expect(pin2Position?.top).toBe(0);
    expect(pin3Position?.top).toBe(0);
    expect(pin2Position?.left).toBe(pin3Position?.left);
  });
});

describe('multi column layout test cases', () => {
  test('returns positions for all items', () => {
    const measurementStore = new MeasurementStore<Record<any, any>, number>();
    const positionCache = new MeasurementStore<Record<any, any>, Position>();
    const items = [
      { 'name': 'Pin 0', 'height': 200, 'color': '#E230BA' },
      { 'name': 'Pin 1', 'height': 201, 'color': '#F67076' },
      { 'name': 'Pin 2', 'height': 202, 'color': '#FAB032' },
      { 'name': 'Pin 3', 'height': 203, 'color': '#EDF21D' },
      { 'name': 'Pin 4', 'height': 204, 'color': '#CF4509' },
      { 'name': 'Pin 5', 'height': 205, 'color': '#230BAF' },
      { 'name': 'Pin 6', 'height': 206, 'color': '#67076F' },
      { 'name': 'Pin 7', 'height': 207, 'color': '#AB032E' },
      { 'name': 'Pin 8', 'height': 208, 'color': '#DF21DC' },
      { 'name': 'Pin 9', 'height': 209, 'color': '#F45098' },
    ];
    items.forEach((item: any) => {
      measurementStore.set(item, item.height);
    });

    const layout = (itemsToLayout: Item[]) =>
      multiColumnLayout({
        items: itemsToLayout,
        columnWidth: 240,
        columnCount: 4,
        centerOffset: 99,
        measurementCache: measurementStore,
        positionCache,
        originalItems: items,
        _getColumnSpanConfig: getColumnSpanConfig,
        _getResponsiveModuleConfigForSecondItem: defaultGetResponsiveModuleConfig,
      });

    // perform single column layout first since we expect two column items on second page+ currently
    layout(items);

    const newItems = [
      { name: 'Pin 10', height: 210, color: '#30BAF6' },
      { name: 'Pin 11', height: 211, color: '#7076FA' },
      { name: 'Pin 12', height: 212, color: '#B032ED' },
      { name: 'Pin 13', height: 213, color: '#F21DCF', columnSpan: 2 },
      { name: 'Pin 14', height: 214, color: '#45098F' },
    ];
    newItems.forEach((item: any) => {
      measurementStore.set(item, item.height);
    });
    let updatedItems = items.concat(newItems);

    // perform positioning of batch with two column item
    layout(updatedItems);

    const newItems2 = [
      { name: 'Pin 15', height: 210, color: '#30BAF6' },
      { name: 'Pin 16', height: 211, color: '#7076FA' },
      { name: 'Pin 17', height: 212, color: '#B032ED' },
      { name: 'Pin 18', height: 213, color: '#F21DCF', columnSpan: 3 },
      { name: 'Pin 19', height: 214, color: '#45098F' },
    ];
    newItems2.forEach((item: any) => {
      measurementStore.set(item, item.height);
    });
    updatedItems = updatedItems.concat(newItems2);

    // perform positioning of batch with multi column item
    layout(updatedItems);

    const positions = updatedItems.map((item: any) => positionCache.get(item));
    expect(positions.length).toEqual(updatedItems.length);
    expect(positions).toEqual([
      { 'top': 0, 'left': 99, 'width': 240, 'height': 200 },
      { 'top': 0, 'left': 353, 'width': 240, 'height': 201 },
      { 'top': 0, 'left': 607, 'width': 240, 'height': 202 },
      { 'top': 0, 'left': 861, 'width': 240, 'height': 203 },
      { 'top': 214, 'left': 99, 'width': 240, 'height': 204 },
      { 'top': 215, 'left': 353, 'width': 240, 'height': 205 },
      { 'top': 216, 'left': 607, 'width': 240, 'height': 206 },
      { 'top': 217, 'left': 861, 'width': 240, 'height': 207 },
      { 'top': 432, 'left': 99, 'width': 240, 'height': 208 },
      { 'top': 434, 'left': 353, 'width': 240, 'height': 209 },
      // Two column batch
      { 'top': 436, 'left': 607, 'width': 240, 'height': 210 },
      { 'top': 657, 'left': 353, 'width': 240, 'height': 211 },
      { 'top': 438, 'left': 861, 'width': 240, 'height': 212 },
      { 'top': 882, 'left': 99, 'width': 494, 'height': 213 }, // Two col item position
      { 'top': 654, 'left': 99, 'width': 240, 'height': 214 },
      // Multi column batch
      { 'top': 660, 'left': 607, 'width': 240, 'height': 210 },
      { 'top': 884, 'left': 607, 'width': 240, 'height': 211 },
      { 'top': 664, 'left': 861, 'width': 240, 'height': 212 },
      { 'top': 1109, 'left': 99, 'width': 748, 'height': 213 }, // Multi col item position
      { 'top': 890, 'left': 861, 'width': 240, 'height': 214 },
    ]);
  });

  test('correctly positions two column items regardless of on where they are in the batch', () => {
    const measurementStore = new MeasurementStore<Record<any, any>, number>();
    const positionCache = new MeasurementStore<Record<any, any>, Position>();

    // We use same height so the two column item is always at the start of the two column batch
    const items = [
      { 'name': 'Pin 0', 'height': 200, 'color': '#E230BA' },
      { 'name': 'Pin 1', 'height': 200, 'color': '#F67076' },
      { 'name': 'Pin 2', 'height': 200, 'color': '#FAB032' },
      { 'name': 'Pin 3', 'height': 200, 'color': '#EDF21D' },
      { 'name': 'Pin 4', 'height': 200, 'color': '#CF4509' },
      { 'name': 'Pin 5', 'height': 200, 'color': '#230BAF' },
      { 'name': 'Pin 6', 'height': 200, 'color': '#67076F' },
      { 'name': 'Pin 7', 'height': 200, 'color': '#AB032E' },
      { 'name': 'Pin 8', 'height': 200, 'color': '#DF21DC' },
      { 'name': 'Pin 9', 'height': 200, 'color': '#F45098' },
      { 'name': 'Pin 10', 'height': 200, 'color': '#30BAF6' },
      { 'name': 'Pin 11', 'height': 200, 'color': '#7076FA' },
      { 'name': 'Pin 12', 'height': 200, 'color': '#B032ED' },
      { 'name': 'Pin 13', 'height': 200, 'color': '#F21DCF' },
      { 'name': 'Pin 14', 'height': 200, 'color': '#45098F' },
    ];
    items.forEach((item: any) => {
      measurementStore.set(item, item.height);
    });

    const layout = (itemsToLayout: Item[]) =>
      multiColumnLayout({
        items: itemsToLayout,
        columnWidth: 240,
        columnCount: 4,
        centerOffset: 99,
        measurementCache: measurementStore,
        positionCache,
        originalItems: items,
        _getColumnSpanConfig: getColumnSpanConfig,
        _getResponsiveModuleConfigForSecondItem: defaultGetResponsiveModuleConfig,
      });

    let mockItems: any;
    let twoColumnModuleIndex: any;

    // Correct position when two column module is on the end of the batch
    twoColumnModuleIndex = 13;
    mockItems = [
      ...items.slice(0, twoColumnModuleIndex),
      { ...items[twoColumnModuleIndex], columnSpan: 2 },
      ...items.slice(twoColumnModuleIndex + 1),
    ];
    mockItems.forEach((item: any) => {
      measurementStore.set(item, item.height);
    });
    layout(mockItems);
    expect(positionCache.get(mockItems[twoColumnModuleIndex])).toEqual({
      height: 200,
      left: 353,
      top: 428,
      width: 494,
    });

    // Correct position when two column module is on the middle of the batch
    measurementStore.reset();
    positionCache.reset();

    twoColumnModuleIndex = 7;
    mockItems = [
      ...items.slice(0, twoColumnModuleIndex),
      { ...items[twoColumnModuleIndex], columnSpan: 2 },
      ...items.slice(twoColumnModuleIndex + 1),
    ];
    mockItems.forEach((item: any) => {
      measurementStore.set(item, item.height);
    });
    layout(mockItems);
    // third row, first column
    expect(positionCache.get(mockItems[twoColumnModuleIndex])).toEqual({
      height: 200,
      left: 99,
      top: 428,
      width: 494,
    });

    // Correct position when two column module is at the start of the batch
    measurementStore.reset();
    positionCache.reset();

    twoColumnModuleIndex = 5;
    mockItems = [
      ...items.slice(0, twoColumnModuleIndex),
      { ...items[twoColumnModuleIndex], columnSpan: 2 },
      ...items.slice(twoColumnModuleIndex + 1),
    ];
    mockItems.forEach((item: any) => {
      measurementStore.set(item, item.height);
    });
    layout(mockItems);
    // item 5 so second row, second column
    expect(positionCache.get(mockItems[twoColumnModuleIndex])).toEqual({
      height: 200,
      left: 353,
      top: 214,
      width: 494,
    });
  });

  test('bails out graph when prop is found', () => {
    const measurementStore = new MeasurementStore<Record<any, any>, number>();
    const positionCache = new MeasurementStore<Record<any, any>, Position>();

    // Placing the first one col item after first line we have a whitespace of 10
    // so we break early although the next combination has 0 whitespace
    const items: readonly [Item, Item, Item, Item, Item, ...Item[]] = [
      { 'name': 'Pin 0', 'height': 300, 'color': '#E230BA' },
      { 'name': 'Pin 1', 'height': 150, 'color': '#F67076' },
      { 'name': 'Pin 2', 'height': 350, 'color': '#FAB032' },
      { 'name': 'Pin 3', 'height': 140, 'color': '#EDF21D' },
      { 'name': 'Pin 4', 'height': 200, 'color': '#CF4509', columnSpan: 2 },
      { 'name': 'Pin 5', 'height': 200, 'color': '#230BAF' },
      { 'name': 'Pin 6', 'height': 150, 'color': '#67076F' },
      { 'name': 'Pin 7', 'height': 207, 'color': '#AB032E' },
      { 'name': 'Pin 8', 'height': 209, 'color': '#DF21DC' },
      { 'name': 'Pin 9', 'height': 200, 'color': '#F45098' },
    ];
    items.forEach((item: any) => {
      measurementStore.set(item, item.height);
    });

    const gutter = 5;

    const getModulePositioningConfig = (_: number, moduleSize: number) => {
      let whitespaceThreshold = 3 * gutter;
      if (moduleSize <= 3) {
        whitespaceThreshold = 2 * gutter;
      }

      return { itemsBatchSize: 5, whitespaceThreshold };
    };

    const layout = (itemsToLayout: readonly Item[]) =>
      multiColumnLayout({
        items: itemsToLayout,
        gutter,
        columnWidth: 240,
        columnCount: 4,
        centerOffset: 20,
        measurementCache: measurementStore,
        positionCache,
<<<<<<< HEAD
        _getModulePositioningConfig: getModulePositioningConfig,
=======
        earlyBailout,
        originalItems: items,
>>>>>>> 07081d4e
        _getColumnSpanConfig: getColumnSpanConfig,
        _getResponsiveModuleConfigForSecondItem: defaultGetResponsiveModuleConfig,
      });

    items.forEach((item: any) => {
      measurementStore.set(item, item.height);
    });
    layout(items);

    expect(positionCache.get(items[4])).toEqual({
      height: 200,
      left: 510,
      top: 355,
      width: 485,
    });
  });

  test('correctly position two column item when initial heights are 0', () => {
    const measurementStore = new MeasurementStore<Record<any, any>, number>();
    const positionCache = new MeasurementStore<Record<any, any>, Position>();
    const items = [
      { 'name': 'Pin 0', 'height': 200, 'color': '#E230BA' },
      { 'name': 'Pin 1', 'height': 201, 'color': '#F67076' },
      { 'name': 'Pin 2', 'height': 202, 'color': '#FAB032' },
      { 'name': 'Pin 3', 'height': 203, 'color': '#EDF21D' },
      { 'name': 'Pin 4', 'height': 204, 'color': '#CF4509' },
      { 'name': 'Pin 5', 'height': 205, 'color': '#230BAF' },
    ];
    items.forEach((item: any) => {
      measurementStore.set(item, item.height);
    });

    const layout = (itemsToLayout: Item[]) =>
      multiColumnLayout({
        items: itemsToLayout,
        columnWidth: 240,
        columnCount: 4,
        centerOffset: 99,
        measurementCache: measurementStore,
        positionCache,
        originalItems: items,
        _getColumnSpanConfig: getColumnSpanConfig,
        _getResponsiveModuleConfigForSecondItem: defaultGetResponsiveModuleConfig,
      });

    let mockItems: any;
    let twoColumnModuleIndex: any;

    // Correct position when two column module is on the start of the batch
    twoColumnModuleIndex = 0;
    mockItems = [
      ...items.slice(0, twoColumnModuleIndex),
      { ...items[twoColumnModuleIndex], columnSpan: 2 },
      ...items.slice(twoColumnModuleIndex + 1),
    ];
    mockItems.forEach((item: any) => {
      measurementStore.set(item, item.height);
    });
    layout(mockItems);
    // First slot
    expect(positionCache.get(mockItems[twoColumnModuleIndex])).toEqual({
      height: 200,
      left: 99,
      top: 0,
      width: 494,
    });

    // Correct position when two column module is at the middle of the batch and fits on the row
    measurementStore.reset();
    positionCache.reset();

    twoColumnModuleIndex = 2;
    mockItems = [
      ...items.slice(0, twoColumnModuleIndex),
      { ...items[twoColumnModuleIndex], columnSpan: 2 },
      ...items.slice(twoColumnModuleIndex + 1),
    ];
    mockItems.forEach((item: any) => {
      measurementStore.set(item, item.height);
    });
    layout(mockItems);
    // First row third position
    expect(positionCache.get(mockItems[twoColumnModuleIndex])).toEqual({
      height: 202,
      left: 607,
      top: 0,
      width: 494,
    });
  });

  test('correctly position multi column item when initial heights are 0', () => {
    const measurementStore = new MeasurementStore<Record<any, any>, number>();
    const positionCache = new MeasurementStore<Record<any, any>, Position>();
    const items = [
      { 'name': 'Pin 0', 'height': 200, 'color': '#E230BA' },
      { 'name': 'Pin 1', 'height': 201, 'color': '#F67076' },
      { 'name': 'Pin 2', 'height': 202, 'color': '#FAB032' },
      { 'name': 'Pin 3', 'height': 203, 'color': '#EDF21D' },
      { 'name': 'Pin 4', 'height': 204, 'color': '#CF4509' },
      { 'name': 'Pin 5', 'height': 205, 'color': '#230BAF' },
    ];
    items.forEach((item: any) => {
      measurementStore.set(item, item.height);
    });

    const layout = (itemsToLayout: Item[]) =>
      multiColumnLayout({
        items: itemsToLayout,
        columnWidth: 240,
        columnCount: 5,
        centerOffset: 92,
        measurementCache: measurementStore,
        positionCache,
        originalItems: items,
        _getColumnSpanConfig: getColumnSpanConfig,
        _getResponsiveModuleConfigForSecondItem: defaultGetResponsiveModuleConfig,
      });

    let mockItems: any;
    let multiColumnModuleIndex: any;
    let columnSpan: any;

    // Correct position when multi column module is on the start of the first row
    multiColumnModuleIndex = 0;
    columnSpan = 3;

    mockItems = [
      ...items.slice(0, multiColumnModuleIndex),
      { ...items[multiColumnModuleIndex], columnSpan },
      ...items.slice(multiColumnModuleIndex + 1),
    ];
    mockItems.forEach((item: any) => {
      measurementStore.set(item, item.height);
    });
    layout(mockItems);
    // First slot
    expect(positionCache.get(mockItems[multiColumnModuleIndex])).toEqual({
      height: 200,
      left: 92,
      top: 0,
      width: 748,
    });

    // Correct position when multi column module is at the end of the first row
    measurementStore.reset();
    positionCache.reset();

    multiColumnModuleIndex = 1;
    columnSpan = 4;
    mockItems = [
      ...items.slice(0, multiColumnModuleIndex),
      { ...items[multiColumnModuleIndex], columnSpan },
      ...items.slice(multiColumnModuleIndex + 1),
    ];
    mockItems.forEach((item: any) => {
      measurementStore.set(item, item.height);
    });
    layout(mockItems);
    // Starting on second position until end of first row
    expect(positionCache.get(mockItems[multiColumnModuleIndex])).toEqual({
      height: 201,
      left: 346,
      top: 0,
      width: 1002,
    });
  });

  test('set correct offscreen position when multi column item has to be scaled to fit', () => {
    const measurementStore = new MeasurementStore<Record<any, any>, number>();
    const positionCache = new MeasurementStore<Record<any, any>, Position>();
    const items = [
      { 'name': 'Pin 0', 'height': 200, 'color': '#E230BA' },
      { 'name': 'Pin 1', 'height': 201, 'color': '#F67076' },
      { 'name': 'Pin 2', 'height': 202, 'color': '#FAB032', columnSpan: 5 },
      { 'name': 'Pin 3', 'height': 203, 'color': '#EDF21D' },
      { 'name': 'Pin 4', 'height': 204, 'color': '#CF4509' },
      { 'name': 'Pin 5', 'height': 205, 'color': '#230BAF' },
    ];

    const layout = (itemsToLayout: Item[]) =>
      multiColumnLayout({
        items: itemsToLayout,
        columnWidth: 240,
        columnCount: 4,
        measurementCache: measurementStore,
        positionCache,
        originalItems: items,
        _getColumnSpanConfig: getColumnSpanConfig,
        _getResponsiveModuleConfigForSecondItem: defaultGetResponsiveModuleConfig,
      });

    const multiColumnModuleIndex = 2;

    // Correct position when two column module is on the start of the batch
    const positions = layout(items);

    expect(positions[multiColumnModuleIndex]?.width).toEqual(1002);
  });

  test('set correct width for multi col item that is scaled to fit', () => {
    const measurementStore = new MeasurementStore<Record<any, any>, number>();
    const positionCache = new MeasurementStore<Record<any, any>, Position>();
    const items = [
      { 'name': 'Pin 0', 'height': 200, 'color': '#E230BA' },
      { 'name': 'Pin 1', 'height': 201, 'color': '#F67076' },
      { 'name': 'Pin 2', 'height': 202, 'color': '#FAB032' },
      { 'name': 'Pin 3', 'height': 203, 'color': '#EDF21D' },
      { 'name': 'Pin 4', 'height': 204, 'color': '#CF4509' },
      { 'name': 'Pin 5', 'height': 205, 'color': '#230BAF' },
    ];
    items.forEach((item: any) => {
      measurementStore.set(item, item.height);
    });

    const layout = (itemsToLayout: Item[]) =>
      multiColumnLayout({
        items: itemsToLayout,
        columnWidth: 240,
        columnCount: 4,
        centerOffset: 99,
        measurementCache: measurementStore,
        positionCache,
        originalItems: items,
        _getColumnSpanConfig: getColumnSpanConfig,
        _getResponsiveModuleConfigForSecondItem: defaultGetResponsiveModuleConfig,
      });

    const columnSpan = 5;
    let mockItems: any;
    let multiColumnModuleIndex: any;

    // Correct position when two column module is on the start of the batch
    multiColumnModuleIndex = 0;
    mockItems = [
      ...items.slice(0, multiColumnModuleIndex),
      { ...items[multiColumnModuleIndex], columnSpan },
      ...items.slice(multiColumnModuleIndex + 1),
    ];
    mockItems.forEach((item: any) => {
      measurementStore.set(item, item.height);
    });
    layout(mockItems);
    // First slot
    expect(positionCache.get(mockItems[multiColumnModuleIndex])?.width).toEqual(1002);

    // Correct position when two column module is at the middle of the batch and fits on the row
    measurementStore.reset();
    positionCache.reset();

    multiColumnModuleIndex = 4;
    mockItems = [
      ...items.slice(0, multiColumnModuleIndex),
      { ...items[multiColumnModuleIndex], columnSpan },
      ...items.slice(multiColumnModuleIndex + 1),
    ];
    mockItems.forEach((item: any) => {
      measurementStore.set(item, item.height);
    });
    layout(mockItems);
    // First row third position
    expect(positionCache.get(mockItems[multiColumnModuleIndex])?.width).toEqual(1002);
  });

  test('correctly position multiple multi column items', () => {
    const measurementStore = new MeasurementStore<Record<any, any>, number>();
    const positionCache = new MeasurementStore<Record<any, any>, Position>();
    const items: readonly [Item, Item, Item, Item, Item, ...Item[]] = [
      { 'name': 'Pin 0', 'height': 200, 'color': '#E230BA' },
      { 'name': 'Pin 1', 'height': 201, 'color': '#F67076' },
      { 'name': 'Pin 2', 'height': 202, 'color': '#FAB032', columnSpan: 2 },
      { 'name': 'Pin 3', 'height': 203, 'color': '#EDF21D' },
      { 'name': 'Pin 4', 'height': 204, 'color': '#CF4509', columnSpan: 2 },
      { 'name': 'Pin 5', 'height': 205, 'color': '#230BAF' },
      { 'name': 'Pin 6', 'height': 300, 'color': '#AB032E' },
      { 'name': 'Pin 7', 'height': 310, 'color': '#DF21DC' },
      { 'name': 'Pin 8', 'height': 280, 'color': '#F45098' },
      { 'name': 'Pin 9', 'height': 170, 'color': '#F67076' },
      { 'name': 'Pin 10', 'height': 220, 'color': '#67076F' },
      { 'name': 'Pin 11', 'height': 280, 'color': '#AB032E' },
      { 'name': 'Pin 12', 'height': 150, 'color': '#DF21DC' },
    ];
    items.forEach((item: any) => {
      measurementStore.set(item, item.height);
    });

    const layout = (itemsToLayout: readonly Item[]) =>
      multiColumnLayout({
        items: itemsToLayout,
        columnWidth: 240,
        columnCount: 5,
        centerOffset: 92,
        measurementCache: measurementStore,
        positionCache,
        originalItems: items,
        _getColumnSpanConfig: getColumnSpanConfig,
        _getResponsiveModuleConfigForSecondItem: defaultGetResponsiveModuleConfig,
      });

    const positions = layout(items);
    expect(positions.length).toEqual(13);

    // Confirm that the second multi column item had the correct width
    expect(positionCache.get(items[4])).toEqual({
      height: 204,
      left: 600,
      top: 216,
      width: 494,
    });
  });

  test.each([
    [5, 2],
    [4, 3],
    [3, 4],
  ])(
    'fills in remaining columns in the first row when multi column item cannot fit',
    (multiColumnModuleIndex: any, columnSpan: any) => {
      const measurementStore = new MeasurementStore<Record<any, any>, number>();
      const positionCache = new MeasurementStore<Record<any, any>, Position>();
      const items = [
        { name: 'Pin 0', height: 250, color: '#E230BA' },
        { name: 'Pin 1', height: 202, color: '#FAB032' },
        { name: 'Pin 2', height: 210, color: '#EDF21D' },
        { name: 'Pin 3', height: 300, color: '#CF4509' },
        { name: 'Pin 4', height: 150, color: '#230BAF' },
        { name: 'Pin 5', height: 500, color: '#67076F' },
        { name: 'Pin 6', height: 300, color: '#AB032E' },
        { name: 'Pin 7', height: 310, color: '#DF21DC' },
        { name: 'Pin 8', height: 280, color: '#F45098' },
        { name: 'Pin 9', height: 170, color: '#F67076' },
        { name: 'Pin 10', height: 220, color: '#67076F' },
        { name: 'Pin 11', height: 280, color: '#AB032E' },
        { name: 'Pin 12', height: 150, color: '#DF21DC' },
        { name: 'Pin 13', height: 200, color: '#F45098' },
        { name: 'Pin 14', height: 250, color: '#E230BA' },
        { name: 'Pin 15', height: 300, color: '#FAB032' },
      ];

      const mockItems = [
        ...items.slice(0, multiColumnModuleIndex),
        { ...items[multiColumnModuleIndex]!, columnSpan },
        ...items.slice(multiColumnModuleIndex + 1),
      ];
      mockItems.forEach((item: any) => {
        measurementStore.set(item, item.height);
      });

      const columnWidth = 240;
      const screenWidth = 1500;

      const layout = (itemsToLayout: Item[]) =>
        multiColumnLayout({
          items: itemsToLayout,
          gutter: 0,
          columnWidth: 240,
          columnCount: 6,
          centerOffset: 30,
          measurementCache: measurementStore,
          positionCache,
          originalItems: items,
          _getColumnSpanConfig: getColumnSpanConfig,
          _getResponsiveModuleConfigForSecondItem: defaultGetResponsiveModuleConfig,
        });

      // perform single column layout first since we expect two column items on second page+ currently
      layout(mockItems);

      // there should be 6 rows (1500 / 240)
      // the first row items should be Pin 0, Pin 1, Pin 2, Pin 3, Pin 4, Pin 6
      const columnCount = Math.floor(screenWidth / columnWidth);
      const firstRowItems = mockItems.filter((i: any) => !i.columnSpan).slice(0, columnCount);
      // const margin = (screenWidth - columnWidth * columnCount) / 2;
      const margin = 30;
      firstRowItems.forEach((item: any, i: any) => {
        const position = positionCache.get(item);
        expect(position?.top).toBe(0);
        expect(position?.left).toBe(i * columnWidth + margin);
      });
    },
  );

  test.each([
    [2, 2],
    [1, 3],
  ])(
    'fills in remaining columns in the first row when multi column item cannot fit on small batch',
    (multiColumnModuleIndex: any, columnSpan: any) => {
      const measurementStore = new MeasurementStore<Record<any, any>, number>();
      const positionCache = new MeasurementStore<Record<any, any>, Position>();
      const items = [
        { name: 'Pin 0', height: 250, color: '#E230BA' },
        { name: 'Pin 1', height: 202, color: '#FAB032' },
        { name: 'Pin 2', height: 210, color: '#EDF21D' },
        { name: 'Pin 3', height: 300, color: '#CF4509' },
        { name: 'Pin 4', height: 150, color: '#230BAF' },
        { name: 'Pin 5', height: 500, color: '#67076F' },
      ];

      const mockItems = [
        ...items.slice(0, multiColumnModuleIndex),
        { ...items[multiColumnModuleIndex]!, columnSpan },
        ...items.slice(multiColumnModuleIndex + 1),
      ];
      mockItems.forEach((item: any) => {
        measurementStore.set(item, item.height);
      });

      const columnWidth = 240;
      const screenWidth = 720;

      const layout = (itemsToLayout: Item[]) =>
        multiColumnLayout({
          items: itemsToLayout,
          gutter: 0,
          columnWidth: 240,
          columnCount: 3,
          centerOffset: 0,
          measurementCache: measurementStore,
          positionCache,
          originalItems: items,
          _getColumnSpanConfig: getColumnSpanConfig,
          _getResponsiveModuleConfigForSecondItem: defaultGetResponsiveModuleConfig,
        });

      layout(mockItems);

      // there should be 3 rows (720 / 240)
      // the first row items should be Pin 0, Pin 1, Pin 2
      const columnCount = Math.floor(screenWidth / columnWidth);
      const firstRowItems = mockItems.filter((i: any) => !i.columnSpan).slice(0, columnCount);
      const margin = (screenWidth - columnWidth * columnCount) / 2;
      firstRowItems.forEach((item: any, i: any) => {
        const position = positionCache.get(item);
        expect(position?.top).toBe(0);
        expect(position?.left).toBe(i * columnWidth + margin);
      });
    },
  );

  test.each([
    // This will be on top row so we expect 0 whitespace
    [1, 2, [0, 0]],
    // This will be on second row first column
    [5, 3, [0, 5, 5]],
    // This will be on second row first column
    [5, 4, [35, 40, 40, 0]],
  ])(
    'logging function returns whitespace deltas correctly',
    (
      multiColumnModuleIndex: number,
      columnSpan: number,
      expectedWhitespace: ReadonlyArray<number>,
    ) => {
      const measurementStore = new MeasurementStore<Record<any, any>, number>();
      const positionCache = new MeasurementStore<Record<any, any>, Position>();
      const items = [
        { name: 'Pin 0', height: 105, color: '#E230BA' },
        { name: 'Pin 1', height: 100, color: '#FAB032' },
        { name: 'Pin 2', height: 100, color: '#EDF21D' },
        { name: 'Pin 3', height: 140, color: '#CF4509' },
        { name: 'Pin 4', height: 180, color: '#230BAF' },
        { name: 'Pin 5', height: 100, color: '#67076F' },
        { name: 'Pin 6', height: 100, color: '#AB032E' },
        { name: 'Pin 7', height: 100, color: '#DF21DC' },
        { name: 'Pin 8', height: 100, color: '#F45098' },
        { name: 'Pin 9', height: 100, color: '#F67076' },
      ];

      const mockItems = [
        ...items.slice(0, multiColumnModuleIndex),
        { ...items[multiColumnModuleIndex]!, columnSpan },
        ...items.slice(multiColumnModuleIndex + 1),
      ];
      mockItems.forEach((item: any) => {
        measurementStore.set(item, item.height);
      });

      const logWhitespace = jest.fn();

      const layout = (itemsToLayout: Item[]) =>
        multiColumnLayout({
          items: itemsToLayout,
          gutter: 0,
          columnWidth: 240,
          columnCount: 5,
          centerOffset: 0,
          measurementCache: measurementStore,
          positionCache,
          originalItems: items,
          _getColumnSpanConfig: getColumnSpanConfig,
          _getResponsiveModuleConfigForSecondItem: defaultGetResponsiveModuleConfig,
          logWhitespace,
        });

      layout(mockItems);

      expect(logWhitespace.mock.calls).toHaveLength(1);
      expect(logWhitespace.mock.calls[0][0]).toHaveLength(columnSpan);
      expect(logWhitespace.mock.calls[0][0]).toStrictEqual(expectedWhitespace);
    },
  );
});

describe('responsive module layout test cases', () => {
  test('sets the correct column width for fixed column span', () => {
    const measurementStore = new MeasurementStore<Record<any, any>, number>();
    const positionCache = new MeasurementStore<Record<any, any>, Position>();
    const items: readonly [Item, Item, Item, Item, Item, Item, Item, Item, Item, Item, Item] = [
      { 'name': 'Pin 0', 'height': 200, 'color': '#E230BA' },
      { 'name': 'Pin 1', 'height': 200, 'color': '#F67076' },
      { 'name': 'Pin 2', 'height': 200, 'color': '#FAB032' },
      { 'name': 'Pin 3', 'height': 200, 'color': '#EDF21D' },
      { 'name': 'Pin 4', 'height': 200, 'color': '#CF4509' },
      { 'name': 'Pin 5', 'height': 200, 'color': '#230BAF' },
      { 'name': 'Pin 6', 'height': 200, 'color': '#67076F' },
      { 'name': 'Pin 7', 'height': 200, 'color': '#AB032E' },
      { 'name': 'Pin 8', 'height': 200, 'color': '#DF21DC' },
      { 'name': 'Pin 9', 'height': 200, 'color': '#F45098' },
      { 'name': 'Pin 10', 'height': 200, 'color': '#30BAF6' },
    ];
    items.forEach((item: any) => {
      measurementStore.set(item, item.height);
    });

    const layout = (columnCount: number) =>
      multiColumnLayout({
        items,
        columnWidth: 240,
        columnCount,
        gutter: 0,
        measurementCache: measurementStore,
        positionCache,
        originalItems: items,
        _getColumnSpanConfig: (item: Item) => (item.name === 'Pin 10' ? 2 : 1),
        _getResponsiveModuleConfigForSecondItem: defaultGetResponsiveModuleConfig,
      });

    const columnCounts = [2, 3, 4, 5, 6, 7, 8, 9, 10];

    columnCounts.forEach((columnCount) => {
      layout(columnCount);
      expect(positionCache.get(items[10])?.width).toEqual(480);
      positionCache.reset();
    });
  });
  test('sets the correct column width for responsive column span', () => {
    const measurementStore = new MeasurementStore<Record<any, any>, number>();
    const positionCache = new MeasurementStore<Record<any, any>, Position>();
    const items: readonly [Item, Item, Item, Item, Item, Item, Item, Item, Item, Item, Item] = [
      { 'name': 'Pin 0', 'height': 200, 'color': '#E230BA' },
      { 'name': 'Pin 1', 'height': 200, 'color': '#F67076' },
      { 'name': 'Pin 2', 'height': 200, 'color': '#FAB032' },
      { 'name': 'Pin 3', 'height': 200, 'color': '#EDF21D' },
      { 'name': 'Pin 4', 'height': 200, 'color': '#CF4509' },
      { 'name': 'Pin 5', 'height': 200, 'color': '#230BAF' },
      { 'name': 'Pin 6', 'height': 200, 'color': '#67076F' },
      { 'name': 'Pin 7', 'height': 200, 'color': '#AB032E' },
      { 'name': 'Pin 8', 'height': 200, 'color': '#DF21DC' },
      { 'name': 'Pin 9', 'height': 200, 'color': '#F45098' },
      { 'name': 'Pin 10', 'height': 200, 'color': '#30BAF6' },
    ];
    items.forEach((item: any) => {
      measurementStore.set(item, item.height);
    });

    const layout = (columnCount: number) =>
      multiColumnLayout({
        items,
        columnWidth: 240,
        columnCount,
        gutter: 0,
        measurementCache: measurementStore,
        positionCache,
        originalItems: items,
        _getColumnSpanConfig: (item: Item) =>
          item.name === 'Pin 10'
            ? {
                sm: 2,
                md: 3,
                _lg1: 5,
                lg: 6,
                xl: 9,
              }
            : 1,
        _getResponsiveModuleConfigForSecondItem: defaultGetResponsiveModuleConfig,
      });

    const getExpectedColumnSpan = (columnCount: number): number => {
      if (columnCount <= 2) {
        return 2;
      }
      if (columnCount <= 4) {
        return 3;
      }
      if (columnCount <= 6) {
        return 5;
      }
      if (columnCount <= 8) {
        return 6;
      }
      return 9;
    };

    const breakpoints = [2, 3, 4, 5, 6, 7, 8, 9, 10].map((columnCount) => ({
      columnCount,
      expectedColumnSpan: getExpectedColumnSpan(columnCount),
    }));

    breakpoints.forEach(({ columnCount, expectedColumnSpan }) => {
      layout(columnCount);
      expect(positionCache.get(items[10])?.width).toEqual(240 * expectedColumnSpan);
      positionCache.reset();
    });
  });
});

describe('flex-width module test cases', () => {
  test('sets one column width if _getResponsiveModuleConfigForSecondItem is set for an item not in second position', () => {
    const measurementStore = new MeasurementStore<Record<any, any>, number>();
    const positionCache = new MeasurementStore<Record<any, any>, Position>();
    const items: readonly [Item, Item, Item, Item, Item, Item, Item, Item, Item, Item, Item] = [
      { 'name': 'Pin 0', 'height': 200, 'color': '#E230BA' },
      { 'name': 'Pin 1', 'height': 200, 'color': '#F67076' },
      { 'name': 'Pin 2', 'height': 200, 'color': '#FAB032' },
      { 'name': 'Pin 3', 'height': 200, 'color': '#EDF21D' },
      { 'name': 'Pin 4', 'height': 200, 'color': '#CF4509' },
      { 'name': 'Pin 5', 'height': 200, 'color': '#230BAF' },
      { 'name': 'Pin 6', 'height': 200, 'color': '#67076F' },
      { 'name': 'Pin 7', 'height': 200, 'color': '#AB032E' },
      { 'name': 'Pin 8', 'height': 200, 'color': '#DF21DC' },
      { 'name': 'Pin 9', 'height': 200, 'color': '#F45098' },
      { 'name': 'Pin 10', 'height': 200, 'color': '#30BAF6' },
    ];
    items.forEach((item: any) => {
      measurementStore.set(item, item.height);
    });

    const layout = (columnCount: number) =>
      multiColumnLayout({
        items,
        columnWidth: 240,
        columnCount,
        gutter: 0,
        measurementCache: measurementStore,
        positionCache,
        originalItems: items,
        _getColumnSpanConfig: (item: Item) =>
          item.name === 'Pin 0'
            ? {
                sm: 2,
                md: 2,
                _lg1: 3,
                lg: 3,
                xl: 4,
              }
            : 1,
        _getResponsiveModuleConfigForSecondItem: (item: Item) =>
          item.name === 'Pin 2' ? { min: 2, max: 6 } : undefined,
      });

    layout(8);
    expect(positionCache.get(items[2])?.left).toEqual(960);
    expect(positionCache.get(items[2])?.width).toEqual(240);
    positionCache.reset();
  });

  test('sets flexible width if _getResponsiveModuleConfigForSecondItem is set for an item in second position', () => {
    const measurementStore = new MeasurementStore<Record<any, any>, number>();
    const positionCache = new MeasurementStore<Record<any, any>, Position>();
    const items: readonly [Item, Item, Item, Item, Item, Item, Item, Item, Item, Item, Item] = [
      { 'name': 'Pin 0', 'height': 200, 'color': '#E230BA' },
      { 'name': 'Pin 1', 'height': 200, 'color': '#F67076' },
      { 'name': 'Pin 2', 'height': 200, 'color': '#FAB032' },
      { 'name': 'Pin 3', 'height': 200, 'color': '#EDF21D' },
      { 'name': 'Pin 4', 'height': 200, 'color': '#CF4509' },
      { 'name': 'Pin 5', 'height': 200, 'color': '#230BAF' },
      { 'name': 'Pin 6', 'height': 200, 'color': '#67076F' },
      { 'name': 'Pin 7', 'height': 200, 'color': '#AB032E' },
      { 'name': 'Pin 8', 'height': 200, 'color': '#DF21DC' },
      { 'name': 'Pin 9', 'height': 200, 'color': '#F45098' },
      { 'name': 'Pin 10', 'height': 200, 'color': '#30BAF6' },
    ];
    items.forEach((item: any) => {
      measurementStore.set(item, item.height);
    });

    const layout = (columnCount: number) =>
      multiColumnLayout({
        items,
        columnWidth: 240,
        columnCount,
        gutter: 0,
        measurementCache: measurementStore,
        positionCache,
        originalItems: items,
        _getColumnSpanConfig: (item: Item) =>
          item.name === 'Pin 0'
            ? {
                sm: 2,
                md: 2,
                _lg1: 3,
                lg: 3,
                xl: 4,
              }
            : 1,
        _getResponsiveModuleConfigForSecondItem: (item: Item) =>
          item.name === 'Pin 1' ? { min: 2, max: 6 } : undefined,
      });

    layout(8);
    expect(positionCache.get(items[1])?.left).toEqual(720);
    expect(positionCache.get(items[1])?.width).toEqual(240 * 5);
    positionCache.reset();
  });

  test('tests max width for flexible width item works correctly', () => {
    const measurementStore = new MeasurementStore<Record<any, any>, number>();
    const positionCache = new MeasurementStore<Record<any, any>, Position>();
    const items: readonly [Item, Item, Item, Item, Item, Item, Item, Item, Item, Item, Item] = [
      { 'name': 'Pin 0', 'height': 200, 'color': '#E230BA' },
      { 'name': 'Pin 1', 'height': 200, 'color': '#F67076' },
      { 'name': 'Pin 2', 'height': 200, 'color': '#FAB032' },
      { 'name': 'Pin 3', 'height': 200, 'color': '#EDF21D' },
      { 'name': 'Pin 4', 'height': 200, 'color': '#CF4509' },
      { 'name': 'Pin 5', 'height': 200, 'color': '#230BAF' },
      { 'name': 'Pin 6', 'height': 200, 'color': '#67076F' },
      { 'name': 'Pin 7', 'height': 200, 'color': '#AB032E' },
      { 'name': 'Pin 8', 'height': 200, 'color': '#DF21DC' },
      { 'name': 'Pin 9', 'height': 200, 'color': '#F45098' },
      { 'name': 'Pin 10', 'height': 200, 'color': '#30BAF6' },
    ];
    items.forEach((item: any) => {
      measurementStore.set(item, item.height);
    });

    const layout = (columnCount: number) =>
      multiColumnLayout({
        items,
        columnWidth: 240,
        columnCount,
        gutter: 0,
        measurementCache: measurementStore,
        positionCache,
        originalItems: items,
        _getColumnSpanConfig: (item: Item) =>
          item.name === 'Pin 0'
            ? {
                sm: 2,
                md: 2,
                _lg1: 3,
                lg: 3,
                xl: 4,
              }
            : 1,
        _getResponsiveModuleConfigForSecondItem: (item: Item) =>
          item.name === 'Pin 1' ? { min: 2, max: 5 } : undefined,
      });

    layout(10);
    expect(positionCache.get(items[1])).toEqual({
      height: 200,
      left: 960,
      top: 0,
      width: 240 * 5,
    });
    expect(positionCache.get(items[2])).toEqual({
      height: 200,
      left: 2160,
      top: 0,
      width: 240,
    });
    positionCache.reset();
  });

  test('sets min width for flexible width item if it does not fit first row', () => {
    const measurementStore = new MeasurementStore<Record<any, any>, number>();
    const positionCache = new MeasurementStore<Record<any, any>, Position>();
    const items: readonly [Item, Item, Item, Item, Item, Item, Item, Item, Item, Item, Item] = [
      { 'name': 'Pin 0', 'height': 200, 'color': '#E230BA' },
      { 'name': 'Pin 1', 'height': 200, 'color': '#F67076' },
      { 'name': 'Pin 2', 'height': 200, 'color': '#FAB032' },
      { 'name': 'Pin 3', 'height': 200, 'color': '#EDF21D' },
      { 'name': 'Pin 4', 'height': 200, 'color': '#CF4509' },
      { 'name': 'Pin 5', 'height': 200, 'color': '#230BAF' },
      { 'name': 'Pin 6', 'height': 200, 'color': '#67076F' },
      { 'name': 'Pin 7', 'height': 200, 'color': '#AB032E' },
      { 'name': 'Pin 8', 'height': 200, 'color': '#DF21DC' },
      { 'name': 'Pin 9', 'height': 200, 'color': '#F45098' },
      { 'name': 'Pin 10', 'height': 200, 'color': '#30BAF6' },
    ];
    items.forEach((item: any) => {
      measurementStore.set(item, item.height);
    });

    const layout = (columnCount: number) =>
      multiColumnLayout({
        items,
        columnWidth: 240,
        columnCount,
        gutter: 0,
        measurementCache: measurementStore,
        positionCache,
        originalItems: items,
        _getColumnSpanConfig: (item: Item) =>
          item.name === 'Pin 0'
            ? {
                sm: 2,
                md: 2,
                _lg1: 3,
                lg: 3,
                xl: 4,
              }
            : 1,
        _getResponsiveModuleConfigForSecondItem: (item: Item) =>
          item.name === 'Pin 1' ? { min: 2, max: 5 } : undefined,
      });

    layout(3);
    expect(positionCache.get(items[1])).toEqual({
      height: 200,
      left: 0,
      top: 200,
      width: 240 * 2,
    });
    positionCache.reset();
  });

  test('tests _getColumnSpanConfig does not conflict with _getResponsiveModuleConfigForSecondItem when its not set', () => {
    const measurementStore = new MeasurementStore<Record<any, any>, number>();
    const positionCache = new MeasurementStore<Record<any, any>, Position>();
    const items: readonly [Item, Item, Item, Item, Item, Item, Item, Item, Item, Item, Item] = [
      { 'name': 'Pin 0', 'height': 200, 'color': '#E230BA' },
      { 'name': 'Pin 1', 'height': 200, 'color': '#F67076' },
      { 'name': 'Pin 2', 'height': 200, 'color': '#FAB032' },
      { 'name': 'Pin 3', 'height': 200, 'color': '#EDF21D' },
      { 'name': 'Pin 4', 'height': 200, 'color': '#CF4509' },
      { 'name': 'Pin 5', 'height': 200, 'color': '#230BAF' },
      { 'name': 'Pin 6', 'height': 200, 'color': '#67076F' },
      { 'name': 'Pin 7', 'height': 200, 'color': '#AB032E' },
      { 'name': 'Pin 8', 'height': 200, 'color': '#DF21DC' },
      { 'name': 'Pin 9', 'height': 200, 'color': '#F45098' },
      { 'name': 'Pin 10', 'height': 200, 'color': '#30BAF6' },
    ];
    items.forEach((item: any) => {
      measurementStore.set(item, item.height);
    });

    const layout = (columnCount: number) =>
      multiColumnLayout({
        items,
        columnWidth: 240,
        columnCount,
        gutter: 0,
        measurementCache: measurementStore,
        positionCache,
        originalItems: items,
        _getColumnSpanConfig: (item: Item) =>
          item.name === 'Pin 1'
            ? {
                sm: 2,
                md: 2,
                _lg1: 3,
                lg: 3,
                xl: 4,
              }
            : 1,
        _getResponsiveModuleConfigForSecondItem: defaultGetResponsiveModuleConfig,
      });

    layout(6);
    expect(positionCache.get(items[1])).toEqual({
      height: 200,
      left: 240,
      top: 0,
      width: 240 * 3,
    });
    positionCache.reset();
  });

  test('sets preference to _getResponsiveModuleConfigForSecondItem when _getColumnSpanConfig is also set', () => {
    const measurementStore = new MeasurementStore<Record<any, any>, number>();
    const positionCache = new MeasurementStore<Record<any, any>, Position>();
    const items: readonly [Item, Item, Item, Item, Item, Item, Item, Item, Item, Item, Item] = [
      { 'name': 'Pin 0', 'height': 200, 'color': '#E230BA' },
      { 'name': 'Pin 1', 'height': 200, 'color': '#F67076' },
      { 'name': 'Pin 2', 'height': 200, 'color': '#FAB032' },
      { 'name': 'Pin 3', 'height': 200, 'color': '#EDF21D' },
      { 'name': 'Pin 4', 'height': 200, 'color': '#CF4509' },
      { 'name': 'Pin 5', 'height': 200, 'color': '#230BAF' },
      { 'name': 'Pin 6', 'height': 200, 'color': '#67076F' },
      { 'name': 'Pin 7', 'height': 200, 'color': '#AB032E' },
      { 'name': 'Pin 8', 'height': 200, 'color': '#DF21DC' },
      { 'name': 'Pin 9', 'height': 200, 'color': '#F45098' },
      { 'name': 'Pin 10', 'height': 200, 'color': '#30BAF6' },
    ];
    items.forEach((item: any) => {
      measurementStore.set(item, item.height);
    });

    const layout = (columnCount: number) =>
      multiColumnLayout({
        items,
        columnWidth: 240,
        columnCount,
        gutter: 0,
        measurementCache: measurementStore,
        positionCache,
        originalItems: items,
        _getColumnSpanConfig: (item: Item) =>
          item.name === 'Pin 1'
            ? {
                sm: 2,
                md: 2,
                _lg1: 3,
                lg: 3,
                xl: 4,
              }
            : 1,
        _getResponsiveModuleConfigForSecondItem: (item: Item) =>
          item.name === 'Pin 1' ? { min: 2, max: 5 } : undefined,
      });

    layout(6);
    expect(positionCache.get(items[1])).toEqual({
      height: 200,
      left: 240,
      top: 0,
      width: 240 * 5,
    });
    positionCache.reset();
  });

  test('flexible width works correctly when _getColumnSpanConfig is not set', () => {
    const measurementStore = new MeasurementStore<Record<any, any>, number>();
    const positionCache = new MeasurementStore<Record<any, any>, Position>();
    const items: readonly [Item, Item, Item, Item, Item, Item, Item, Item, Item, Item, Item] = [
      { 'name': 'Pin 0', 'height': 200, 'color': '#E230BA' },
      { 'name': 'Pin 1', 'height': 200, 'color': '#F67076' },
      { 'name': 'Pin 2', 'height': 200, 'color': '#FAB032' },
      { 'name': 'Pin 3', 'height': 200, 'color': '#EDF21D' },
      { 'name': 'Pin 4', 'height': 200, 'color': '#CF4509' },
      { 'name': 'Pin 5', 'height': 200, 'color': '#230BAF' },
      { 'name': 'Pin 6', 'height': 200, 'color': '#67076F' },
      { 'name': 'Pin 7', 'height': 200, 'color': '#AB032E' },
      { 'name': 'Pin 8', 'height': 200, 'color': '#DF21DC' },
      { 'name': 'Pin 9', 'height': 200, 'color': '#F45098' },
      { 'name': 'Pin 10', 'height': 200, 'color': '#30BAF6' },
    ];
    items.forEach((item: any) => {
      measurementStore.set(item, item.height);
    });

    const layout = (columnCount: number) =>
      multiColumnLayout({
        items,
        columnWidth: 240,
        columnCount,
        gutter: 0,
        measurementCache: measurementStore,
        positionCache,
        originalItems: items,
        _getColumnSpanConfig: () => 1,
        _getResponsiveModuleConfigForSecondItem: (item: Item) =>
          item.name === 'Pin 1' ? { min: 2, max: 5 } : undefined,
      });

    layout(6);
    expect(positionCache.get(items[1])).toEqual({
      height: 200,
      left: 240,
      top: 0,
      width: 240 * 5,
    });
    positionCache.reset();
  });
});

describe('initializeHeightsArray', () => {
  test('correctly determines column heights before laying out new items (default layout)', () => {
    const gutter = 16;
    const columnWidth = 236;
    const measurementStore = new MeasurementStore<Record<any, any>, number>();
    const positionCache = new MeasurementStore<Record<any, any>, Position>();
    const items: Array<Item> = [
      { name: 'Pin 0', height: 476 },
      { name: 'Pin 1', height: 381 },
      { name: 'Pin 2', height: 274 },
      { name: 'Pin 3', height: 303 },
      { name: 'Pin 4', height: 475 },
      { name: 'Pin 5', height: 496 },
      { name: 'Pin 6', height: 177 },
      { name: 'Pin 7', height: 440 },
      { name: 'Pin 8', height: 497 },
      { name: 'Pin 9', height: 430 },
      { name: 'Pin 10', height: 409 },
      { name: 'Pin 11', height: 452 },
      { name: 'Pin 12', height: 458 },
      { name: 'Pin 13', height: 510 },
      { name: 'Pin 14', height: 336 },
      { name: 'Pin 15', height: 293 },
      { name: 'Pin 16', height: 416 },
      { name: 'Pin 17', height: 92 },
      { name: 'Pin 18', height: 475 },
      { name: 'Pin 19', height: 457 },
      { name: 'Pin 20', height: 300 },
      { name: 'Pin 21', height: 322 },
      { name: 'Pin 22', height: 417 },
    ];
    items.forEach((item: any) => {
      measurementStore.set(item, item.height);
    });
    const layout = (itemsToLayout: Item[]) =>
      multiColumnLayout({
        items: itemsToLayout,
        gutter,
        columnWidth,
        columnCount: 9,
        centerOffset: 1,
        measurementCache: measurementStore,
        positionCache,
        originalItems: items,
        _getColumnSpanConfig: getColumnSpanConfig,
        _getResponsiveModuleConfigForSecondItem: defaultGetResponsiveModuleConfig,
      });
    const positions = layout(items);
    expect(positions).toEqual([
      { height: 476, left: 1, top: 0, width: 236 },
      { height: 381, left: 253, top: 0, width: 236 },
      { height: 274, left: 505, top: 0, width: 236 },
      { height: 303, left: 757, top: 0, width: 236 },
      { height: 475, left: 1009, top: 0, width: 236 },
      { height: 496, left: 1261, top: 0, width: 236 },
      { height: 177, left: 1513, top: 0, width: 236 },
      { height: 440, left: 1765, top: 0, width: 236 },
      { height: 497, left: 2017, top: 0, width: 236 },
      { height: 430, left: 1513, top: 193, width: 236 },
      { height: 409, left: 505, top: 290, width: 236 },
      { height: 452, left: 757, top: 319, width: 236 },
      { height: 458, left: 253, top: 397, width: 236 },
      { height: 510, left: 1765, top: 456, width: 236 },
      { height: 336, left: 1009, top: 491, width: 236 },
      { height: 293, left: 1, top: 492, width: 236 },
      { height: 416, left: 1261, top: 512, width: 236 },
      { height: 92, left: 2017, top: 513, width: 236 },
      { height: 475, left: 2017, top: 621, width: 236 },
      { height: 457, left: 1513, top: 639, width: 236 },
      { height: 300, left: 505, top: 715, width: 236 },
      { height: 322, left: 757, top: 787, width: 236 },
      { height: 417, left: 1, top: 801, width: 236 },
    ]);

    const heights = initializeHeightsArray({
      centerOffset: 1,
      checkIsFlexibleWidthItem: () => false,
      columnCount: 9,
      columnWidthAndGutter: columnWidth + gutter,
      firstItem: items[0]!,
      gutter,
      items,
      positionCache,
      responsiveModuleConfigForSecondItem: undefined,
      _getColumnSpanConfig: getColumnSpanConfig,
    });

    expect(heights.length).toEqual(9);
    expect(heights).toEqual([1234, 871, 1031, 1125, 843, 944, 1112, 982, 1112]);
  });

  test('correctly determines column heights before laying out new items (multi column layout)', () => {
    const gutter = 16;
    const columnWidth = 236;
    const measurementStore = new MeasurementStore<Record<any, any>, number>();
    const positionCache = new MeasurementStore<Record<any, any>, Position>();
    const items = [
      { name: 'Pin 0', height: 476 },
      { name: 'Pin 1', height: 381 },
      { name: 'Pin 2', height: 274 },
      { name: 'Pin 3', height: 303 },
      { name: 'Pin 4', height: 475 },
      { name: 'Pin 5', height: 496 },
      { name: 'Pin 6', height: 177 },
      { name: 'Pin 7', height: 440 },
      { name: 'Pin 8', height: 497 },
      { name: 'Pin 9', height: 430 },
      { name: 'Pin 10', height: 409 },
      { name: 'Pin 11', height: 452 },
      { name: 'Pin 12', height: 458 },
      { name: 'Pin 13', height: 510 },
      { name: 'Pin 14', height: 336 },
      { name: 'Pin 15', height: 293, columnSpan: 2 },
      { name: 'Pin 16', height: 416 },
      { name: 'Pin 17', height: 92 },
      { name: 'Pin 18', height: 475 },
      { name: 'Pin 19', height: 457 },
      { name: 'Pin 20', height: 300 },
      { name: 'Pin 21', height: 322 },
      { name: 'Pin 22', height: 417 },
    ];
    items.forEach((item: any) => {
      measurementStore.set(item, item.height);
    });
    const layout = (itemsToLayout: Item[]) =>
      multiColumnLayout({
        items: itemsToLayout,
        gutter,
        columnWidth,
        columnCount: 9,
        centerOffset: 1,
        measurementCache: measurementStore,
        positionCache,
        originalItems: items,
        _getColumnSpanConfig: getColumnSpanConfig,
        _getResponsiveModuleConfigForSecondItem: defaultGetResponsiveModuleConfig,
      });
    const positions = layout(items);
    expect(positions).toEqual([
      { top: 492, left: 1, width: 236, height: 416 },
      { top: 512, left: 1261, width: 236, height: 92 },
      { top: 513, left: 2017, width: 236, height: 300 },
      { top: 620, left: 1261, width: 236, height: 475 },
      { top: 639, left: 1513, width: 236, height: 457 },
      { top: 1112, left: 1261, width: 488, height: 293 },
      { top: 0, left: 1, width: 236, height: 476 },
      { top: 0, left: 253, width: 236, height: 381 },
      { top: 0, left: 505, width: 236, height: 274 },
      { top: 0, left: 757, width: 236, height: 303 },
      { top: 0, left: 1009, width: 236, height: 475 },
      { top: 0, left: 1261, width: 236, height: 496 },
      { top: 0, left: 1513, width: 236, height: 177 },
      { top: 0, left: 1765, width: 236, height: 440 },
      { top: 0, left: 2017, width: 236, height: 497 },
      { top: 193, left: 1513, width: 236, height: 430 },
      { top: 290, left: 505, width: 236, height: 409 },
      { top: 319, left: 757, width: 236, height: 452 },
      { top: 397, left: 253, width: 236, height: 458 },
      { top: 456, left: 1765, width: 236, height: 510 },
      { top: 491, left: 1009, width: 236, height: 336 },
      { top: 715, left: 505, width: 236, height: 322 },
      { top: 787, left: 757, width: 236, height: 417 },
    ]);

    const heights = initializeHeightsArray({
      centerOffset: 1,
      checkIsFlexibleWidthItem: () => false,
      columnCount: 9,
      columnWidthAndGutter: columnWidth + gutter,
      firstItem: items[0]!,
      gutter,
      items,
      positionCache,
      responsiveModuleConfigForSecondItem: undefined,
      _getColumnSpanConfig: getColumnSpanConfig,
    });

    expect(heights.length).toEqual(9);
    expect(heights).toEqual([924, 871, 1053, 1220, 843, 1421, 1421, 982, 829]);

    const additionalItems = [
      { name: 'Pin 23', height: 428 },
      { name: 'Pin 24', height: 340 },
      { name: 'Pin 25', height: 458 },
      { name: 'Pin 26', height: 475 },
      { name: 'Pin 27', height: 303 },
      { name: 'Pin 28', height: 519 },
      { name: 'Pin 29', height: 440 },
      { name: 'Pin 30', height: 391 },
      { name: 'Pin 31', height: 475 },
      { name: 'Pin 32', height: 458 },
      { name: 'Pin 33', height: 292 },
      { name: 'Pin 34', height: 215 },
      { name: 'Pin 35', height: 400 },
      { name: 'Pin 36', height: 153 },
    ];
    additionalItems.forEach((item: any) => {
      measurementStore.set(item, item.height);
    });

    layout(items.concat(additionalItems));

    const newPositions = additionalItems.map((item: any) => positionCache.get(item));

    const newPositionsByColumns = newPositions
      .reduce<Array<any>>((acc: any, position: any) => {
        const column = Math.floor((position?.left ?? 0) / (columnWidth + gutter));
        if (!acc[column]) {
          acc[column] = [];
        }
        acc[column].push(position);
        return acc;
      }, [])
      .map((column: any) => column.sort((a: any, b: any) => (a?.top ?? 0) - (b?.top ?? 0)));

    // initializeHeights is run for each layout so this helps validate that running initializeHeights against the new set of items
    // yields the correct positions based on the heights we validated above.
    const newTops = newPositionsByColumns.map((column: any) => column[0].top);
    expect(newTops).toEqual(heights);
  });

  test('correctly determines column heights before laying out new items (multi column layout w/ floating point column width)', () => {
    const gutter = 16;
    const columnWidth = 236.2942;
    const measurementStore = new MeasurementStore<Record<any, any>, number>();
    const positionCache = new MeasurementStore<Record<any, any>, Position>();
    const items = [
      { name: 'Pin 0', height: 476 },
      { name: 'Pin 1', height: 381 },
      { name: 'Pin 2', height: 274 },
      { name: 'Pin 3', height: 303 },
      { name: 'Pin 4', height: 475 },
      { name: 'Pin 5', height: 496 },
      { name: 'Pin 6', height: 177 },
      { name: 'Pin 7', height: 440 },
      { name: 'Pin 8', height: 497 },
      { name: 'Pin 9', height: 430 },
      { name: 'Pin 10', height: 409 },
      { name: 'Pin 11', height: 452 },
      { name: 'Pin 12', height: 458 },
      { name: 'Pin 13', height: 510 },
      { name: 'Pin 14', height: 336 },
      { name: 'Pin 15', height: 293, columnSpan: 2 },
      { name: 'Pin 16', height: 416 },
      { name: 'Pin 17', height: 92 },
      { name: 'Pin 18', height: 475 },
      { name: 'Pin 19', height: 457 },
      { name: 'Pin 20', height: 300 },
      { name: 'Pin 21', height: 322 },
      { name: 'Pin 22', height: 417 },
    ];
    items.forEach((item: any) => {
      measurementStore.set(item, item.height);
    });
    const layout = (itemsToLayout: Item[]) =>
      multiColumnLayout({
        items: itemsToLayout,
        gutter,
        columnWidth,
        columnCount: 9,
        centerOffset: 1,
        measurementCache: measurementStore,
        positionCache,
        originalItems: items,
        _getColumnSpanConfig: getColumnSpanConfig,
        _getResponsiveModuleConfigForSecondItem: defaultGetResponsiveModuleConfig,
      });
    const positions = layout(items);
    expect(positions).toEqual([
      { top: 492, left: 1, width: 236.2942, height: 416 },
      { top: 512, left: 1262.471, width: 236.2942, height: 92 },
      { top: 513, left: 2019.3536, width: 236.2942, height: 300 },
      { top: 620, left: 1262.471, width: 236.2942, height: 475 },
      { top: 639, left: 1514.7651999999998, width: 236.2942, height: 457 },
      { top: 1112, left: 1262.471, width: 488.5884, height: 293 },
      { top: 0, left: 1, width: 236.2942, height: 476 },
      { top: 0, left: 253.2942, width: 236.2942, height: 381 },
      { top: 0, left: 505.5884, width: 236.2942, height: 274 },
      { top: 0, left: 757.8825999999999, width: 236.2942, height: 303 },
      { top: 0, left: 1010.1768, width: 236.2942, height: 475 },
      { top: 0, left: 1262.471, width: 236.2942, height: 496 },
      { top: 0, left: 1514.7651999999998, width: 236.2942, height: 177 },
      { top: 0, left: 1767.0593999999999, width: 236.2942, height: 440 },
      { top: 0, left: 2019.3536, width: 236.2942, height: 497 },
      { top: 193, left: 1514.7651999999998, width: 236.2942, height: 430 },
      { top: 290, left: 505.5884, width: 236.2942, height: 409 },
      { top: 319, left: 757.8825999999999, width: 236.2942, height: 452 },
      { top: 397, left: 253.2942, width: 236.2942, height: 458 },
      { top: 456, left: 1767.0593999999999, width: 236.2942, height: 510 },
      { top: 491, left: 1010.1768, width: 236.2942, height: 336 },
      { top: 715, left: 505.5884, width: 236.2942, height: 322 },
      { top: 787, left: 757.8825999999999, width: 236.2942, height: 417 },
    ]);

    const heights = initializeHeightsArray({
      centerOffset: 1,
      checkIsFlexibleWidthItem: () => false,
      columnCount: 9,
      columnWidthAndGutter: columnWidth + gutter,
      firstItem: items[0]!,
      gutter,
      items,
      positionCache,
      responsiveModuleConfigForSecondItem: undefined,
      _getColumnSpanConfig: getColumnSpanConfig,
    });

    // calculate baseline heights using integer column width
    const positionCacheInt = new MeasurementStore<Record<any, any>, Position>();
    const layoutInt = (itemsToLayout: Item[]) =>
      multiColumnLayout({
        items: itemsToLayout,
        gutter,
        columnWidth: Math.floor(columnWidth),
        columnCount: 9,
        centerOffset: 1,
        measurementCache: measurementStore,
        positionCache: positionCacheInt,
        originalItems: items,
        _getColumnSpanConfig: getColumnSpanConfig,
        _getResponsiveModuleConfigForSecondItem: defaultGetResponsiveModuleConfig,
      });
    layoutInt(items);
    const heightsInt = initializeHeightsArray({
      centerOffset: 1,
      checkIsFlexibleWidthItem: () => false,
      columnCount: 9,
      columnWidthAndGutter: Math.floor(columnWidth) + gutter,
      firstItem: items[0]!,
      gutter,
      items,
      positionCache: positionCacheInt,
      responsiveModuleConfigForSecondItem: undefined,
      _getColumnSpanConfig: getColumnSpanConfig,
    });

    expect(heights.length).toEqual(9);
    expect(heights).toEqual([924, 871, 1053, 1220, 843, 1421, 1421, 982, 829]);
    expect(heights).toEqual(heightsInt);

    const additionalItems = [
      { name: 'Pin 23', height: 428 },
      { name: 'Pin 24', height: 340 },
      { name: 'Pin 25', height: 458 },
      { name: 'Pin 26', height: 475 },
      { name: 'Pin 27', height: 303 },
      { name: 'Pin 28', height: 519 },
      { name: 'Pin 29', height: 440 },
      { name: 'Pin 30', height: 391 },
      { name: 'Pin 31', height: 475 },
      { name: 'Pin 32', height: 458 },
      { name: 'Pin 33', height: 292 },
      { name: 'Pin 34', height: 215 },
      { name: 'Pin 35', height: 400 },
      { name: 'Pin 36', height: 153 },
    ];
    additionalItems.forEach((item: any) => {
      measurementStore.set(item, item.height);
    });

    layout(items.concat(additionalItems));

    const newPositions = additionalItems.map((item: any) => positionCache.get(item));

    const newPositionsByColumns = newPositions
      .reduce<Array<any>>((acc: any, position: any) => {
        const column = Math.floor((position?.left ?? 0) / (columnWidth + gutter));
        if (!acc[column]) {
          acc[column] = [];
        }
        acc[column].push(position);
        return acc;
      }, [])
      .map((column: any) => column.sort((a: any, b: any) => (a?.top ?? 0) - (b?.top ?? 0)));

    // initializeHeights is run for each layout so this helps validate that running initializeHeights against the new set of items
    // yields the correct positions based on the heights we validated above.
    const newTops = newPositionsByColumns.map((column: any) => column[0].top);
    expect(newTops).toEqual(heights);
  });
});

describe('dynamic batch sizing', () => {
  test.each([
    {
      columnCount: 4,
      columnSpan: 3,
      itemsBatchSize: 7,
      whitespaceThreshold: 20,
      iterationsLimit: 10000,
      expectedWhitespace: [35, 20, 0],
    },
    {
      columnCount: 5,
      columnSpan: 3,
      itemsBatchSize: 7,
      whitespaceThreshold: 20,
      iterationsLimit: 10000,
      expectedWhitespace: [5, 0, 20],
    },
    {
      columnCount: 7,
      columnSpan: 3,
      itemsBatchSize: 7,
      whitespaceThreshold: 20,
      iterationsLimit: 10000,
      expectedWhitespace: [0, 30, 35],
    },
    {
      columnCount: 9,
      columnSpan: 3,
      itemsBatchSize: 7,
      whitespaceThreshold: 20,
      iterationsLimit: 10000,
      expectedWhitespace: [0, 115, 185],
    },
  ])(
    'the batch sizing is changed dinamically',
    ({
      columnCount,
      columnSpan,
      itemsBatchSize,
      whitespaceThreshold,
      iterationsLimit,
      expectedWhitespace,
    }: {
      columnCount: number;
      columnSpan: number;
      itemsBatchSize: number;
      whitespaceThreshold: number;
      iterationsLimit: number;
      expectedWhitespace: ReadonlyArray<number>;
    }) => {
      const measurementStore = new MeasurementStore<Record<any, any>, number>();
      const positionCache = new MeasurementStore<Record<any, any>, Position>();
      const items = [
        { name: 'Pin 0', height: 450, color: '#E230BA' },
        { name: 'Pin 1', height: 500, color: '#FAB032' },
        { name: 'Pin 2', height: 700, color: '#EDF21D' },
        { name: 'Pin 3', height: 440, color: '#CF4509' },
        { name: 'Pin 4', height: 580, color: '#230BAF' },
        { name: 'Pin 5', height: 700, color: '#67076F' },
        { name: 'Pin 6', height: 615, color: '#AB032E' },
        { name: 'Pin 7', height: 500, color: '#DF21DC' },
        { name: 'Pin 8', height: 430, color: '#F45098' },
        { name: 'Pin 9', height: 630, color: '#A67406' },
        { name: 'Pin 10', height: 350, color: '#F67076' },
        { name: 'Pin 11', height: 640, color: '#7D8471' },
        { name: 'Pin 12', height: 500, color: '#3B3C36' },
        { name: 'Pin 13', height: 660, color: '#015D52' },
        { name: 'Pin 14', height: 450, color: '#4A192C', columnSpan },
      ];

      items.forEach((item: any) => {
        measurementStore.set(item, item.height);
      });

      const gutter = 15;

      const getModulePositioningConfig = (_gridSize: number, _moduleSize: number) => ({
        itemsBatchSize,
        whitespaceThreshold,
        iterationsLimit,
      });
      const logWhitespace = jest.fn();

      const layoutWithoutDinamicBatchSize = (itemsToLayout: Item[]) =>
        multiColumnLayout({
          items: itemsToLayout,
          gutter,
          columnWidth: 240,
          columnCount,
          centerOffset: 0,
          measurementCache: measurementStore,
          positionCache,
          _getColumnSpanConfig: getColumnSpanConfig,
          logWhitespace,
        });
      const layoutWithDinamicBatchSize = (itemsToLayout: Item[]) =>
        multiColumnLayout({
          items: itemsToLayout,
          gutter,
          columnWidth: 240,
          columnCount,
          centerOffset: 0,
          measurementCache: measurementStore,
          positionCache,
          _getColumnSpanConfig: getColumnSpanConfig,
          logWhitespace,
          _getModulePositioningConfig: getModulePositioningConfig,
        });

      layoutWithoutDinamicBatchSize(items);
      positionCache.reset();
      layoutWithDinamicBatchSize(items);

      const totalWhitespaceStatic = logWhitespace.mock.calls[0][0].reduce(
        (acc: number, whitespace: number) => acc + whitespace,
        0,
      );
      const totalWhitespaceDynamic = logWhitespace.mock.calls[1][0].reduce(
        (acc: number, whitespace: number) => acc + whitespace,
        0,
      );

      expect(logWhitespace.mock.calls).toHaveLength(2);
      expect(logWhitespace.mock.calls[0][0]).toHaveLength(columnSpan);
      expect(logWhitespace.mock.calls[1][0]).toStrictEqual(expectedWhitespace);
      expect(totalWhitespaceStatic).toBeGreaterThanOrEqual(totalWhitespaceDynamic);
    },
  );
});<|MERGE_RESOLUTION|>--- conflicted
+++ resolved
@@ -368,12 +368,8 @@
         centerOffset: 20,
         measurementCache: measurementStore,
         positionCache,
-<<<<<<< HEAD
         _getModulePositioningConfig: getModulePositioningConfig,
-=======
-        earlyBailout,
-        originalItems: items,
->>>>>>> 07081d4e
+        originalItems: items,
         _getColumnSpanConfig: getColumnSpanConfig,
         _getResponsiveModuleConfigForSecondItem: defaultGetResponsiveModuleConfig,
       });
