import MeasurementStore from './MeasurementStore';
import multiColumnLayout, {
  initializeHeightsArray,
  ResponsiveModuleConfig,
} from './multiColumnLayout';
import { Position } from './types';

type Item = {
  name: string;
  height: number;
  color?: string;
  columnSpan?: number;
};

const getColumnSpanConfig = (item: Item) => item.columnSpan ?? 1;
const defaultGetResponsiveModuleConfig = (): ResponsiveModuleConfig => undefined;

describe('one column layout test cases', () => {
  test('empty', () => {
    const measurementStore = new MeasurementStore<Record<any, any>, number>();
    const positionCache = new MeasurementStore<Record<any, any>, Position>();
    const items: ReadonlyArray<Item> = [];

    const positions = multiColumnLayout({
      items,
      measurementCache: measurementStore,
      positionCache,
      originalItems: items,
      _getColumnSpanConfig: getColumnSpanConfig,
      _getResponsiveModuleConfigForSecondItem: defaultGetResponsiveModuleConfig,
    });
    expect(positions).toEqual([]);
  });

  test('one row', () => {
    const measurementStore = new MeasurementStore<Record<any, any>, number>();
    const positionCache = new MeasurementStore<Record<any, any>, Position>();
    const items: ReadonlyArray<Item> = [
      { 'name': 'Pin 0', 'height': 100, 'color': '#E230BA' },
      { 'name': 'Pin 1', 'height': 120, 'color': '#F67076' },
      { 'name': 'Pin 2', 'height': 80, 'color': '#FAB032' },
    ];
    items.forEach((item: any) => {
      measurementStore.set(item, item.height);
    });

    const positions = multiColumnLayout({
      items,
      columnCount: 3,
      measurementCache: measurementStore,
      positionCache,
      originalItems: items,
      _getColumnSpanConfig: getColumnSpanConfig,
      _getResponsiveModuleConfigForSecondItem: defaultGetResponsiveModuleConfig,
    });
    expect(positions).toEqual([
      { top: 0, height: 100, left: 0, width: 236 },
      { top: 0, height: 120, left: 250, width: 236 },
      { top: 0, height: 80, left: 500, width: 236 },
    ]);
  });

  test('wrapping items', () => {
    const measurementStore = new MeasurementStore<Record<any, any>, number>();
    const positionCache = new MeasurementStore<Record<any, any>, Position>();
    const items: ReadonlyArray<Item> = [
      { 'name': 'Pin 0', 'height': 100 },
      { 'name': 'Pin 1', 'height': 120 },
      { 'name': 'Pin 2', 'height': 80 },
      { 'name': 'Pin 3', 'height': 100 },
    ];
    items.forEach((item: any) => {
      measurementStore.set(item, item.height);
    });

    const positions = multiColumnLayout({
      items,
      columnCount: 2,
      measurementCache: measurementStore,
      positionCache,
      originalItems: items,
      _getColumnSpanConfig: getColumnSpanConfig,
      _getResponsiveModuleConfigForSecondItem: defaultGetResponsiveModuleConfig,
    });
    expect(positions).toEqual([
      { top: 0, height: 100, left: 0, width: 236 },
      { top: 0, height: 120, left: 250, width: 236 },
      { top: 114, height: 80, left: 0, width: 236 },
      { top: 134, height: 100, left: 250, width: 236 },
    ]);
  });

  test('correctly positions items with no height', () => {
    const measurementStore = new MeasurementStore<Record<any, any>, number>();
    const positionCache = new MeasurementStore<Record<any, any>, Position>();
    const items: ReadonlyArray<Item> = [
      { 'name': 'Pin 0', 'height': 100 },
      { 'name': 'Pin 1', 'height': 120 },
      { 'name': 'Pin 2', 'height': 0 },
      { 'name': 'Pin 3', 'height': 100 },
      { 'name': 'Pin 4', 'height': 100 },
      { 'name': 'Pin 5', 'height': 120 },
      { 'name': 'Pin 6', 'height': 80 },
      { 'name': 'Pin 7', 'height': 100 },
    ];
    items.forEach((item: any) => {
      measurementStore.set(item, item.height);
    });

    const positions = multiColumnLayout({
      items,
      columnCount: 4,
      measurementCache: measurementStore,
      positionCache,
      originalItems: items,
      _getColumnSpanConfig: getColumnSpanConfig,
      _getResponsiveModuleConfigForSecondItem: defaultGetResponsiveModuleConfig,
    });

    const pin2Position = positions[2];
    const pin3Position = positions[3];

    expect(pin2Position?.height).toBe(0);
    expect(pin2Position?.top).toBe(0);
    expect(pin3Position?.top).toBe(0);
    expect(pin2Position?.left).toBe(pin3Position?.left);
  });
});

describe('multi column layout test cases', () => {
  test('returns positions for all items', () => {
    const measurementStore = new MeasurementStore<Record<any, any>, number>();
    const positionCache = new MeasurementStore<Record<any, any>, Position>();
    const items = [
      { 'name': 'Pin 0', 'height': 200, 'color': '#E230BA' },
      { 'name': 'Pin 1', 'height': 201, 'color': '#F67076' },
      { 'name': 'Pin 2', 'height': 202, 'color': '#FAB032' },
      { 'name': 'Pin 3', 'height': 203, 'color': '#EDF21D' },
      { 'name': 'Pin 4', 'height': 204, 'color': '#CF4509' },
      { 'name': 'Pin 5', 'height': 205, 'color': '#230BAF' },
      { 'name': 'Pin 6', 'height': 206, 'color': '#67076F' },
      { 'name': 'Pin 7', 'height': 207, 'color': '#AB032E' },
      { 'name': 'Pin 8', 'height': 208, 'color': '#DF21DC' },
      { 'name': 'Pin 9', 'height': 209, 'color': '#F45098' },
    ];
    items.forEach((item: any) => {
      measurementStore.set(item, item.height);
    });

    const layout = (itemsToLayout: Item[]) =>
      multiColumnLayout({
        items: itemsToLayout,
        columnWidth: 240,
        columnCount: 4,
        centerOffset: 99,
        measurementCache: measurementStore,
        positionCache,
        originalItems: items,
        _getColumnSpanConfig: getColumnSpanConfig,
        _getResponsiveModuleConfigForSecondItem: defaultGetResponsiveModuleConfig,
      });

    // perform single column layout first since we expect two column items on second page+ currently
    layout(items);

    const newItems = [
      { name: 'Pin 10', height: 210, color: '#30BAF6' },
      { name: 'Pin 11', height: 211, color: '#7076FA' },
      { name: 'Pin 12', height: 212, color: '#B032ED' },
      { name: 'Pin 13', height: 213, color: '#F21DCF', columnSpan: 2 },
      { name: 'Pin 14', height: 214, color: '#45098F' },
    ];
    newItems.forEach((item: any) => {
      measurementStore.set(item, item.height);
    });
    let updatedItems = items.concat(newItems);

    // perform positioning of batch with two column item
    layout(updatedItems);

    const newItems2 = [
      { name: 'Pin 15', height: 210, color: '#30BAF6' },
      { name: 'Pin 16', height: 211, color: '#7076FA' },
      { name: 'Pin 17', height: 212, color: '#B032ED' },
      { name: 'Pin 18', height: 213, color: '#F21DCF', columnSpan: 3 },
      { name: 'Pin 19', height: 214, color: '#45098F' },
    ];
    newItems2.forEach((item: any) => {
      measurementStore.set(item, item.height);
    });
    updatedItems = updatedItems.concat(newItems2);

    // perform positioning of batch with multi column item
    layout(updatedItems);

    const positions = updatedItems.map((item: any) => positionCache.get(item));
    expect(positions.length).toEqual(updatedItems.length);
    expect(positions).toEqual([
      { 'top': 0, 'left': 99, 'width': 240, 'height': 200 },
      { 'top': 0, 'left': 353, 'width': 240, 'height': 201 },
      { 'top': 0, 'left': 607, 'width': 240, 'height': 202 },
      { 'top': 0, 'left': 861, 'width': 240, 'height': 203 },
      { 'top': 214, 'left': 99, 'width': 240, 'height': 204 },
      { 'top': 215, 'left': 353, 'width': 240, 'height': 205 },
      { 'top': 216, 'left': 607, 'width': 240, 'height': 206 },
      { 'top': 217, 'left': 861, 'width': 240, 'height': 207 },
      { 'top': 432, 'left': 99, 'width': 240, 'height': 208 },
      { 'top': 434, 'left': 353, 'width': 240, 'height': 209 },
      // Two column batch
      { 'top': 436, 'left': 607, 'width': 240, 'height': 210 },
      { 'top': 657, 'left': 353, 'width': 240, 'height': 211 },
      { 'top': 438, 'left': 861, 'width': 240, 'height': 212 },
      { 'top': 882, 'left': 99, 'width': 494, 'height': 213 }, // Two col item position
      { 'top': 654, 'left': 99, 'width': 240, 'height': 214 },
      // Multi column batch
      { 'top': 660, 'left': 607, 'width': 240, 'height': 210 },
      { 'top': 884, 'left': 607, 'width': 240, 'height': 211 },
      { 'top': 664, 'left': 861, 'width': 240, 'height': 212 },
      { 'top': 1109, 'left': 99, 'width': 748, 'height': 213 }, // Multi col item position
      { 'top': 890, 'left': 861, 'width': 240, 'height': 214 },
    ]);
  });

  test('correctly positions two column items regardless of on where they are in the batch', () => {
    const measurementStore = new MeasurementStore<Record<any, any>, number>();
    const positionCache = new MeasurementStore<Record<any, any>, Position>();

    // We use same height so the two column item is always at the start of the two column batch
    const items = [
      { 'name': 'Pin 0', 'height': 200, 'color': '#E230BA' },
      { 'name': 'Pin 1', 'height': 200, 'color': '#F67076' },
      { 'name': 'Pin 2', 'height': 200, 'color': '#FAB032' },
      { 'name': 'Pin 3', 'height': 200, 'color': '#EDF21D' },
      { 'name': 'Pin 4', 'height': 200, 'color': '#CF4509' },
      { 'name': 'Pin 5', 'height': 200, 'color': '#230BAF' },
      { 'name': 'Pin 6', 'height': 200, 'color': '#67076F' },
      { 'name': 'Pin 7', 'height': 200, 'color': '#AB032E' },
      { 'name': 'Pin 8', 'height': 200, 'color': '#DF21DC' },
      { 'name': 'Pin 9', 'height': 200, 'color': '#F45098' },
      { 'name': 'Pin 10', 'height': 200, 'color': '#30BAF6' },
      { 'name': 'Pin 11', 'height': 200, 'color': '#7076FA' },
      { 'name': 'Pin 12', 'height': 200, 'color': '#B032ED' },
      { 'name': 'Pin 13', 'height': 200, 'color': '#F21DCF' },
      { 'name': 'Pin 14', 'height': 200, 'color': '#45098F' },
    ];
    items.forEach((item: any) => {
      measurementStore.set(item, item.height);
    });

    const layout = (itemsToLayout: Item[]) =>
      multiColumnLayout({
        items: itemsToLayout,
        columnWidth: 240,
        columnCount: 4,
        centerOffset: 99,
        measurementCache: measurementStore,
        positionCache,
        originalItems: items,
        _getColumnSpanConfig: getColumnSpanConfig,
        _getResponsiveModuleConfigForSecondItem: defaultGetResponsiveModuleConfig,
      });

    let mockItems: any;
    let twoColumnModuleIndex: any;

    // Correct position when two column module is on the end of the batch
    twoColumnModuleIndex = 13;
    mockItems = [
      ...items.slice(0, twoColumnModuleIndex),
      { ...items[twoColumnModuleIndex], columnSpan: 2 },
      ...items.slice(twoColumnModuleIndex + 1),
    ];
    mockItems.forEach((item: any) => {
      measurementStore.set(item, item.height);
    });
    layout(mockItems);
    expect(positionCache.get(mockItems[twoColumnModuleIndex])).toEqual({
      height: 200,
      left: 353,
      top: 428,
      width: 494,
    });

    // Correct position when two column module is on the middle of the batch
    measurementStore.reset();
    positionCache.reset();

    twoColumnModuleIndex = 7;
    mockItems = [
      ...items.slice(0, twoColumnModuleIndex),
      { ...items[twoColumnModuleIndex], columnSpan: 2 },
      ...items.slice(twoColumnModuleIndex + 1),
    ];
    mockItems.forEach((item: any) => {
      measurementStore.set(item, item.height);
    });
    layout(mockItems);
    // third row, first column
    expect(positionCache.get(mockItems[twoColumnModuleIndex])).toEqual({
      height: 200,
      left: 99,
      top: 428,
      width: 494,
    });

    // Correct position when two column module is at the start of the batch
    measurementStore.reset();
    positionCache.reset();

    twoColumnModuleIndex = 5;
    mockItems = [
      ...items.slice(0, twoColumnModuleIndex),
      { ...items[twoColumnModuleIndex], columnSpan: 2 },
      ...items.slice(twoColumnModuleIndex + 1),
    ];
    mockItems.forEach((item: any) => {
      measurementStore.set(item, item.height);
    });
    layout(mockItems);
    // item 5 so second row, second column
    expect(positionCache.get(mockItems[twoColumnModuleIndex])).toEqual({
      height: 200,
      left: 353,
      top: 214,
      width: 494,
    });
  });

  test('bails out graph when prop is found', () => {
    const measurementStore = new MeasurementStore<Record<any, any>, number>();
    const positionCache = new MeasurementStore<Record<any, any>, Position>();

    // Placing the first one col item after first line we have a whitespace of 10
    // so we break early although the next combination has 0 whitespace
    const items: readonly [Item, Item, Item, Item, Item, ...Item[]] = [
      { 'name': 'Pin 0', 'height': 300, 'color': '#E230BA' },
      { 'name': 'Pin 1', 'height': 150, 'color': '#F67076' },
      { 'name': 'Pin 2', 'height': 350, 'color': '#FAB032' },
      { 'name': 'Pin 3', 'height': 140, 'color': '#EDF21D' },
      { 'name': 'Pin 4', 'height': 200, 'color': '#CF4509', columnSpan: 2 },
      { 'name': 'Pin 5', 'height': 200, 'color': '#230BAF' },
      { 'name': 'Pin 6', 'height': 150, 'color': '#67076F' },
      { 'name': 'Pin 7', 'height': 207, 'color': '#AB032E' },
      { 'name': 'Pin 8', 'height': 209, 'color': '#DF21DC' },
      { 'name': 'Pin 9', 'height': 200, 'color': '#F45098' },
    ];
    items.forEach((item: any) => {
      measurementStore.set(item, item.height);
    });

    const gutter = 5;

    const earlyBailout = (columnSpan: number) => {
      if (columnSpan <= 3) {
        return 2 * gutter;
      }
      return 3 * gutter;
    };

    const layout = (itemsToLayout: readonly Item[]) =>
      multiColumnLayout({
        items: itemsToLayout,
        gutter,
        columnWidth: 240,
        columnCount: 4,
        centerOffset: 20,
        measurementCache: measurementStore,
        positionCache,
        earlyBailout,
        originalItems: items,
        _getColumnSpanConfig: getColumnSpanConfig,
        _getResponsiveModuleConfigForSecondItem: defaultGetResponsiveModuleConfig,
      });

    items.forEach((item: any) => {
      measurementStore.set(item, item.height);
    });
    layout(items);

    expect(positionCache.get(items[4])).toEqual({
      height: 200,
      left: 510,
      top: 355,
      width: 485,
    });
  });

  test('correctly position two column item when initial heights are 0', () => {
    const measurementStore = new MeasurementStore<Record<any, any>, number>();
    const positionCache = new MeasurementStore<Record<any, any>, Position>();
    const items = [
      { 'name': 'Pin 0', 'height': 200, 'color': '#E230BA' },
      { 'name': 'Pin 1', 'height': 201, 'color': '#F67076' },
      { 'name': 'Pin 2', 'height': 202, 'color': '#FAB032' },
      { 'name': 'Pin 3', 'height': 203, 'color': '#EDF21D' },
      { 'name': 'Pin 4', 'height': 204, 'color': '#CF4509' },
      { 'name': 'Pin 5', 'height': 205, 'color': '#230BAF' },
    ];
    items.forEach((item: any) => {
      measurementStore.set(item, item.height);
    });

    const layout = (itemsToLayout: Item[]) =>
      multiColumnLayout({
        items: itemsToLayout,
        columnWidth: 240,
        columnCount: 4,
        centerOffset: 99,
        measurementCache: measurementStore,
        positionCache,
        originalItems: items,
        _getColumnSpanConfig: getColumnSpanConfig,
        _getResponsiveModuleConfigForSecondItem: defaultGetResponsiveModuleConfig,
      });

    let mockItems: any;
    let twoColumnModuleIndex: any;

    // Correct position when two column module is on the start of the batch
    twoColumnModuleIndex = 0;
    mockItems = [
      ...items.slice(0, twoColumnModuleIndex),
      { ...items[twoColumnModuleIndex], columnSpan: 2 },
      ...items.slice(twoColumnModuleIndex + 1),
    ];
    mockItems.forEach((item: any) => {
      measurementStore.set(item, item.height);
    });
    layout(mockItems);
    // First slot
    expect(positionCache.get(mockItems[twoColumnModuleIndex])).toEqual({
      height: 200,
      left: 99,
      top: 0,
      width: 494,
    });

    // Correct position when two column module is at the middle of the batch and fits on the row
    measurementStore.reset();
    positionCache.reset();

    twoColumnModuleIndex = 2;
    mockItems = [
      ...items.slice(0, twoColumnModuleIndex),
      { ...items[twoColumnModuleIndex], columnSpan: 2 },
      ...items.slice(twoColumnModuleIndex + 1),
    ];
    mockItems.forEach((item: any) => {
      measurementStore.set(item, item.height);
    });
    layout(mockItems);
    // First row third position
    expect(positionCache.get(mockItems[twoColumnModuleIndex])).toEqual({
      height: 202,
      left: 607,
      top: 0,
      width: 494,
    });
  });

  test('correctly position multi column item when initial heights are 0', () => {
    const measurementStore = new MeasurementStore<Record<any, any>, number>();
    const positionCache = new MeasurementStore<Record<any, any>, Position>();
    const items = [
      { 'name': 'Pin 0', 'height': 200, 'color': '#E230BA' },
      { 'name': 'Pin 1', 'height': 201, 'color': '#F67076' },
      { 'name': 'Pin 2', 'height': 202, 'color': '#FAB032' },
      { 'name': 'Pin 3', 'height': 203, 'color': '#EDF21D' },
      { 'name': 'Pin 4', 'height': 204, 'color': '#CF4509' },
      { 'name': 'Pin 5', 'height': 205, 'color': '#230BAF' },
    ];
    items.forEach((item: any) => {
      measurementStore.set(item, item.height);
    });

    const layout = (itemsToLayout: Item[]) =>
      multiColumnLayout({
        items: itemsToLayout,
        columnWidth: 240,
        columnCount: 5,
        centerOffset: 92,
        measurementCache: measurementStore,
        positionCache,
        originalItems: items,
        _getColumnSpanConfig: getColumnSpanConfig,
        _getResponsiveModuleConfigForSecondItem: defaultGetResponsiveModuleConfig,
      });

    let mockItems: any;
    let multiColumnModuleIndex: any;
    let columnSpan: any;

    // Correct position when multi column module is on the start of the first row
    multiColumnModuleIndex = 0;
    columnSpan = 3;

    mockItems = [
      ...items.slice(0, multiColumnModuleIndex),
      { ...items[multiColumnModuleIndex], columnSpan },
      ...items.slice(multiColumnModuleIndex + 1),
    ];
    mockItems.forEach((item: any) => {
      measurementStore.set(item, item.height);
    });
    layout(mockItems);
    // First slot
    expect(positionCache.get(mockItems[multiColumnModuleIndex])).toEqual({
      height: 200,
      left: 92,
      top: 0,
      width: 748,
    });

    // Correct position when multi column module is at the end of the first row
    measurementStore.reset();
    positionCache.reset();

    multiColumnModuleIndex = 1;
    columnSpan = 4;
    mockItems = [
      ...items.slice(0, multiColumnModuleIndex),
      { ...items[multiColumnModuleIndex], columnSpan },
      ...items.slice(multiColumnModuleIndex + 1),
    ];
    mockItems.forEach((item: any) => {
      measurementStore.set(item, item.height);
    });
    layout(mockItems);
    // Starting on second position until end of first row
    expect(positionCache.get(mockItems[multiColumnModuleIndex])).toEqual({
      height: 201,
      left: 346,
      top: 0,
      width: 1002,
    });
  });

  test('set correct offscreen position when multi column item has to be scaled to fit', () => {
    const measurementStore = new MeasurementStore<Record<any, any>, number>();
    const positionCache = new MeasurementStore<Record<any, any>, Position>();
    const items = [
      { 'name': 'Pin 0', 'height': 200, 'color': '#E230BA' },
      { 'name': 'Pin 1', 'height': 201, 'color': '#F67076' },
      { 'name': 'Pin 2', 'height': 202, 'color': '#FAB032', columnSpan: 5 },
      { 'name': 'Pin 3', 'height': 203, 'color': '#EDF21D' },
      { 'name': 'Pin 4', 'height': 204, 'color': '#CF4509' },
      { 'name': 'Pin 5', 'height': 205, 'color': '#230BAF' },
    ];

    const layout = (itemsToLayout: Item[]) =>
      multiColumnLayout({
        items: itemsToLayout,
        columnWidth: 240,
        columnCount: 4,
        measurementCache: measurementStore,
        positionCache,
        originalItems: items,
        _getColumnSpanConfig: getColumnSpanConfig,
        _getResponsiveModuleConfigForSecondItem: defaultGetResponsiveModuleConfig,
      });

    const multiColumnModuleIndex = 2;

    // Correct position when two column module is on the start of the batch
    const positions = layout(items);

    expect(positions[multiColumnModuleIndex]?.width).toEqual(1002);
  });

  test('set correct width for multi col item that is scaled to fit', () => {
    const measurementStore = new MeasurementStore<Record<any, any>, number>();
    const positionCache = new MeasurementStore<Record<any, any>, Position>();
    const items = [
      { 'name': 'Pin 0', 'height': 200, 'color': '#E230BA' },
      { 'name': 'Pin 1', 'height': 201, 'color': '#F67076' },
      { 'name': 'Pin 2', 'height': 202, 'color': '#FAB032' },
      { 'name': 'Pin 3', 'height': 203, 'color': '#EDF21D' },
      { 'name': 'Pin 4', 'height': 204, 'color': '#CF4509' },
      { 'name': 'Pin 5', 'height': 205, 'color': '#230BAF' },
    ];
    items.forEach((item: any) => {
      measurementStore.set(item, item.height);
    });

    const layout = (itemsToLayout: Item[]) =>
      multiColumnLayout({
        items: itemsToLayout,
        columnWidth: 240,
        columnCount: 4,
        centerOffset: 99,
        measurementCache: measurementStore,
        positionCache,
        originalItems: items,
        _getColumnSpanConfig: getColumnSpanConfig,
        _getResponsiveModuleConfigForSecondItem: defaultGetResponsiveModuleConfig,
      });

    const columnSpan = 5;
    let mockItems: any;
    let multiColumnModuleIndex: any;

    // Correct position when two column module is on the start of the batch
    multiColumnModuleIndex = 0;
    mockItems = [
      ...items.slice(0, multiColumnModuleIndex),
      { ...items[multiColumnModuleIndex], columnSpan },
      ...items.slice(multiColumnModuleIndex + 1),
    ];
    mockItems.forEach((item: any) => {
      measurementStore.set(item, item.height);
    });
    layout(mockItems);
    // First slot
    expect(positionCache.get(mockItems[multiColumnModuleIndex])?.width).toEqual(1002);

    // Correct position when two column module is at the middle of the batch and fits on the row
    measurementStore.reset();
    positionCache.reset();

    multiColumnModuleIndex = 4;
    mockItems = [
      ...items.slice(0, multiColumnModuleIndex),
      { ...items[multiColumnModuleIndex], columnSpan },
      ...items.slice(multiColumnModuleIndex + 1),
    ];
    mockItems.forEach((item: any) => {
      measurementStore.set(item, item.height);
    });
    layout(mockItems);
    // First row third position
    expect(positionCache.get(mockItems[multiColumnModuleIndex])?.width).toEqual(1002);
  });

  test('correctly position multiple multi column items', () => {
    const measurementStore = new MeasurementStore<Record<any, any>, number>();
    const positionCache = new MeasurementStore<Record<any, any>, Position>();
    const items: readonly [Item, Item, Item, Item, Item, ...Item[]] = [
      { 'name': 'Pin 0', 'height': 200, 'color': '#E230BA' },
      { 'name': 'Pin 1', 'height': 201, 'color': '#F67076' },
      { 'name': 'Pin 2', 'height': 202, 'color': '#FAB032', columnSpan: 2 },
      { 'name': 'Pin 3', 'height': 203, 'color': '#EDF21D' },
      { 'name': 'Pin 4', 'height': 204, 'color': '#CF4509', columnSpan: 2 },
      { 'name': 'Pin 5', 'height': 205, 'color': '#230BAF' },
      { 'name': 'Pin 6', 'height': 300, 'color': '#AB032E' },
      { 'name': 'Pin 7', 'height': 310, 'color': '#DF21DC' },
      { 'name': 'Pin 8', 'height': 280, 'color': '#F45098' },
      { 'name': 'Pin 9', 'height': 170, 'color': '#F67076' },
      { 'name': 'Pin 10', 'height': 220, 'color': '#67076F' },
      { 'name': 'Pin 11', 'height': 280, 'color': '#AB032E' },
      { 'name': 'Pin 12', 'height': 150, 'color': '#DF21DC' },
    ];
    items.forEach((item: any) => {
      measurementStore.set(item, item.height);
    });

    const layout = (itemsToLayout: readonly Item[]) =>
      multiColumnLayout({
        items: itemsToLayout,
        columnWidth: 240,
        columnCount: 5,
        centerOffset: 92,
        measurementCache: measurementStore,
        positionCache,
        originalItems: items,
        _getColumnSpanConfig: getColumnSpanConfig,
        _getResponsiveModuleConfigForSecondItem: defaultGetResponsiveModuleConfig,
      });

    const positions = layout(items);
    expect(positions.length).toEqual(13);

    // Confirm that the second multi column item had the correct width
    expect(positionCache.get(items[4])).toEqual({
      height: 204,
      left: 600,
      top: 216,
      width: 494,
    });
  });

  test.each([
    [5, 2],
    [4, 3],
    [3, 4],
  ])(
    'fills in remaining columns in the first row when multi column item cannot fit',
    (multiColumnModuleIndex: any, columnSpan: any) => {
      const measurementStore = new MeasurementStore<Record<any, any>, number>();
      const positionCache = new MeasurementStore<Record<any, any>, Position>();
      const items = [
        { name: 'Pin 0', height: 250, color: '#E230BA' },
        { name: 'Pin 1', height: 202, color: '#FAB032' },
        { name: 'Pin 2', height: 210, color: '#EDF21D' },
        { name: 'Pin 3', height: 300, color: '#CF4509' },
        { name: 'Pin 4', height: 150, color: '#230BAF' },
        { name: 'Pin 5', height: 500, color: '#67076F' },
        { name: 'Pin 6', height: 300, color: '#AB032E' },
        { name: 'Pin 7', height: 310, color: '#DF21DC' },
        { name: 'Pin 8', height: 280, color: '#F45098' },
        { name: 'Pin 9', height: 170, color: '#F67076' },
        { name: 'Pin 10', height: 220, color: '#67076F' },
        { name: 'Pin 11', height: 280, color: '#AB032E' },
        { name: 'Pin 12', height: 150, color: '#DF21DC' },
        { name: 'Pin 13', height: 200, color: '#F45098' },
        { name: 'Pin 14', height: 250, color: '#E230BA' },
        { name: 'Pin 15', height: 300, color: '#FAB032' },
      ];

      const mockItems = [
        ...items.slice(0, multiColumnModuleIndex),
        { ...items[multiColumnModuleIndex]!, columnSpan },
        ...items.slice(multiColumnModuleIndex + 1),
      ];
      mockItems.forEach((item: any) => {
        measurementStore.set(item, item.height);
      });

      const columnWidth = 240;
      const screenWidth = 1500;

      const layout = (itemsToLayout: Item[]) =>
        multiColumnLayout({
          items: itemsToLayout,
          gutter: 0,
          columnWidth: 240,
          columnCount: 6,
          centerOffset: 30,
          measurementCache: measurementStore,
          positionCache,
          originalItems: items,
          _getColumnSpanConfig: getColumnSpanConfig,
          _getResponsiveModuleConfigForSecondItem: defaultGetResponsiveModuleConfig,
        });

      // perform single column layout first since we expect two column items on second page+ currently
      layout(mockItems);

      // there should be 6 rows (1500 / 240)
      // the first row items should be Pin 0, Pin 1, Pin 2, Pin 3, Pin 4, Pin 6
      const columnCount = Math.floor(screenWidth / columnWidth);
      const firstRowItems = mockItems.filter((i: any) => !i.columnSpan).slice(0, columnCount);
      // const margin = (screenWidth - columnWidth * columnCount) / 2;
      const margin = 30;
      firstRowItems.forEach((item: any, i: any) => {
        const position = positionCache.get(item);
        expect(position?.top).toBe(0);
        expect(position?.left).toBe(i * columnWidth + margin);
      });
    },
  );

  test.each([
    [2, 2],
    [1, 3],
  ])(
    'fills in remaining columns in the first row when multi column item cannot fit on small batch',
    (multiColumnModuleIndex: any, columnSpan: any) => {
      const measurementStore = new MeasurementStore<Record<any, any>, number>();
      const positionCache = new MeasurementStore<Record<any, any>, Position>();
      const items = [
        { name: 'Pin 0', height: 250, color: '#E230BA' },
        { name: 'Pin 1', height: 202, color: '#FAB032' },
        { name: 'Pin 2', height: 210, color: '#EDF21D' },
        { name: 'Pin 3', height: 300, color: '#CF4509' },
        { name: 'Pin 4', height: 150, color: '#230BAF' },
        { name: 'Pin 5', height: 500, color: '#67076F' },
      ];

      const mockItems = [
        ...items.slice(0, multiColumnModuleIndex),
        { ...items[multiColumnModuleIndex]!, columnSpan },
        ...items.slice(multiColumnModuleIndex + 1),
      ];
      mockItems.forEach((item: any) => {
        measurementStore.set(item, item.height);
      });

      const columnWidth = 240;
      const screenWidth = 720;

      const layout = (itemsToLayout: Item[]) =>
        multiColumnLayout({
          items: itemsToLayout,
          gutter: 0,
          columnWidth: 240,
          columnCount: 3,
          centerOffset: 0,
          measurementCache: measurementStore,
          positionCache,
          originalItems: items,
          _getColumnSpanConfig: getColumnSpanConfig,
          _getResponsiveModuleConfigForSecondItem: defaultGetResponsiveModuleConfig,
        });

      layout(mockItems);

      // there should be 3 rows (720 / 240)
      // the first row items should be Pin 0, Pin 1, Pin 2
      const columnCount = Math.floor(screenWidth / columnWidth);
      const firstRowItems = mockItems.filter((i: any) => !i.columnSpan).slice(0, columnCount);
      const margin = (screenWidth - columnWidth * columnCount) / 2;
      firstRowItems.forEach((item: any, i: any) => {
        const position = positionCache.get(item);
        expect(position?.top).toBe(0);
        expect(position?.left).toBe(i * columnWidth + margin);
      });
    },
  );

  test.each([
    // This will be on top row so we expect 0 whitespace
    [1, 2, false, [0, 0]],
    // This will be on second row first column
    [5, 3, false, [0, 5, 5]],
    // This will be on second row first column
    [5, 4, false, [35, 40, 40, 0]],
    // This will be on third row first column testing new position algorithm
    [5, 4, true, [0, 5, 5, 65]],
  ])(
    'logging function returns whitespace deltas correctly',
    (
      multiColumnModuleIndex: number,
      columnSpan: number,
      _multiColPositionAlgoV2: boolean,
      expectedWhitespace: ReadonlyArray<number>,
    ) => {
      const measurementStore = new MeasurementStore<Record<any, any>, number>();
      const positionCache = new MeasurementStore<Record<any, any>, Position>();
      const items = [
        { name: 'Pin 0', height: 105, color: '#E230BA' },
        { name: 'Pin 1', height: 100, color: '#FAB032' },
        { name: 'Pin 2', height: 100, color: '#EDF21D' },
        { name: 'Pin 3', height: 140, color: '#CF4509' },
        { name: 'Pin 4', height: 180, color: '#230BAF' },
        { name: 'Pin 5', height: 100, color: '#67076F' },
        { name: 'Pin 6', height: 100, color: '#AB032E' },
        { name: 'Pin 7', height: 100, color: '#DF21DC' },
        { name: 'Pin 8', height: 100, color: '#F45098' },
        { name: 'Pin 9', height: 100, color: '#F67076' },
      ];

      const mockItems = [
        ...items.slice(0, multiColumnModuleIndex),
        { ...items[multiColumnModuleIndex]!, columnSpan },
        ...items.slice(multiColumnModuleIndex + 1),
      ];
      mockItems.forEach((item: any) => {
        measurementStore.set(item, item.height);
      });

      const logWhitespace = jest.fn();

      const layout = (itemsToLayout: Item[]) =>
        multiColumnLayout({
          items: itemsToLayout,
          gutter: 0,
          columnWidth: 240,
          columnCount: 5,
          centerOffset: 0,
          measurementCache: measurementStore,
          positionCache,
          originalItems: items,
          _getColumnSpanConfig: getColumnSpanConfig,
<<<<<<< HEAD
          _multiColPositionAlgoV2,
          logWhitespace,
        });

      layout(mockItems);

      expect(logWhitespace.mock.calls).toHaveLength(1);
      expect(logWhitespace.mock.calls[0][0]).toHaveLength(columnSpan);
      expect(logWhitespace.mock.calls[0][0]).toStrictEqual(expectedWhitespace);
    },
  );

  test.each([
    // This will be on second row first column with the previos algorithm
    [4, 3, false, [0, 100, 180]],
    // This will be on second row second column with the new algorithm
    [4, 3, true, [20, 100, 0]],
  ])(
    'logging function returns whitespace deltas correctly comparing the two algorithms',
    (
      multiColumnModuleIndex: number,
      columnSpan: number,
      _multiColPositionAlgoV2: boolean,
      expectedWhitespace: ReadonlyArray<number>,
    ) => {
      const measurementStore = new MeasurementStore<Record<any, any>, number>();
      const positionCache = new MeasurementStore<Record<any, any>, Position>();
      const items = [
        { name: 'Pin 0', height: 250, color: '#67076F' },
        { name: 'Pin 1', height: 150, color: '#DF21DC' },
        { name: 'Pin 2', height: 70, color: '#FAB032' },
        { name: 'Pin 3', height: 170, color: '#F45098' },
        { name: 'Pin 4', height: 100, color: '#67076F' },
      ];

      const mockItems = [
        ...items.slice(0, multiColumnModuleIndex),
        { ...items[multiColumnModuleIndex]!, columnSpan },
        ...items.slice(multiColumnModuleIndex + 1),
      ];
      mockItems.forEach((item: any) => {
        measurementStore.set(item, item.height);
      });

      const logWhitespace = jest.fn();

      const layout = (itemsToLayout: Item[]) =>
        multiColumnLayout({
          items: itemsToLayout,
          gutter: 0,
          columnWidth: 240,
          columnCount: 5,
          centerOffset: 0,
          measurementCache: measurementStore,
          positionCache,
          _getColumnSpanConfig: getColumnSpanConfig,
          _multiColPositionAlgoV2,
=======
          _getResponsiveModuleConfigForSecondItem: defaultGetResponsiveModuleConfig,
>>>>>>> 0247558d
          logWhitespace,
        });

      layout(mockItems);

      expect(logWhitespace.mock.calls).toHaveLength(1);
      expect(logWhitespace.mock.calls[0][0]).toHaveLength(columnSpan);
      expect(logWhitespace.mock.calls[0][0]).toStrictEqual(expectedWhitespace);
    },
  );
});

describe('responsive module layout test cases', () => {
  test('sets the correct column width for fixed column span', () => {
    const measurementStore = new MeasurementStore<Record<any, any>, number>();
    const positionCache = new MeasurementStore<Record<any, any>, Position>();
    const items: readonly [Item, Item, Item, Item, Item, Item, Item, Item, Item, Item, Item] = [
      { 'name': 'Pin 0', 'height': 200, 'color': '#E230BA' },
      { 'name': 'Pin 1', 'height': 200, 'color': '#F67076' },
      { 'name': 'Pin 2', 'height': 200, 'color': '#FAB032' },
      { 'name': 'Pin 3', 'height': 200, 'color': '#EDF21D' },
      { 'name': 'Pin 4', 'height': 200, 'color': '#CF4509' },
      { 'name': 'Pin 5', 'height': 200, 'color': '#230BAF' },
      { 'name': 'Pin 6', 'height': 200, 'color': '#67076F' },
      { 'name': 'Pin 7', 'height': 200, 'color': '#AB032E' },
      { 'name': 'Pin 8', 'height': 200, 'color': '#DF21DC' },
      { 'name': 'Pin 9', 'height': 200, 'color': '#F45098' },
      { 'name': 'Pin 10', 'height': 200, 'color': '#30BAF6' },
    ];
    items.forEach((item: any) => {
      measurementStore.set(item, item.height);
    });

    const layout = (columnCount: number) =>
      multiColumnLayout({
        items,
        columnWidth: 240,
        columnCount,
        gutter: 0,
        measurementCache: measurementStore,
        positionCache,
        originalItems: items,
        _getColumnSpanConfig: (item: Item) => (item.name === 'Pin 10' ? 2 : 1),
        _getResponsiveModuleConfigForSecondItem: defaultGetResponsiveModuleConfig,
      });

    const columnCounts = [2, 3, 4, 5, 6, 7, 8, 9, 10];

    columnCounts.forEach((columnCount) => {
      layout(columnCount);
      expect(positionCache.get(items[10])?.width).toEqual(480);
      positionCache.reset();
    });
  });
  test('sets the correct column width for responsive column span', () => {
    const measurementStore = new MeasurementStore<Record<any, any>, number>();
    const positionCache = new MeasurementStore<Record<any, any>, Position>();
    const items: readonly [Item, Item, Item, Item, Item, Item, Item, Item, Item, Item, Item] = [
      { 'name': 'Pin 0', 'height': 200, 'color': '#E230BA' },
      { 'name': 'Pin 1', 'height': 200, 'color': '#F67076' },
      { 'name': 'Pin 2', 'height': 200, 'color': '#FAB032' },
      { 'name': 'Pin 3', 'height': 200, 'color': '#EDF21D' },
      { 'name': 'Pin 4', 'height': 200, 'color': '#CF4509' },
      { 'name': 'Pin 5', 'height': 200, 'color': '#230BAF' },
      { 'name': 'Pin 6', 'height': 200, 'color': '#67076F' },
      { 'name': 'Pin 7', 'height': 200, 'color': '#AB032E' },
      { 'name': 'Pin 8', 'height': 200, 'color': '#DF21DC' },
      { 'name': 'Pin 9', 'height': 200, 'color': '#F45098' },
      { 'name': 'Pin 10', 'height': 200, 'color': '#30BAF6' },
    ];
    items.forEach((item: any) => {
      measurementStore.set(item, item.height);
    });

    const layout = (columnCount: number) =>
      multiColumnLayout({
        items,
        columnWidth: 240,
        columnCount,
        gutter: 0,
        measurementCache: measurementStore,
        positionCache,
        originalItems: items,
        _getColumnSpanConfig: (item: Item) =>
          item.name === 'Pin 10'
            ? {
                sm: 2,
                md: 3,
                _lg1: 5,
                lg: 6,
                xl: 9,
              }
            : 1,
        _getResponsiveModuleConfigForSecondItem: defaultGetResponsiveModuleConfig,
      });

    const getExpectedColumnSpan = (columnCount: number): number => {
      if (columnCount <= 2) {
        return 2;
      }
      if (columnCount <= 4) {
        return 3;
      }
      if (columnCount <= 6) {
        return 5;
      }
      if (columnCount <= 8) {
        return 6;
      }
      return 9;
    };

    const breakpoints = [2, 3, 4, 5, 6, 7, 8, 9, 10].map((columnCount) => ({
      columnCount,
      expectedColumnSpan: getExpectedColumnSpan(columnCount),
    }));

    breakpoints.forEach(({ columnCount, expectedColumnSpan }) => {
      layout(columnCount);
      expect(positionCache.get(items[10])?.width).toEqual(240 * expectedColumnSpan);
      positionCache.reset();
    });
  });
});

describe('flex-width module test cases', () => {
  test('sets one column width if _getResponsiveModuleConfigForSecondItem is set for an item not in second position', () => {
    const measurementStore = new MeasurementStore<Record<any, any>, number>();
    const positionCache = new MeasurementStore<Record<any, any>, Position>();
    const items: readonly [Item, Item, Item, Item, Item, Item, Item, Item, Item, Item, Item] = [
      { 'name': 'Pin 0', 'height': 200, 'color': '#E230BA' },
      { 'name': 'Pin 1', 'height': 200, 'color': '#F67076' },
      { 'name': 'Pin 2', 'height': 200, 'color': '#FAB032' },
      { 'name': 'Pin 3', 'height': 200, 'color': '#EDF21D' },
      { 'name': 'Pin 4', 'height': 200, 'color': '#CF4509' },
      { 'name': 'Pin 5', 'height': 200, 'color': '#230BAF' },
      { 'name': 'Pin 6', 'height': 200, 'color': '#67076F' },
      { 'name': 'Pin 7', 'height': 200, 'color': '#AB032E' },
      { 'name': 'Pin 8', 'height': 200, 'color': '#DF21DC' },
      { 'name': 'Pin 9', 'height': 200, 'color': '#F45098' },
      { 'name': 'Pin 10', 'height': 200, 'color': '#30BAF6' },
    ];
    items.forEach((item: any) => {
      measurementStore.set(item, item.height);
    });

    const layout = (columnCount: number) =>
      multiColumnLayout({
        items,
        columnWidth: 240,
        columnCount,
        gutter: 0,
        measurementCache: measurementStore,
        positionCache,
        originalItems: items,
        _getColumnSpanConfig: (item: Item) =>
          item.name === 'Pin 0'
            ? {
                sm: 2,
                md: 2,
                _lg1: 3,
                lg: 3,
                xl: 4,
              }
            : 1,
        _getResponsiveModuleConfigForSecondItem: (item: Item) =>
          item.name === 'Pin 2' ? { min: 2, max: 6 } : undefined,
      });

    layout(8);
    expect(positionCache.get(items[2])?.left).toEqual(960);
    expect(positionCache.get(items[2])?.width).toEqual(240);
    positionCache.reset();
  });

  test('sets flexible width if _getResponsiveModuleConfigForSecondItem is set for an item in second position', () => {
    const measurementStore = new MeasurementStore<Record<any, any>, number>();
    const positionCache = new MeasurementStore<Record<any, any>, Position>();
    const items: readonly [Item, Item, Item, Item, Item, Item, Item, Item, Item, Item, Item] = [
      { 'name': 'Pin 0', 'height': 200, 'color': '#E230BA' },
      { 'name': 'Pin 1', 'height': 200, 'color': '#F67076' },
      { 'name': 'Pin 2', 'height': 200, 'color': '#FAB032' },
      { 'name': 'Pin 3', 'height': 200, 'color': '#EDF21D' },
      { 'name': 'Pin 4', 'height': 200, 'color': '#CF4509' },
      { 'name': 'Pin 5', 'height': 200, 'color': '#230BAF' },
      { 'name': 'Pin 6', 'height': 200, 'color': '#67076F' },
      { 'name': 'Pin 7', 'height': 200, 'color': '#AB032E' },
      { 'name': 'Pin 8', 'height': 200, 'color': '#DF21DC' },
      { 'name': 'Pin 9', 'height': 200, 'color': '#F45098' },
      { 'name': 'Pin 10', 'height': 200, 'color': '#30BAF6' },
    ];
    items.forEach((item: any) => {
      measurementStore.set(item, item.height);
    });

    const layout = (columnCount: number) =>
      multiColumnLayout({
        items,
        columnWidth: 240,
        columnCount,
        gutter: 0,
        measurementCache: measurementStore,
        positionCache,
        originalItems: items,
        _getColumnSpanConfig: (item: Item) =>
          item.name === 'Pin 0'
            ? {
                sm: 2,
                md: 2,
                _lg1: 3,
                lg: 3,
                xl: 4,
              }
            : 1,
        _getResponsiveModuleConfigForSecondItem: (item: Item) =>
          item.name === 'Pin 1' ? { min: 2, max: 6 } : undefined,
      });

    layout(8);
    expect(positionCache.get(items[1])?.left).toEqual(720);
    expect(positionCache.get(items[1])?.width).toEqual(240 * 5);
    positionCache.reset();
  });

  test('tests max width for flexible width item works correctly', () => {
    const measurementStore = new MeasurementStore<Record<any, any>, number>();
    const positionCache = new MeasurementStore<Record<any, any>, Position>();
    const items: readonly [Item, Item, Item, Item, Item, Item, Item, Item, Item, Item, Item] = [
      { 'name': 'Pin 0', 'height': 200, 'color': '#E230BA' },
      { 'name': 'Pin 1', 'height': 200, 'color': '#F67076' },
      { 'name': 'Pin 2', 'height': 200, 'color': '#FAB032' },
      { 'name': 'Pin 3', 'height': 200, 'color': '#EDF21D' },
      { 'name': 'Pin 4', 'height': 200, 'color': '#CF4509' },
      { 'name': 'Pin 5', 'height': 200, 'color': '#230BAF' },
      { 'name': 'Pin 6', 'height': 200, 'color': '#67076F' },
      { 'name': 'Pin 7', 'height': 200, 'color': '#AB032E' },
      { 'name': 'Pin 8', 'height': 200, 'color': '#DF21DC' },
      { 'name': 'Pin 9', 'height': 200, 'color': '#F45098' },
      { 'name': 'Pin 10', 'height': 200, 'color': '#30BAF6' },
    ];
    items.forEach((item: any) => {
      measurementStore.set(item, item.height);
    });

    const layout = (columnCount: number) =>
      multiColumnLayout({
        items,
        columnWidth: 240,
        columnCount,
        gutter: 0,
        measurementCache: measurementStore,
        positionCache,
        originalItems: items,
        _getColumnSpanConfig: (item: Item) =>
          item.name === 'Pin 0'
            ? {
                sm: 2,
                md: 2,
                _lg1: 3,
                lg: 3,
                xl: 4,
              }
            : 1,
        _getResponsiveModuleConfigForSecondItem: (item: Item) =>
          item.name === 'Pin 1' ? { min: 2, max: 5 } : undefined,
      });

    layout(10);
    expect(positionCache.get(items[1])).toEqual({
      height: 200,
      left: 960,
      top: 0,
      width: 240 * 5,
    });
    expect(positionCache.get(items[2])).toEqual({
      height: 200,
      left: 2160,
      top: 0,
      width: 240,
    });
    positionCache.reset();
  });

  test('sets min width for flexible width item if it does not fit first row', () => {
    const measurementStore = new MeasurementStore<Record<any, any>, number>();
    const positionCache = new MeasurementStore<Record<any, any>, Position>();
    const items: readonly [Item, Item, Item, Item, Item, Item, Item, Item, Item, Item, Item] = [
      { 'name': 'Pin 0', 'height': 200, 'color': '#E230BA' },
      { 'name': 'Pin 1', 'height': 200, 'color': '#F67076' },
      { 'name': 'Pin 2', 'height': 200, 'color': '#FAB032' },
      { 'name': 'Pin 3', 'height': 200, 'color': '#EDF21D' },
      { 'name': 'Pin 4', 'height': 200, 'color': '#CF4509' },
      { 'name': 'Pin 5', 'height': 200, 'color': '#230BAF' },
      { 'name': 'Pin 6', 'height': 200, 'color': '#67076F' },
      { 'name': 'Pin 7', 'height': 200, 'color': '#AB032E' },
      { 'name': 'Pin 8', 'height': 200, 'color': '#DF21DC' },
      { 'name': 'Pin 9', 'height': 200, 'color': '#F45098' },
      { 'name': 'Pin 10', 'height': 200, 'color': '#30BAF6' },
    ];
    items.forEach((item: any) => {
      measurementStore.set(item, item.height);
    });

    const layout = (columnCount: number) =>
      multiColumnLayout({
        items,
        columnWidth: 240,
        columnCount,
        gutter: 0,
        measurementCache: measurementStore,
        positionCache,
        originalItems: items,
        _getColumnSpanConfig: (item: Item) =>
          item.name === 'Pin 0'
            ? {
                sm: 2,
                md: 2,
                _lg1: 3,
                lg: 3,
                xl: 4,
              }
            : 1,
        _getResponsiveModuleConfigForSecondItem: (item: Item) =>
          item.name === 'Pin 1' ? { min: 2, max: 5 } : undefined,
      });

    layout(3);
    expect(positionCache.get(items[1])).toEqual({
      height: 200,
      left: 0,
      top: 200,
      width: 240 * 2,
    });
    positionCache.reset();
  });

  test('tests _getColumnSpanConfig does not conflict with _getResponsiveModuleConfigForSecondItem when its not set', () => {
    const measurementStore = new MeasurementStore<Record<any, any>, number>();
    const positionCache = new MeasurementStore<Record<any, any>, Position>();
    const items: readonly [Item, Item, Item, Item, Item, Item, Item, Item, Item, Item, Item] = [
      { 'name': 'Pin 0', 'height': 200, 'color': '#E230BA' },
      { 'name': 'Pin 1', 'height': 200, 'color': '#F67076' },
      { 'name': 'Pin 2', 'height': 200, 'color': '#FAB032' },
      { 'name': 'Pin 3', 'height': 200, 'color': '#EDF21D' },
      { 'name': 'Pin 4', 'height': 200, 'color': '#CF4509' },
      { 'name': 'Pin 5', 'height': 200, 'color': '#230BAF' },
      { 'name': 'Pin 6', 'height': 200, 'color': '#67076F' },
      { 'name': 'Pin 7', 'height': 200, 'color': '#AB032E' },
      { 'name': 'Pin 8', 'height': 200, 'color': '#DF21DC' },
      { 'name': 'Pin 9', 'height': 200, 'color': '#F45098' },
      { 'name': 'Pin 10', 'height': 200, 'color': '#30BAF6' },
    ];
    items.forEach((item: any) => {
      measurementStore.set(item, item.height);
    });

    const layout = (columnCount: number) =>
      multiColumnLayout({
        items,
        columnWidth: 240,
        columnCount,
        gutter: 0,
        measurementCache: measurementStore,
        positionCache,
        originalItems: items,
        _getColumnSpanConfig: (item: Item) =>
          item.name === 'Pin 1'
            ? {
                sm: 2,
                md: 2,
                _lg1: 3,
                lg: 3,
                xl: 4,
              }
            : 1,
        _getResponsiveModuleConfigForSecondItem: defaultGetResponsiveModuleConfig,
      });

    layout(6);
    expect(positionCache.get(items[1])).toEqual({
      height: 200,
      left: 240,
      top: 0,
      width: 240 * 3,
    });
    positionCache.reset();
  });

  test('sets preference to _getResponsiveModuleConfigForSecondItem when _getColumnSpanConfig is also set', () => {
    const measurementStore = new MeasurementStore<Record<any, any>, number>();
    const positionCache = new MeasurementStore<Record<any, any>, Position>();
    const items: readonly [Item, Item, Item, Item, Item, Item, Item, Item, Item, Item, Item] = [
      { 'name': 'Pin 0', 'height': 200, 'color': '#E230BA' },
      { 'name': 'Pin 1', 'height': 200, 'color': '#F67076' },
      { 'name': 'Pin 2', 'height': 200, 'color': '#FAB032' },
      { 'name': 'Pin 3', 'height': 200, 'color': '#EDF21D' },
      { 'name': 'Pin 4', 'height': 200, 'color': '#CF4509' },
      { 'name': 'Pin 5', 'height': 200, 'color': '#230BAF' },
      { 'name': 'Pin 6', 'height': 200, 'color': '#67076F' },
      { 'name': 'Pin 7', 'height': 200, 'color': '#AB032E' },
      { 'name': 'Pin 8', 'height': 200, 'color': '#DF21DC' },
      { 'name': 'Pin 9', 'height': 200, 'color': '#F45098' },
      { 'name': 'Pin 10', 'height': 200, 'color': '#30BAF6' },
    ];
    items.forEach((item: any) => {
      measurementStore.set(item, item.height);
    });

    const layout = (columnCount: number) =>
      multiColumnLayout({
        items,
        columnWidth: 240,
        columnCount,
        gutter: 0,
        measurementCache: measurementStore,
        positionCache,
        originalItems: items,
        _getColumnSpanConfig: (item: Item) =>
          item.name === 'Pin 1'
            ? {
                sm: 2,
                md: 2,
                _lg1: 3,
                lg: 3,
                xl: 4,
              }
            : 1,
        _getResponsiveModuleConfigForSecondItem: (item: Item) =>
          item.name === 'Pin 1' ? { min: 2, max: 5 } : undefined,
      });

    layout(6);
    expect(positionCache.get(items[1])).toEqual({
      height: 200,
      left: 240,
      top: 0,
      width: 240 * 5,
    });
    positionCache.reset();
  });

  test('flexible width works correctly when _getColumnSpanConfig is not set', () => {
    const measurementStore = new MeasurementStore<Record<any, any>, number>();
    const positionCache = new MeasurementStore<Record<any, any>, Position>();
    const items: readonly [Item, Item, Item, Item, Item, Item, Item, Item, Item, Item, Item] = [
      { 'name': 'Pin 0', 'height': 200, 'color': '#E230BA' },
      { 'name': 'Pin 1', 'height': 200, 'color': '#F67076' },
      { 'name': 'Pin 2', 'height': 200, 'color': '#FAB032' },
      { 'name': 'Pin 3', 'height': 200, 'color': '#EDF21D' },
      { 'name': 'Pin 4', 'height': 200, 'color': '#CF4509' },
      { 'name': 'Pin 5', 'height': 200, 'color': '#230BAF' },
      { 'name': 'Pin 6', 'height': 200, 'color': '#67076F' },
      { 'name': 'Pin 7', 'height': 200, 'color': '#AB032E' },
      { 'name': 'Pin 8', 'height': 200, 'color': '#DF21DC' },
      { 'name': 'Pin 9', 'height': 200, 'color': '#F45098' },
      { 'name': 'Pin 10', 'height': 200, 'color': '#30BAF6' },
    ];
    items.forEach((item: any) => {
      measurementStore.set(item, item.height);
    });

    const layout = (columnCount: number) =>
      multiColumnLayout({
        items,
        columnWidth: 240,
        columnCount,
        gutter: 0,
        measurementCache: measurementStore,
        positionCache,
        originalItems: items,
        _getColumnSpanConfig: () => 1,
        _getResponsiveModuleConfigForSecondItem: (item: Item) =>
          item.name === 'Pin 1' ? { min: 2, max: 5 } : undefined,
      });

    layout(6);
    expect(positionCache.get(items[1])).toEqual({
      height: 200,
      left: 240,
      top: 0,
      width: 240 * 5,
    });
    positionCache.reset();
  });
});

describe('initializeHeightsArray', () => {
  test('correctly determines column heights before laying out new items (default layout)', () => {
    const gutter = 16;
    const columnWidth = 236;
    const measurementStore = new MeasurementStore<Record<any, any>, number>();
    const positionCache = new MeasurementStore<Record<any, any>, Position>();
    const items: Array<Item> = [
      { name: 'Pin 0', height: 476 },
      { name: 'Pin 1', height: 381 },
      { name: 'Pin 2', height: 274 },
      { name: 'Pin 3', height: 303 },
      { name: 'Pin 4', height: 475 },
      { name: 'Pin 5', height: 496 },
      { name: 'Pin 6', height: 177 },
      { name: 'Pin 7', height: 440 },
      { name: 'Pin 8', height: 497 },
      { name: 'Pin 9', height: 430 },
      { name: 'Pin 10', height: 409 },
      { name: 'Pin 11', height: 452 },
      { name: 'Pin 12', height: 458 },
      { name: 'Pin 13', height: 510 },
      { name: 'Pin 14', height: 336 },
      { name: 'Pin 15', height: 293 },
      { name: 'Pin 16', height: 416 },
      { name: 'Pin 17', height: 92 },
      { name: 'Pin 18', height: 475 },
      { name: 'Pin 19', height: 457 },
      { name: 'Pin 20', height: 300 },
      { name: 'Pin 21', height: 322 },
      { name: 'Pin 22', height: 417 },
    ];
    items.forEach((item: any) => {
      measurementStore.set(item, item.height);
    });
    const layout = (itemsToLayout: Item[]) =>
      multiColumnLayout({
        items: itemsToLayout,
        gutter,
        columnWidth,
        columnCount: 9,
        centerOffset: 1,
        measurementCache: measurementStore,
        positionCache,
        originalItems: items,
        _getColumnSpanConfig: getColumnSpanConfig,
        _getResponsiveModuleConfigForSecondItem: defaultGetResponsiveModuleConfig,
      });
    const positions = layout(items);
    expect(positions).toEqual([
      { height: 476, left: 1, top: 0, width: 236 },
      { height: 381, left: 253, top: 0, width: 236 },
      { height: 274, left: 505, top: 0, width: 236 },
      { height: 303, left: 757, top: 0, width: 236 },
      { height: 475, left: 1009, top: 0, width: 236 },
      { height: 496, left: 1261, top: 0, width: 236 },
      { height: 177, left: 1513, top: 0, width: 236 },
      { height: 440, left: 1765, top: 0, width: 236 },
      { height: 497, left: 2017, top: 0, width: 236 },
      { height: 430, left: 1513, top: 193, width: 236 },
      { height: 409, left: 505, top: 290, width: 236 },
      { height: 452, left: 757, top: 319, width: 236 },
      { height: 458, left: 253, top: 397, width: 236 },
      { height: 510, left: 1765, top: 456, width: 236 },
      { height: 336, left: 1009, top: 491, width: 236 },
      { height: 293, left: 1, top: 492, width: 236 },
      { height: 416, left: 1261, top: 512, width: 236 },
      { height: 92, left: 2017, top: 513, width: 236 },
      { height: 475, left: 2017, top: 621, width: 236 },
      { height: 457, left: 1513, top: 639, width: 236 },
      { height: 300, left: 505, top: 715, width: 236 },
      { height: 322, left: 757, top: 787, width: 236 },
      { height: 417, left: 1, top: 801, width: 236 },
    ]);

    const heights = initializeHeightsArray({
      centerOffset: 1,
      checkIsFlexibleWidthItem: () => false,
      columnCount: 9,
      columnWidthAndGutter: columnWidth + gutter,
      firstItem: items[0]!,
      gutter,
      items,
      positionCache,
      responsiveModuleConfigForSecondItem: undefined,
      _getColumnSpanConfig: getColumnSpanConfig,
    });

    expect(heights.length).toEqual(9);
    expect(heights).toEqual([1234, 871, 1031, 1125, 843, 944, 1112, 982, 1112]);
  });

  test('correctly determines column heights before laying out new items (multi column layout)', () => {
    const gutter = 16;
    const columnWidth = 236;
    const measurementStore = new MeasurementStore<Record<any, any>, number>();
    const positionCache = new MeasurementStore<Record<any, any>, Position>();
    const items = [
      { name: 'Pin 0', height: 476 },
      { name: 'Pin 1', height: 381 },
      { name: 'Pin 2', height: 274 },
      { name: 'Pin 3', height: 303 },
      { name: 'Pin 4', height: 475 },
      { name: 'Pin 5', height: 496 },
      { name: 'Pin 6', height: 177 },
      { name: 'Pin 7', height: 440 },
      { name: 'Pin 8', height: 497 },
      { name: 'Pin 9', height: 430 },
      { name: 'Pin 10', height: 409 },
      { name: 'Pin 11', height: 452 },
      { name: 'Pin 12', height: 458 },
      { name: 'Pin 13', height: 510 },
      { name: 'Pin 14', height: 336 },
      { name: 'Pin 15', height: 293, columnSpan: 2 },
      { name: 'Pin 16', height: 416 },
      { name: 'Pin 17', height: 92 },
      { name: 'Pin 18', height: 475 },
      { name: 'Pin 19', height: 457 },
      { name: 'Pin 20', height: 300 },
      { name: 'Pin 21', height: 322 },
      { name: 'Pin 22', height: 417 },
    ];
    items.forEach((item: any) => {
      measurementStore.set(item, item.height);
    });
    const layout = (itemsToLayout: Item[]) =>
      multiColumnLayout({
        items: itemsToLayout,
        gutter,
        columnWidth,
        columnCount: 9,
        centerOffset: 1,
        measurementCache: measurementStore,
        positionCache,
        originalItems: items,
        _getColumnSpanConfig: getColumnSpanConfig,
        _getResponsiveModuleConfigForSecondItem: defaultGetResponsiveModuleConfig,
      });
    const positions = layout(items);
    expect(positions).toEqual([
      { top: 492, left: 1, width: 236, height: 416 },
      { top: 512, left: 1261, width: 236, height: 92 },
      { top: 513, left: 2017, width: 236, height: 300 },
      { top: 620, left: 1261, width: 236, height: 475 },
      { top: 639, left: 1513, width: 236, height: 457 },
      { top: 1112, left: 1261, width: 488, height: 293 },
      { top: 0, left: 1, width: 236, height: 476 },
      { top: 0, left: 253, width: 236, height: 381 },
      { top: 0, left: 505, width: 236, height: 274 },
      { top: 0, left: 757, width: 236, height: 303 },
      { top: 0, left: 1009, width: 236, height: 475 },
      { top: 0, left: 1261, width: 236, height: 496 },
      { top: 0, left: 1513, width: 236, height: 177 },
      { top: 0, left: 1765, width: 236, height: 440 },
      { top: 0, left: 2017, width: 236, height: 497 },
      { top: 193, left: 1513, width: 236, height: 430 },
      { top: 290, left: 505, width: 236, height: 409 },
      { top: 319, left: 757, width: 236, height: 452 },
      { top: 397, left: 253, width: 236, height: 458 },
      { top: 456, left: 1765, width: 236, height: 510 },
      { top: 491, left: 1009, width: 236, height: 336 },
      { top: 715, left: 505, width: 236, height: 322 },
      { top: 787, left: 757, width: 236, height: 417 },
    ]);

    const heights = initializeHeightsArray({
      centerOffset: 1,
      checkIsFlexibleWidthItem: () => false,
      columnCount: 9,
      columnWidthAndGutter: columnWidth + gutter,
      firstItem: items[0]!,
      gutter,
      items,
      positionCache,
      responsiveModuleConfigForSecondItem: undefined,
      _getColumnSpanConfig: getColumnSpanConfig,
    });

    expect(heights.length).toEqual(9);
    expect(heights).toEqual([924, 871, 1053, 1220, 843, 1421, 1421, 982, 829]);

    const additionalItems = [
      { name: 'Pin 23', height: 428 },
      { name: 'Pin 24', height: 340 },
      { name: 'Pin 25', height: 458 },
      { name: 'Pin 26', height: 475 },
      { name: 'Pin 27', height: 303 },
      { name: 'Pin 28', height: 519 },
      { name: 'Pin 29', height: 440 },
      { name: 'Pin 30', height: 391 },
      { name: 'Pin 31', height: 475 },
      { name: 'Pin 32', height: 458 },
      { name: 'Pin 33', height: 292 },
      { name: 'Pin 34', height: 215 },
      { name: 'Pin 35', height: 400 },
      { name: 'Pin 36', height: 153 },
    ];
    additionalItems.forEach((item: any) => {
      measurementStore.set(item, item.height);
    });

    layout(items.concat(additionalItems));

    const newPositions = additionalItems.map((item: any) => positionCache.get(item));

    const newPositionsByColumns = newPositions
      .reduce<Array<any>>((acc: any, position: any) => {
        const column = Math.floor((position?.left ?? 0) / (columnWidth + gutter));
        if (!acc[column]) {
          acc[column] = [];
        }
        acc[column].push(position);
        return acc;
      }, [])
      .map((column: any) => column.sort((a: any, b: any) => (a?.top ?? 0) - (b?.top ?? 0)));

    // initializeHeights is run for each layout so this helps validate that running initializeHeights against the new set of items
    // yields the correct positions based on the heights we validated above.
    const newTops = newPositionsByColumns.map((column: any) => column[0].top);
    expect(newTops).toEqual(heights);
  });

  test('correctly determines column heights before laying out new items (multi column layout w/ floating point column width)', () => {
    const gutter = 16;
    const columnWidth = 236.2942;
    const measurementStore = new MeasurementStore<Record<any, any>, number>();
    const positionCache = new MeasurementStore<Record<any, any>, Position>();
    const items = [
      { name: 'Pin 0', height: 476 },
      { name: 'Pin 1', height: 381 },
      { name: 'Pin 2', height: 274 },
      { name: 'Pin 3', height: 303 },
      { name: 'Pin 4', height: 475 },
      { name: 'Pin 5', height: 496 },
      { name: 'Pin 6', height: 177 },
      { name: 'Pin 7', height: 440 },
      { name: 'Pin 8', height: 497 },
      { name: 'Pin 9', height: 430 },
      { name: 'Pin 10', height: 409 },
      { name: 'Pin 11', height: 452 },
      { name: 'Pin 12', height: 458 },
      { name: 'Pin 13', height: 510 },
      { name: 'Pin 14', height: 336 },
      { name: 'Pin 15', height: 293, columnSpan: 2 },
      { name: 'Pin 16', height: 416 },
      { name: 'Pin 17', height: 92 },
      { name: 'Pin 18', height: 475 },
      { name: 'Pin 19', height: 457 },
      { name: 'Pin 20', height: 300 },
      { name: 'Pin 21', height: 322 },
      { name: 'Pin 22', height: 417 },
    ];
    items.forEach((item: any) => {
      measurementStore.set(item, item.height);
    });
    const layout = (itemsToLayout: Item[]) =>
      multiColumnLayout({
        items: itemsToLayout,
        gutter,
        columnWidth,
        columnCount: 9,
        centerOffset: 1,
        measurementCache: measurementStore,
        positionCache,
        originalItems: items,
        _getColumnSpanConfig: getColumnSpanConfig,
        _getResponsiveModuleConfigForSecondItem: defaultGetResponsiveModuleConfig,
      });
    const positions = layout(items);
    expect(positions).toEqual([
      { top: 492, left: 1, width: 236.2942, height: 416 },
      { top: 512, left: 1262.471, width: 236.2942, height: 92 },
      { top: 513, left: 2019.3536, width: 236.2942, height: 300 },
      { top: 620, left: 1262.471, width: 236.2942, height: 475 },
      { top: 639, left: 1514.7651999999998, width: 236.2942, height: 457 },
      { top: 1112, left: 1262.471, width: 488.5884, height: 293 },
      { top: 0, left: 1, width: 236.2942, height: 476 },
      { top: 0, left: 253.2942, width: 236.2942, height: 381 },
      { top: 0, left: 505.5884, width: 236.2942, height: 274 },
      { top: 0, left: 757.8825999999999, width: 236.2942, height: 303 },
      { top: 0, left: 1010.1768, width: 236.2942, height: 475 },
      { top: 0, left: 1262.471, width: 236.2942, height: 496 },
      { top: 0, left: 1514.7651999999998, width: 236.2942, height: 177 },
      { top: 0, left: 1767.0593999999999, width: 236.2942, height: 440 },
      { top: 0, left: 2019.3536, width: 236.2942, height: 497 },
      { top: 193, left: 1514.7651999999998, width: 236.2942, height: 430 },
      { top: 290, left: 505.5884, width: 236.2942, height: 409 },
      { top: 319, left: 757.8825999999999, width: 236.2942, height: 452 },
      { top: 397, left: 253.2942, width: 236.2942, height: 458 },
      { top: 456, left: 1767.0593999999999, width: 236.2942, height: 510 },
      { top: 491, left: 1010.1768, width: 236.2942, height: 336 },
      { top: 715, left: 505.5884, width: 236.2942, height: 322 },
      { top: 787, left: 757.8825999999999, width: 236.2942, height: 417 },
    ]);

    const heights = initializeHeightsArray({
      centerOffset: 1,
      checkIsFlexibleWidthItem: () => false,
      columnCount: 9,
      columnWidthAndGutter: columnWidth + gutter,
      firstItem: items[0]!,
      gutter,
      items,
      positionCache,
      responsiveModuleConfigForSecondItem: undefined,
      _getColumnSpanConfig: getColumnSpanConfig,
    });

    // calculate baseline heights using integer column width
    const positionCacheInt = new MeasurementStore<Record<any, any>, Position>();
    const layoutInt = (itemsToLayout: Item[]) =>
      multiColumnLayout({
        items: itemsToLayout,
        gutter,
        columnWidth: Math.floor(columnWidth),
        columnCount: 9,
        centerOffset: 1,
        measurementCache: measurementStore,
        positionCache: positionCacheInt,
        originalItems: items,
        _getColumnSpanConfig: getColumnSpanConfig,
        _getResponsiveModuleConfigForSecondItem: defaultGetResponsiveModuleConfig,
      });
    layoutInt(items);
    const heightsInt = initializeHeightsArray({
      centerOffset: 1,
      checkIsFlexibleWidthItem: () => false,
      columnCount: 9,
      columnWidthAndGutter: Math.floor(columnWidth) + gutter,
      firstItem: items[0]!,
      gutter,
      items,
      positionCache: positionCacheInt,
      responsiveModuleConfigForSecondItem: undefined,
      _getColumnSpanConfig: getColumnSpanConfig,
    });

    expect(heights.length).toEqual(9);
    expect(heights).toEqual([924, 871, 1053, 1220, 843, 1421, 1421, 982, 829]);
    expect(heights).toEqual(heightsInt);

    const additionalItems = [
      { name: 'Pin 23', height: 428 },
      { name: 'Pin 24', height: 340 },
      { name: 'Pin 25', height: 458 },
      { name: 'Pin 26', height: 475 },
      { name: 'Pin 27', height: 303 },
      { name: 'Pin 28', height: 519 },
      { name: 'Pin 29', height: 440 },
      { name: 'Pin 30', height: 391 },
      { name: 'Pin 31', height: 475 },
      { name: 'Pin 32', height: 458 },
      { name: 'Pin 33', height: 292 },
      { name: 'Pin 34', height: 215 },
      { name: 'Pin 35', height: 400 },
      { name: 'Pin 36', height: 153 },
    ];
    additionalItems.forEach((item: any) => {
      measurementStore.set(item, item.height);
    });

    layout(items.concat(additionalItems));

    const newPositions = additionalItems.map((item: any) => positionCache.get(item));

    const newPositionsByColumns = newPositions
      .reduce<Array<any>>((acc: any, position: any) => {
        const column = Math.floor((position?.left ?? 0) / (columnWidth + gutter));
        if (!acc[column]) {
          acc[column] = [];
        }
        acc[column].push(position);
        return acc;
      }, [])
      .map((column: any) => column.sort((a: any, b: any) => (a?.top ?? 0) - (b?.top ?? 0)));

    // initializeHeights is run for each layout so this helps validate that running initializeHeights against the new set of items
    // yields the correct positions based on the heights we validated above.
    const newTops = newPositionsByColumns.map((column: any) => column[0].top);
    expect(newTops).toEqual(heights);
  });
});<|MERGE_RESOLUTION|>--- conflicted
+++ resolved
@@ -861,7 +861,7 @@
           positionCache,
           originalItems: items,
           _getColumnSpanConfig: getColumnSpanConfig,
-<<<<<<< HEAD
+          _getResponsiveModuleConfigForSecondItem: defaultGetResponsiveModuleConfig,
           _multiColPositionAlgoV2,
           logWhitespace,
         });
@@ -919,9 +919,6 @@
           positionCache,
           _getColumnSpanConfig: getColumnSpanConfig,
           _multiColPositionAlgoV2,
-=======
-          _getResponsiveModuleConfigForSecondItem: defaultGetResponsiveModuleConfig,
->>>>>>> 0247558d
           logWhitespace,
         });
 
