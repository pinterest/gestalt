import { Cache } from './Cache';
import Graph from './Graph';
import { getHeightAndGutter, offscreen } from './layoutHelpers';
import mindex from './mindex';
import { GetGraphPositionsReturn, NodeData, Position } from './types';

// When there's a multicolumn item in the most recently fetched batch of items, we need to measure more items to ensure we have enough possible layouts to minimize whitespace above the multicolumn item
// This number can be dynamimcally set using _getModulePositioningConfig
export const MULTI_COL_ITEMS_MEASURE_BATCH_SIZE = 5;

<<<<<<< HEAD
// We limit DAG iterations to 1MM to avoid running into obvious performance issues (or having the user waiting to much to see modules)
const DAG_ITERATIONS_HARD_LIMIT = 1000;

type GridSizeConfig = { 'sm': number; 'md': number; '_lg1'?: number; 'lg': number; 'xl': number };
type GridSize = keyof GridSizeConfig;

export type ColumnSpanConfig = number | GridSizeConfig;

export type ModulePositioningConfig = {
  itemsBatchSize: number; // Maximum number of items used to position a module
  whitespaceThreshold?: number; // "Good enough" whitespace number when positioning a module
  iterationsLimit?: number;
};
=======
type GridSizeConfig = { 'sm': number; 'md': number; '_lg1'?: number; 'lg': number; 'xl': number };
type GridSize = keyof GridSizeConfig;

export type ColumnSpanConfig = number | GridSizeConfig;
>>>>>>> 5e80b64a

// maps the number of columns to a grid breakpoint
// sm: 2 columns
// md: 3-4 columns
// _lg1: 5-6 columns (Experimental)
// lg: 5-8 columns (To be removed in favor of experimental _lg1)
// xl: 9+ columns
export function columnCountToGridSize(columnCount: number): GridSize {
  if (columnCount <= 2) {
    return 'sm';
  }
  if (columnCount <= 4) {
    return 'md';
  }
  if (columnCount <= 6) {
    return '_lg1';
  }
  if (columnCount <= 8) {
    return 'lg';
  }
  return 'xl';
}

function getPositionsOnly<T>(
  positions: ReadonlyArray<{
    item: T;
    position: Position;
  }>,
): ReadonlyArray<Position> {
  return positions.map(({ position }) => position);
}

function getColumnSpanFromGridSize(columnSpanConfig: ColumnSpanConfig, gridSize: GridSize): number {
  if (typeof columnSpanConfig === 'number') {
    return columnSpanConfig;
  }
  if (gridSize === '_lg1') {
    return columnSpanConfig[gridSize] ?? columnSpanConfig.lg ?? 1;
  }
  return columnSpanConfig[gridSize] ?? 1;
}

<<<<<<< HEAD
export function calculateActualColumnSpan<T>(props: {
=======
function calculateActualColumnSpan<T>(props: {
>>>>>>> 5e80b64a
  columnCount: number;
  item: T;
  _getColumnSpanConfig: (item: T) => ColumnSpanConfig;
}): number {
  const { columnCount, item, _getColumnSpanConfig } = props;
  const columnSpanConfig = _getColumnSpanConfig(item);
  const gridSize = columnCountToGridSize(columnCount);
  const columnSpan = getColumnSpanFromGridSize(columnSpanConfig, gridSize);
  // a multi column item can never span more columns than there are in the grid
  return Math.min(columnSpan, columnCount);
}

function getAdjacentWhitespaceOnIndex(
  heights: ReadonlyArray<number>,
  columnSpan: number,
  index: number,
): ReadonlyArray<number> {
  const subArray = heights.slice(index, index + columnSpan);
  const maxHeight = Math.max(...subArray);
  return subArray.map((h) => maxHeight - h);
}

function getAdjacentColumnHeightDeltas(
  heights: ReadonlyArray<number>,
  columnSpan: number,
): ReadonlyArray<number> {
  const adjacentHeightDeltas = [];
  for (let i = 0; i < heights.length - 1; i += 1) {
    adjacentHeightDeltas.push(Math.abs(heights[i]! - heights[i + 1]!));
  }

  if (columnSpan === 2) {
    return adjacentHeightDeltas;
  }

  // When column span is more than 2 the deltas are not enough to know the best placement,
  // in this case we get the avgs of the deltas required to position the module
  const adjacentDeltaAvgs = [];
  for (let i = 0; i + columnSpan - 2 < adjacentHeightDeltas.length; i += 1) {
    const sum = adjacentHeightDeltas
      .slice(i, i + columnSpan - 1)
      .reduce((acc, delta) => acc + delta, 0);
    adjacentDeltaAvgs.push(sum / (columnSpan - 1));
  }
  return adjacentDeltaAvgs;
}

function calculateMultiColumnModuleWidth(
  columnWidth: number,
  gutter: number,
  columnSpan: number,
): number {
  return columnWidth * columnSpan + gutter * (columnSpan - 1);
}

function calculateSplitIndex({
  oneColumnItemsLength,
  multiColumnIndex,
  emptyColumns,
  fitsFirstRow,
  replaceWithOneColItems,
  itemsBatchSize,
}: {
  oneColumnItemsLength: number;
  multiColumnIndex: number;
  emptyColumns: number;
  fitsFirstRow: boolean;
  replaceWithOneColItems: boolean;
  itemsBatchSize: number;
}): number {
  // multi column item is on its original position
  if (fitsFirstRow) {
    return multiColumnIndex;
  }

  // We use as many one col items as empty columns to fill first row
  if (replaceWithOneColItems) {
    return emptyColumns;
  }

  // If two column module is near the end of the batch
  // we move the index so it has enough items for the graph
  if (multiColumnIndex + itemsBatchSize > oneColumnItemsLength) {
    return Math.max(
      oneColumnItemsLength - itemsBatchSize,
      // We have to keep at least the items for the empty columns to fill
      emptyColumns,
    );
  }

  return multiColumnIndex;
}

export function initializeHeightsArray<T>({
  centerOffset,
  columnCount,
  columnWidthAndGutter,
  gutter,
  items,
  positionCache,
  _getColumnSpanConfig,
}: {
  centerOffset: number;
  columnCount: number;
  columnWidthAndGutter: number;
  gutter: number;
  items: ReadonlyArray<T>;
  positionCache: Cache<T, Position> | null | undefined;
  _getColumnSpanConfig: (item: T) => ColumnSpanConfig;
}): ReadonlyArray<number> {
  const heights = new Array<number>(columnCount).fill(0);
  items.forEach((item) => {
    const position = positionCache?.get(item);
    if (position) {
      // we do Math.round here because both position.left and columnWidthAndGutter can be floating point numbers
      // in the case of fullWidthLayout (i.e. fluid grid)
      const col = Math.round((position.left - centerOffset) / columnWidthAndGutter);
      const columnSpan = calculateActualColumnSpan({ columnCount, item, _getColumnSpanConfig });
      // the height of the column is just the sum of the top and height of the item
      const absoluteHeight = position.top + position.height + gutter;
      for (let i = col; i < col + columnSpan; i += 1) {
        // for each column the module spans -
        // if we've already set a taller height, we don't want to override it
        // otherwise, override the height of the column
        if (absoluteHeight > heights[i]!) {
          heights[i] = absoluteHeight;
        }
      }
    }
  });
  return heights;
}

function getOneColumnItemPositions<T>({
  centerOffset,
  columnWidth,
  columnWidthAndGutter,
  gutter,
  heights: heightsArg,
  items,
  measurementCache,
  positionCache,
}: {
  centerOffset: number;
  columnWidth: number;
  columnWidthAndGutter: number;
  gutter: number;
  heights: ReadonlyArray<number>;
  items: ReadonlyArray<T>;
  measurementCache: Cache<T, number>;
  positionCache?: Cache<T, Position>;
}): {
  positions: ReadonlyArray<{
    item: T;
    position: Position;
  }>;
  heights: ReadonlyArray<number>;
} {
  const heights = [...heightsArg];
  const positions = items.reduce<
    ReadonlyArray<{
      item: T;
      position: Position;
    }>
  >(
    (
      positionsSoFar: ReadonlyArray<{
        item: T;
        position: Position;
      }>,
      item,
    ) => {
      const height = measurementCache.get(item);

      const cachedPosition = positionCache?.get(item);
      if (cachedPosition) {
        return [...positionsSoFar, { item, position: cachedPosition }];
      }

      if (height != null) {
        const heightAndGutter = getHeightAndGutter(height, gutter);
        const col = mindex(heights);
        const top = heights[col]!;
        const left = col * columnWidthAndGutter + centerOffset;
        heights[col] = heights[col]! + heightAndGutter;

        return [
          ...positionsSoFar,
          {
            item,
            position: {
              top,
              left,
              width: columnWidth,
              height,
            },
          },
        ];
      }

      return positionsSoFar;
    },
    [],
  );

  return { positions, heights };
}

function getMultiColItemPosition<T>({
  centerOffset,
  columnWidth,
  columnWidthAndGutter,
  gutter,
  heights: heightsArg,
  item,
  columnSpan,
  measurementCache,
  fitsFirstRow,
}: {
  centerOffset: number;
  columnWidth: number;
  columnWidthAndGutter: number;
  gutter: number;
  heights: ReadonlyArray<number>;
  item: T;
  columnSpan: number;
  measurementCache: Cache<T, number>;
  positionCache?: Cache<T, Position>;
  fitsFirstRow: boolean;
}): {
  additionalWhitespace: ReadonlyArray<number> | null;
  heights: ReadonlyArray<number>;
  position: Position;
} {
  const heights = [...heightsArg];
  const height = measurementCache.get(item);

  if (height == null) {
    return {
      additionalWhitespace: null,
      heights,
      position: offscreen(columnWidth),
    };
  }

  const heightAndGutter = getHeightAndGutter(height, gutter);

  // Find height deltas for each column as compared to the next column
  const adjacentColumnHeightDeltas = getAdjacentColumnHeightDeltas(heights, columnSpan);
  const lowestAdjacentColumnHeightDeltaIndex = fitsFirstRow
    ? heights.indexOf(0)
    : adjacentColumnHeightDeltas.indexOf(Math.min(...adjacentColumnHeightDeltas));

  const lowestAdjacentColumnHeights = heights.slice(
    lowestAdjacentColumnHeightDeltaIndex,
    lowestAdjacentColumnHeightDeltaIndex + columnSpan,
  );

  // Find the tallest column on the lowest adjacent heights
  const tallestColumn =
    lowestAdjacentColumnHeightDeltaIndex +
    lowestAdjacentColumnHeights.indexOf(Math.max(...lowestAdjacentColumnHeights));

  const top = heights[tallestColumn]!;
  const left = lowestAdjacentColumnHeightDeltaIndex * columnWidthAndGutter + centerOffset;

  // Increase the heights of both adjacent columns
  const tallestColumnFinalHeight = heights[tallestColumn]! + heightAndGutter;

  const additionalWhitespace = getAdjacentWhitespaceOnIndex(
    heights,
    columnSpan,
    lowestAdjacentColumnHeightDeltaIndex,
  );

  for (let i = 0; i < columnSpan; i += 1) {
    heights[i + lowestAdjacentColumnHeightDeltaIndex] = tallestColumnFinalHeight;
  }

  return {
    additionalWhitespace,
    heights,
    position: {
      top,
      left,
      width: calculateMultiColumnModuleWidth(columnWidth, gutter, columnSpan),
      height,
    },
  };
}

function getGraphPositions<T>({
  items,
  positions,
  heights,
  whitespaceThreshold,
  columnSpan,
  iterationsLimit = DAG_ITERATIONS_HARD_LIMIT,
  ...commonGetPositionArgs
}: {
  items: ReadonlyArray<T>;
  heights: ReadonlyArray<number>;
  positions: ReadonlyArray<{
    item: T;
    position: Position;
  }>;
  whitespaceThreshold?: number;
  columnSpan: number;
  centerOffset: number;
  columnWidth: number;
  columnWidthAndGutter: number;
  gutter: number;
  measurementCache: Cache<T, number>;
  positionCache?: Cache<T, Position>;
  iterationsLimit?: number;
}): GetGraphPositionsReturn<T> {
  // When whitespace threshold is set this variables store the score and node if found
  let bailoutScore;
  let bailoutNode: NodeData<T> | undefined;

  let numberOfIterations = 0; // For logging purposes

  // Initialize the graph
  const graph = new Graph<T>();
  // Start node will be what's been painted so far
  const startNodeData = {
    id: 'start',
    heights,
    positions,
  } as const;
  graph.addNode(startNodeData);

  const startingAdjacentColumnHeightDeltas = getAdjacentColumnHeightDeltas(heights, columnSpan);
  const startingLowestAdjacentColumnHeightDelta = Math.min(...startingAdjacentColumnHeightDeltas);

  // Recursive function to add possible layouts to the graph
  function addPossibleLayout({
    item,
    i,
    arr,
    prevNode,
    heightsArr,
    itemsSoFar = [],
  }: {
    item: T;
    i: number;
    arr: ReadonlyArray<T>;
    prevNode: NodeData<T>;
    heightsArr: ReadonlyArray<number>;
    itemsSoFar?: ReadonlyArray<T>;
  }) {
    if (bailoutNode || numberOfIterations === iterationsLimit) {
      return;
    }

    // Copy the heights array so we don't mutate
    const heightsSoFar = [...heightsArr];

    // Get the positions and heights after adding this item
    const { positions: updatedPositions, heights: updatedHeights } = getOneColumnItemPositions<T>({
      items: [...itemsSoFar, item],
      heights: heightsSoFar,
      ...commonGetPositionArgs,
    });

    // Add the new node to the graph
    const paintedItemData = {
      id: item,
      heights: updatedHeights,
      positions: updatedPositions,
    } as const;

    const adjacentColumnHeightDeltas = getAdjacentColumnHeightDeltas(updatedHeights, columnSpan);
    const lowestAdjacentColumnHeightDelta = Math.min(...adjacentColumnHeightDeltas);

    graph.addNode(paintedItemData);
    graph.addEdge(prevNode, paintedItemData, lowestAdjacentColumnHeightDelta);

    numberOfIterations += 1;

    if (
      typeof whitespaceThreshold === 'number' &&
      lowestAdjacentColumnHeightDelta < whitespaceThreshold
    ) {
      bailoutScore = lowestAdjacentColumnHeightDelta;
      bailoutNode = paintedItemData;
      return;
    }

    // If there are items remaining in the array that haven't yet been laid out, keep going
    if (arr.length > 1) {
      const otherItems = [...arr];
      otherItems.splice(i, 1);
      otherItems.forEach((otherItem, index, array) => {
        addPossibleLayout({
          item: otherItem,
          i: index,
          arr: array,
          heightsArr,
          prevNode: paintedItemData,
          itemsSoFar: [...itemsSoFar, item],
        });
      });
    }
  }

  // For each unpainted item, start generating possible layouts
  items.forEach((item, i, arr) => {
    addPossibleLayout({
      item,
      i,
      arr,
      heightsArr: heights,
      prevNode: startNodeData,
    });
  });

  const { lowestScoreNode, lowestScore } = bailoutNode
    ? {
        lowestScoreNode: bailoutNode,
        lowestScore: bailoutScore ?? 0,
      }
    : graph.findLowestScore(startNodeData);
  // const { lowestScoreNode, lowestScore } = graph.findLowestScore(startNodeData);

  // The best solution may be "no solution", i.e. laying out the multi column item first
  const winningNode =
    lowestScore === null || lowestScore < startingLowestAdjacentColumnHeightDelta
      ? lowestScoreNode
      : startNodeData;

  return { winningNode, numberOfIterations };
}

function getPositionsWithMultiColumnItem<T>({
  multiColumnItem,
  itemsToPosition,
  heights,
  prevPositions,
  columnCount,
  logWhitespace,
  _getColumnSpanConfig,
  _getModulePositioningConfig,
  ...commonGetPositionArgs
}: {
  multiColumnItem: T;
  itemsToPosition: ReadonlyArray<T>;
  heights: ReadonlyArray<number>;
  prevPositions: ReadonlyArray<{
    item: T;
    position: Position;
  }>;
  logWhitespace?: (
    additionalWhitespace: ReadonlyArray<number>,
    numberOfIterations: number,
    columnSpan: number,
  ) => void;
  columnCount: number;
  centerOffset: number;
  columnWidth: number;
  columnWidthAndGutter: number;
  gutter: number;
  measurementCache: Cache<T, number>;
  positionCache: Cache<T, Position>;
  _getColumnSpanConfig: (item: T) => ColumnSpanConfig;
  _getModulePositioningConfig?: (gridSize: number, moduleSize: number) => ModulePositioningConfig;
}): {
  positions: ReadonlyArray<{
    item: T;
    position: Position;
  }>;
  heights: ReadonlyArray<number>;
} {
  const { positionCache } = commonGetPositionArgs;

  // This is the index inside the items to position array
  const multiColumnIndex = itemsToPosition.indexOf(multiColumnItem);
  const oneColumnItems = itemsToPosition.filter(
    (item) => calculateActualColumnSpan({ columnCount, item, _getColumnSpanConfig }) === 1,
  );

  // The empty columns can be different from columnCount if there are
  // items already positioned from previous batches
  const emptyColumns = heights.reduce((acc, height) => (height === 0 ? acc + 1 : acc), 0);

  const multiColumnItemColumnSpan = calculateActualColumnSpan({
    columnCount,
    item: multiColumnItem,
    _getColumnSpanConfig,
  });

  // Skip the graph logic if the two column item can be displayed on the first row,
  // this means graphBatch is empty and multi column item is positioned on its
  // original position (twoColumnIndex)
  const fitsFirstRow = emptyColumns >= multiColumnItemColumnSpan + multiColumnIndex;

  // When multi column item is the last item of the first row but can't fit
  // we need to fill those spaces with one col items
  const replaceWithOneColItems = !fitsFirstRow && multiColumnIndex < emptyColumns;

  const { itemsBatchSize, whitespaceThreshold, iterationsLimit } = _getModulePositioningConfig?.(
    columnCount,
    multiColumnItemColumnSpan,
  ) || {
    itemsBatchSize: MULTI_COL_ITEMS_MEASURE_BATCH_SIZE,
  };

  // Calculate how many items are on pre array and how many on graphBatch
  // pre items are positioned before the two column item
  const splitIndex = calculateSplitIndex({
    oneColumnItemsLength: oneColumnItems.length,
    multiColumnIndex,
    emptyColumns,
    fitsFirstRow,
    replaceWithOneColItems,
    itemsBatchSize,
  });

  const pre = oneColumnItems.slice(0, splitIndex);
  const graphBatch = fitsFirstRow
    ? []
    : oneColumnItems.slice(splitIndex, splitIndex + itemsBatchSize);

  // Get positions and heights for painted items
  const { positions: paintedItemPositions, heights: paintedItemHeights } =
    getOneColumnItemPositions({
      items: pre,
      heights,
      ...commonGetPositionArgs,
    });

  // Adding the extra prev column items to the position cache
  paintedItemPositions.forEach(({ item, position }) => {
    positionCache.set(item, position);
  });

  // Get a node with the required whitespace
  const { winningNode, numberOfIterations } = getGraphPositions({
    items: graphBatch,
    positions: paintedItemPositions,
    heights: paintedItemHeights,
    columnSpan: multiColumnItemColumnSpan,
    iterationsLimit,
    whitespaceThreshold,
    ...commonGetPositionArgs,
  });

  // Insert multi column item(s)
  const {
    heights: updatedHeights,
    position: multiColItemPosition,
    additionalWhitespace,
  } = getMultiColItemPosition<T>({
    item: multiColumnItem,
    heights: winningNode.heights,
    columnSpan: multiColumnItemColumnSpan,
    fitsFirstRow,
    ...commonGetPositionArgs,
  });

  // Combine winning positions and multi column item position, add to cache
  const winningPositions = winningNode.positions.concat({
    item: multiColumnItem,
    position: multiColItemPosition,
  });

  const positionedItems = new Set(winningPositions.map(({ item }) => item));
  // depending on where the multi column item is positioned, there may be items that are still not positioned
  // calculate the remaining items and add them to the list of final positions
  const remainingItems = itemsToPosition.filter((item) => !positionedItems.has(item));
  const { heights: finalHeights, positions: remainingItemPositions } = getOneColumnItemPositions<T>(
    {
      items: remainingItems,
      heights: updatedHeights,
      ...commonGetPositionArgs,
    },
  );
  const finalPositions = winningPositions.concat(remainingItemPositions);

  // Log additional whitespace shown above the multi column module
  // This may need to be tweaked or removed if pin leveling is implemented
  if (additionalWhitespace) {
    logWhitespace?.(additionalWhitespace, numberOfIterations, multiColumnItemColumnSpan);
  }

  finalPositions.forEach(({ item, position }) => {
    positionCache.set(item, position);
  });

  // FUTURE OPTIMIZATION - do we want a min threshold for an acceptably low score?
  // If so, we could save the multi column item somehow and try again with the next batch of items
  return { positions: prevPositions.concat(finalPositions), heights: finalHeights };
}

const multiColumnLayout = <T>({
  items,
  gutter = 14,
  columnWidth = 236,
  columnCount = 2,
  centerOffset = 0,
  logWhitespace,
  measurementCache,
  positionCache,
  _getColumnSpanConfig,
  _getModulePositioningConfig,
}: {
  items: ReadonlyArray<T>;
  gutter?: number;
  columnWidth?: number;
  columnCount?: number;
  centerOffset?: number;
  positionCache: Cache<T, Position>;
  measurementCache: Cache<T, number>;
  logWhitespace?: (
    additionalWhitespace: ReadonlyArray<number>,
    numberOfIterations: number,
    columnSpan: number,
  ) => void;
  _getColumnSpanConfig: (item: T) => ColumnSpanConfig;
  _getModulePositioningConfig?: (gridSize: number, moduleSize: number) => ModulePositioningConfig;
}): ReadonlyArray<Position> => {
  if (!items.every((item) => measurementCache.has(item))) {
    return items.map((item) => {
      const itemColumnSpan = calculateActualColumnSpan({ columnCount, item, _getColumnSpanConfig });
      if (itemColumnSpan > 1) {
        const columnSpan = Math.min(itemColumnSpan, columnCount);
        return offscreen(columnWidth * columnSpan + gutter * (columnSpan - 1));
      }
      return offscreen(columnWidth);
    });
  }

  const columnWidthAndGutter = columnWidth + gutter;

  // the total height of each column
  const heights = initializeHeightsArray({
    centerOffset,
    columnCount,
    columnWidthAndGutter,
    gutter,
    items,
    positionCache,
    _getColumnSpanConfig,
  });

  const itemsWithPositions = items.filter((item) => positionCache?.has(item));
  const itemsWithoutPositions = items.filter((item) => !positionCache?.has(item));

  const multiColumnItems = itemsWithoutPositions.filter(
    (item) => calculateActualColumnSpan({ columnCount, item, _getColumnSpanConfig }) > 1,
  );

  const commonGetPositionArgs = {
    centerOffset,
    columnWidth,
    columnWidthAndGutter,
    gutter,
    measurementCache,
    positionCache,
  } as const;

  if (multiColumnItems.length > 0) {
    const batchSize = multiColumnItems.length;
    const batches = Array.from({ length: batchSize }, (): ReadonlyArray<T> => []).map(
      (batch, i) => {
        const startIndex = i === 0 ? 0 : itemsWithoutPositions.indexOf(multiColumnItems[i]!);
        const endIndex =
          i + 1 === multiColumnItems.length
            ? itemsWithoutPositions.length
            : itemsWithoutPositions.indexOf(multiColumnItems[i + 1]!);
        return itemsWithoutPositions.slice(startIndex, endIndex);
      },
    );
    const { positions: paintedItemPositions, heights: paintedItemHeights } =
      getOneColumnItemPositions({
        items: itemsWithPositions,
        heights,
        ...commonGetPositionArgs,
      });

    const {
      positions: currentPositions,
    }: {
      heights: ReadonlyArray<number>;
      positions: ReadonlyArray<{
        item: T;
        position: Position;
      }>;
    } = batches.reduce(
      (acc, itemsToPosition, i) =>
        getPositionsWithMultiColumnItem({
          multiColumnItem: multiColumnItems[i]!,
          itemsToPosition,
          heights: acc.heights,
          prevPositions: acc.positions,
          logWhitespace,
          columnCount,
          _getColumnSpanConfig,
          _getModulePositioningConfig,
          ...commonGetPositionArgs,
        }),
      { heights: paintedItemHeights, positions: paintedItemPositions },
    );

    return getPositionsOnly<T>(currentPositions);
  }

  const { positions: itemPositions } = getOneColumnItemPositions<T>({
    items,
    heights,
    ...commonGetPositionArgs,
  });
  itemPositions.forEach(({ item, position }) => {
    positionCache?.set(item, position);
  });

  return getPositionsOnly<T>(itemPositions);
};

export default multiColumnLayout;<|MERGE_RESOLUTION|>--- conflicted
+++ resolved
@@ -8,7 +8,6 @@
 // This number can be dynamimcally set using _getModulePositioningConfig
 export const MULTI_COL_ITEMS_MEASURE_BATCH_SIZE = 5;
 
-<<<<<<< HEAD
 // We limit DAG iterations to 1MM to avoid running into obvious performance issues (or having the user waiting to much to see modules)
 const DAG_ITERATIONS_HARD_LIMIT = 1000;
 
@@ -22,12 +21,6 @@
   whitespaceThreshold?: number; // "Good enough" whitespace number when positioning a module
   iterationsLimit?: number;
 };
-=======
-type GridSizeConfig = { 'sm': number; 'md': number; '_lg1'?: number; 'lg': number; 'xl': number };
-type GridSize = keyof GridSizeConfig;
-
-export type ColumnSpanConfig = number | GridSizeConfig;
->>>>>>> 5e80b64a
 
 // maps the number of columns to a grid breakpoint
 // sm: 2 columns
@@ -70,11 +63,30 @@
   return columnSpanConfig[gridSize] ?? 1;
 }
 
-<<<<<<< HEAD
+export function getColumnSpanFromGridSize(
+  columnSpanConfig: ColumnSpanConfig,
+  gridSize: GridSize,
+): number {
+  if (typeof columnSpanConfig === 'number') {
+    return columnSpanConfig;
+  }
+  if (gridSize === '_lg1') {
+    return columnSpanConfig[gridSize] ?? columnSpanConfig.lg ?? 1;
+  }
+  return columnSpanConfig[gridSize] ?? 1;
+}
+
+function getColumnSpanFromGridSize(columnSpanConfig: ColumnSpanConfig, gridSize: GridSize): number {
+  if (typeof columnSpanConfig === 'number') {
+    return columnSpanConfig;
+  }
+  if (gridSize === '_lg1') {
+    return columnSpanConfig[gridSize] ?? columnSpanConfig.lg ?? 1;
+  }
+  return columnSpanConfig[gridSize] ?? 1;
+}
+
 export function calculateActualColumnSpan<T>(props: {
-=======
-function calculateActualColumnSpan<T>(props: {
->>>>>>> 5e80b64a
   columnCount: number;
   item: T;
   _getColumnSpanConfig: (item: T) => ColumnSpanConfig;
