// @flow strict
import { type Cache } from './Cache';
import Graph from './Graph';
import { type HeightsStoreInterface } from './HeightsStore';
import mindex from './mindex';
import { type NodeData, type Position } from './types';

// When there's a 2-col item in the most recently fetched batch of items, we need to measure more items to ensure we have enough possible layouts to minimize whitespace above the 2-col item
// This may need to be tweaked to balance the tradeoff of delayed rendering vs having enough possible layouts
export const TWO_COL_ITEMS_MEASURE_BATCH_SIZE = 6;

function isNil(value: mixed): boolean %checks {
  return value === null || value === undefined;
}

const offscreen = (width: number, height: number = Infinity) => ({
  top: -9999,
  left: -9999,
  width,
  height,
});

function getPositionsOnly<T>(
  positions: $ReadOnlyArray<{ item: T, position: Position }>,
): $ReadOnlyArray<Position> {
  return positions.map(({ position }) => position);
}

function getAdjacentColumnHeightDeltas(heights: $ReadOnlyArray<number>): $ReadOnlyArray<number> {
  return heights.reduce((acc, height, index) => {
    const adjacentColumnHeight = heights[index + 1];
    if (adjacentColumnHeight >= 0) {
      return [...acc, Math.abs(height - adjacentColumnHeight)];
    }
    return acc;
  }, []);
}

function calculateTwoColumnModuleWidth(columnWidth: number, gutter: number): number {
  return columnWidth * 2 + gutter;
}

function initializeHeightsArray<T>({
  centerOffset,
  columnCount,
  columnWidth,
  columnWidthAndGutter,
  gutter,
  items,
  positionCache,
}: {
  centerOffset: number,
  columnCount: number,
  columnWidth: number,
  columnWidthAndGutter: number,
  gutter: number,
  items: $ReadOnlyArray<T>,
  positionCache: ?Cache<T, Position>,
}): $ReadOnlyArray<number> {
  const heights = new Array<number>(columnCount).fill(0);
  items.forEach((item) => {
    const position = positionCache?.get(item);
    if (position) {
      const col = (position.left - centerOffset) / columnWidthAndGutter;
      const isTwoColumnModule =
        position.width === calculateTwoColumnModuleWidth(columnWidth, gutter);
      const heightToAdd = position.height + gutter;
      heights[col] += heightToAdd;
      if (isTwoColumnModule) {
        // if position width is greater than columnWidth
        // increment height of the neighboring column as well
        heights[col + 1] += heightToAdd;
      }
    }
  });
  return heights;
}

function getOneColumnItemPositions<T>({
  centerOffset,
  columnWidth,
  columnWidthAndGutter,
  gutter,
  heights: heightsArg,
  items,
  measurementCache,
  positionCache,
}: {
  centerOffset: number,
  columnWidth: number,
  columnWidthAndGutter: number,
  gutter: number,
  heights: $ReadOnlyArray<number>,
  items: $ReadOnlyArray<T>,
  measurementCache: Cache<T, number>,
  positionCache?: Cache<T, Position>,
}): {
  positions: $ReadOnlyArray<{ item: T, position: Position }>,
  heights: $ReadOnlyArray<number>,
} {
  const heights = [...heightsArg];
  const positions = items.reduce(
    (positionsSoFar: $ReadOnlyArray<{ item: T, position: Position }>, item) => {
      const height = measurementCache.get(item);

      const cachedPosition = positionCache?.get(item);
      if (cachedPosition) {
        return [...positionsSoFar, { item, position: cachedPosition }];
      }

      if (!isNil(height)) {
        const heightAndGutter = height + gutter;
        const col = mindex(heights);
        const top = heights[col];
        const left = col * columnWidthAndGutter + centerOffset;
        heights[col] += heightAndGutter;

        return [
          ...positionsSoFar,
          {
            item,
            position: {
              top,
              left,
              width: columnWidth,
              height,
            },
          },
        ];
      }

      return positionsSoFar;
    },
    [],
  );

  return { positions, heights };
}

function getTwoColItemPosition<T>({
  centerOffset,
  columnWidth,
  columnWidthAndGutter,
  gutter,
  heights: heightsArg,
  item,
  measurementCache,
}: {
  centerOffset: number,
  columnWidth: number,
  columnWidthAndGutter: number,
  gutter: number,
  heights: $ReadOnlyArray<number>,
  item: T,
  measurementCache: Cache<T, number>,
  positionCache?: Cache<T, Position>,
}): {
  additionalWhitespace: number | null,
  heights: $ReadOnlyArray<number>,
  position: Position,
} {
  const heights = [...heightsArg];
  const height = measurementCache.get(item);

  if (isNil(height)) {
    return {
      additionalWhitespace: null,
      heights,
      position: offscreen(columnWidth),
    };
  }

  const heightAndGutter = height + gutter;

  // Find height deltas for each column as compared to the next column
  const adjacentColumnHeightDeltas = getAdjacentColumnHeightDeltas(heights);
  const lowestAdjacentColumnHeightDeltaIndex = adjacentColumnHeightDeltas.indexOf(
    Math.min(...adjacentColumnHeightDeltas),
  );
  // Deltas can go either way, so find which of the two adjacent columns is higher
  const leftIsTaller =
    heights[lowestAdjacentColumnHeightDeltaIndex] >
    heights[lowestAdjacentColumnHeightDeltaIndex + 1];
  const tallestColumn = leftIsTaller
    ? lowestAdjacentColumnHeightDeltaIndex
    : lowestAdjacentColumnHeightDeltaIndex + 1;

  const top = heights[tallestColumn];
  const left = lowestAdjacentColumnHeightDeltaIndex * columnWidthAndGutter + centerOffset;

  // Increase the heights of both adjacent columns
  heights[tallestColumn] += heightAndGutter;
  heights[leftIsTaller ? tallestColumn + 1 : tallestColumn - 1] = heights[tallestColumn];

  return {
    additionalWhitespace: adjacentColumnHeightDeltas[lowestAdjacentColumnHeightDeltaIndex],
    heights,
    position: {
      top,
      left,
      width: calculateTwoColumnModuleWidth(columnWidth, gutter),
      height,
    },
  };
}

const defaultTwoColumnModuleLayout = <T: { +[string]: mixed }>({
  columnWidth = 236,
  gutter = 14,
  heightsCache,
  justify,
  logWhitespace,
  measurementCache,
  minCols = 2,
  positionCache,
  rawItemCount,
  width,
}: {
  columnWidth?: number,
  gutter?: number,
  heightsCache?: HeightsStoreInterface,
  justify: 'center' | 'start',
  logWhitespace?: (number) => void,
  measurementCache: Cache<T, number>,
  minCols?: number,
  positionCache: Cache<T, Position>,
  rawItemCount: number,
  width?: ?number,
}): ((items: $ReadOnlyArray<T>) => $ReadOnlyArray<Position>) => {
  const columnWidthAndGutter = columnWidth + gutter;
  const columnCount = isNil(width)
    ? minCols
    : Math.max(Math.floor((width + gutter) / columnWidthAndGutter), minCols);

  return (items): $ReadOnlyArray<Position> => {
    if (isNil(width) || !items.every((item) => measurementCache.has(item))) {
      return items.map((item) =>
        offscreen(
          typeof item.columnSpan === 'number'
            ? columnWidth * item.columnSpan + gutter * (item.columnSpan - 1)
            : columnWidth,
        ),
      );
    }

    const centerOffset =
      justify === 'center'
        ? Math.max(
            Math.floor(
              (width - (Math.min(rawItemCount, columnCount) * columnWidthAndGutter + gutter)) / 2,
            ),
            0,
          )
        : Math.max(Math.floor((width - columnWidthAndGutter * columnCount + gutter) / 2), 0);

    // the total height of each column
    const heights =
      heightsCache && heightsCache.getHeights().length > 0
        ? heightsCache.getHeights()
        : initializeHeightsArray({
            centerOffset,
            columnCount,
            columnWidth,
            columnWidthAndGutter,
            gutter,
            items,
            positionCache,
          });

    const itemsWithPositions = items.filter((item) => positionCache?.has(item));
    const itemsWithoutPositions = items.filter((item) => !positionCache?.has(item));

    const twoColumnItems = itemsWithoutPositions.filter((item) => item.columnSpan === 2);
    const hasTwoColumnItems = twoColumnItems.length > 0;

    const commonGetPositionArgs = {
      centerOffset,
      columnWidth,
      columnWidthAndGutter,
      gutter,
      measurementCache,
      positionCache,
    };

    if (hasTwoColumnItems) {
      // If the number of items to position is greater that the batch size
      // we identify the batch with the two column item and apply the graph only to those items
<<<<<<< HEAD
      const twoColumnIndex = itemsWithoutPositions.indexOf(twoColumnItems[0]);

      const skipGraph =
        heights.every((height) => height === 0) && twoColumnIndex < heights.length - 1;
      const shouldBatchItems =
        skipGraph || itemsWithoutPositions.length > TWO_COL_ITEMS_MEASURE_BATCH_SIZE;

=======
      // Currently we only support one two column item at the same time, more items will be supporped soon
      const twoColumnIndex = itemsWithoutPositions.indexOf(twoColumnItems[0]);

      // If the number of items to position is greater that the batch size
      // we identify the batch with the two column item and apply the graph only to those items
      const shouldBatchItems = itemsWithoutPositions.length > TWO_COL_ITEMS_MEASURE_BATCH_SIZE;
>>>>>>> cd1b7293
      const splitIndex =
        twoColumnIndex + TWO_COL_ITEMS_MEASURE_BATCH_SIZE > itemsWithoutPositions.length
          ? itemsWithoutPositions.length - TWO_COL_ITEMS_MEASURE_BATCH_SIZE
          : twoColumnIndex;
      const pre = shouldBatchItems ? itemsWithoutPositions.slice(0, splitIndex) : [];
      const batchWithTwoColumnItems = shouldBatchItems
        ? itemsWithoutPositions.slice(splitIndex, splitIndex + TWO_COL_ITEMS_MEASURE_BATCH_SIZE)
        : itemsWithoutPositions;

      // Get positions and heights for painted items
      const { positions: paintedItemPositions, heights: paintedItemHeights } =
        getOneColumnItemPositions({
          items: [...itemsWithPositions, ...pre],
          heights,
          ...commonGetPositionArgs,
        });

      // Adding the extra prev column items to the position cache
      if (paintedItemPositions.length > itemsWithPositions.length) {
        paintedItemPositions.forEach(({ item, position }) => {
          positionCache.set(item, position);
        });
      }

      const oneColumnItems = batchWithTwoColumnItems.filter(
        (item) => !item.columnSpan || item.columnSpan === 1,
      );

      // Initialize the graph
      const graph = new Graph<T>();
      // Start node will be what's been painted so far
      const startNodeData = {
        id: 'start',
        heights: paintedItemHeights,
        positions: paintedItemPositions,
      };
      graph.addNode(startNodeData);

      const startingAdjacentColumnHeightDeltas = getAdjacentColumnHeightDeltas(paintedItemHeights);
      const startingLowestAdjacentColumnHeightDelta = Math.min(
        ...startingAdjacentColumnHeightDeltas,
      );

      // Recursive function to add possible layouts to the graph
      // eslint-disable-next-line no-inner-declarations
      function addPossibleLayout({
        item,
        i,
        arr,
        prevNode,
        heightsArr,
        itemsSoFar = [],
      }: {
        item: T,
        i: number,
        arr: $ReadOnlyArray<T>,
        prevNode: NodeData<T>,
        heightsArr: $ReadOnlyArray<number>,
        itemsSoFar?: $ReadOnlyArray<T>,
      }) {
        // Copy the heights array so we don't mutate
        const heightsSoFar = [...heightsArr];

        // Get the positions and heights after adding this item
        const { positions: updatedPositions, heights: updatedHeights } =
          getOneColumnItemPositions<T>({
            items: [...itemsSoFar, item],
            heights: heightsSoFar,
            ...commonGetPositionArgs,
          });

        // Add the new node to the graph
        const paintedItemData = {
          id: item,
          heights: updatedHeights,
          positions: updatedPositions,
        };

        const adjacentColumnHeightDeltas = getAdjacentColumnHeightDeltas(updatedHeights);
        const lowestAdjacentColumnHeightDelta = Math.min(...adjacentColumnHeightDeltas);

        graph.addNode(paintedItemData);
        graph.addEdge(prevNode, paintedItemData, lowestAdjacentColumnHeightDelta);

        // If there are items remaining in the array that haven't yet been laid out, keep going
        if (arr.length > 1) {
          const otherItems = [...arr];
          otherItems.splice(i, 1);
          otherItems.forEach((otherItem, index, array) => {
            addPossibleLayout({
              item: otherItem,
              i: index,
              arr: array,
              heightsArr,
              prevNode: paintedItemData,
              itemsSoFar: [...itemsSoFar, item],
            });
          });
        }
      }

      // For each unpainted item, start generating possible layouts
      if (!skipGraph) {
        oneColumnItems.forEach((item, i, arr) => {
          addPossibleLayout({
            item,
            i,
            arr,
            heightsArr: paintedItemHeights,
            prevNode: startNodeData,
          });
        });
      }

      const { lowestScore, lowestScoreNode } = graph.findLowestScore(startNodeData);

      // The best solution may be "no solution", i.e. laying out the 2-col item first
      const winningNode =
        lowestScore === null || lowestScore < startingLowestAdjacentColumnHeightDelta
          ? lowestScoreNode
          : startNodeData;

      const { positions } = winningNode;

      // Insert 2-col item(s)
      const twoColItem = twoColumnItems[0]; // this should always only be one
      const {
        additionalWhitespace,
        heights: updatedHeights,
        position: twoColItemPosition,
      } = getTwoColItemPosition<T>({
        item: twoColItem,
        heights: winningNode.heights,
        ...commonGetPositionArgs,
      });

      // Combine winning positions and 2-col item position, add to cache
      const winningPositions = positions.concat({ item: twoColItem, position: twoColItemPosition });

      const positionedItems = new Set(winningPositions.map(({ item }) => item));
      // depending on where the 2-col item is positioned, there may be items that are still not positioned
      // calculate the remaining items and add them to the list of final positions
      const remainingItems = items.filter((item) => !positionedItems.has(item));
      const { heights: finalHeights, positions: remainingItemPositions } =
        getOneColumnItemPositions<T>({
          items: remainingItems,
          heights: updatedHeights,
          ...commonGetPositionArgs,
        });
      const finalPositions = winningPositions.concat(remainingItemPositions);

      // Log additional whitespace shown above the 2-col module
      // This may need to be tweaked or removed if pin leveling is implemented
      const additionalWhitespaceAboveTwoColModule = additionalWhitespace
        ? Math.min(additionalWhitespace, startingLowestAdjacentColumnHeightDelta)
        : startingLowestAdjacentColumnHeightDelta;
      logWhitespace?.(additionalWhitespaceAboveTwoColModule);

      finalPositions.forEach(({ item, position }) => {
        positionCache.set(item, position);
      });
      heightsCache?.setHeights(finalHeights);

      // FUTURE OPTIMIZATION - do we want a min threshold for an acceptably low score?
      // If so, we could save the 2-col item somehow and try again with the next batch of items

      return getPositionsOnly(finalPositions);
    }

    const { heights: finalHeights, positions: itemPositions } = getOneColumnItemPositions<T>({
      items,
      heights,
      ...commonGetPositionArgs,
    });
    itemPositions.forEach(({ item, position }) => {
      positionCache?.set(item, position);
    });
    heightsCache?.setHeights(finalHeights);

    return getPositionsOnly<T>(itemPositions);
  };
};

export default defaultTwoColumnModuleLayout;<|MERGE_RESOLUTION|>--- conflicted
+++ resolved
@@ -285,22 +285,13 @@
     if (hasTwoColumnItems) {
       // If the number of items to position is greater that the batch size
       // we identify the batch with the two column item and apply the graph only to those items
-<<<<<<< HEAD
-      const twoColumnIndex = itemsWithoutPositions.indexOf(twoColumnItems[0]);
-
-      const skipGraph =
-        heights.every((height) => height === 0) && twoColumnIndex < heights.length - 1;
-      const shouldBatchItems =
-        skipGraph || itemsWithoutPositions.length > TWO_COL_ITEMS_MEASURE_BATCH_SIZE;
-
-=======
       // Currently we only support one two column item at the same time, more items will be supporped soon
       const twoColumnIndex = itemsWithoutPositions.indexOf(twoColumnItems[0]);
 
       // If the number of items to position is greater that the batch size
       // we identify the batch with the two column item and apply the graph only to those items
+      const skipGraph = heights.every((height) => height === 0);
       const shouldBatchItems = itemsWithoutPositions.length > TWO_COL_ITEMS_MEASURE_BATCH_SIZE;
->>>>>>> cd1b7293
       const splitIndex =
         twoColumnIndex + TWO_COL_ITEMS_MEASURE_BATCH_SIZE > itemsWithoutPositions.length
           ? itemsWithoutPositions.length - TWO_COL_ITEMS_MEASURE_BATCH_SIZE
