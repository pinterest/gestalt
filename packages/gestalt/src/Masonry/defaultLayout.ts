import { Cache } from './Cache';
import getColumnCount, { DEFAULT_LAYOUT_DEFAULT_COLUMN_WIDTH } from './getColumnCount';
import { getHeightAndGutter, offscreen } from './layoutHelpers';
import mindex from './mindex';
import multiColumnLayout, {
  ColumnSpanConfig,
  ModulePositioningConfig,
  ResponsiveModuleConfig,
} from './multiColumnLayout';
import { Align, Layout, Position } from './types';

const defaultGetResponsiveModuleConfig = (): ResponsiveModuleConfig => undefined;

const calculateCenterOffset = ({
  align,
  columnCount,
  columnWidthAndGutter,
  gutter,
  layout,
  rawItemCount,
  width,
}: {
  align: Align;
  columnCount: number;
  columnWidthAndGutter: number;
  gutter: number;
  layout: Layout;
  rawItemCount: number;
  width: number;
}): number => {
  if (layout === 'basicCentered') {
    const contentWidth = Math.min(rawItemCount, columnCount) * columnWidthAndGutter + gutter;
    return Math.max(Math.floor((width - contentWidth) / 2), 0);
  }
  if (align === 'center') {
    return Math.max(Math.floor((width - columnWidthAndGutter * columnCount + gutter) / 2), 0);
  }
  if (align === 'end') {
    return width - (columnWidthAndGutter * columnCount - gutter);
  }
  return 0;
};

const defaultLayout =
  <T>({
    align,
    columnWidth = DEFAULT_LAYOUT_DEFAULT_COLUMN_WIDTH,
    gutter,
    layout,
    minCols = 2,
    rawItemCount,
    width,
    measurementCache,
    _getColumnSpanConfig,
    _getModulePositioningConfig,
    _getResponsiveModuleConfigForSecondItem,
    _multiColPositionAlgoV2,
    ...otherProps
  }: {
    columnWidth?: number;
    gutter: number;
    align: Align;
    layout: Layout;
    minCols?: number;
    rawItemCount: number;
    width?: number | null | undefined;
    originalItems: ReadonlyArray<T>;
    positionCache: Cache<T, Position>;
    measurementCache: Cache<T, number>;
    _getColumnSpanConfig?: (item: T) => ColumnSpanConfig;
    _getResponsiveModuleConfigForSecondItem?: (item: T) => ResponsiveModuleConfig;
<<<<<<< HEAD
    _getModulePositioningConfig?: (gridSize: number, moduleSize: number) => ModulePositioningConfig;
=======
    _multiColPositionAlgoV2?: boolean;
    earlyBailout?: (columnSpan: number) => number;
>>>>>>> cee064e7
    logWhitespace?: (
      additionalWhitespace: ReadonlyArray<number>,
      numberOfIterations: number,
      columnSpan: number,
    ) => void;
  }): ((items: ReadonlyArray<T>) => ReadonlyArray<Position>) =>
  (items): ReadonlyArray<Position> => {
    if (width == null) {
      return items.map(() => offscreen(columnWidth));
    }

    const columnWidthAndGutter = columnWidth + gutter;
    const columnCount = getColumnCount({
      gutter,
      columnWidth,
      width,
      minCols,
      layout,
    });
    // the total height of each column
    const heights = new Array<number>(columnCount).fill(0);

    const centerOffset = calculateCenterOffset({
      columnCount,
      columnWidthAndGutter,
      gutter,
      align,
      layout,
      rawItemCount,
      width,
    });

    return _getColumnSpanConfig
      ? multiColumnLayout({
          items,
          columnWidth,
          columnCount,
          centerOffset,
          gutter,
          measurementCache,
          _getColumnSpanConfig,
          _getResponsiveModuleConfigForSecondItem:
            _getResponsiveModuleConfigForSecondItem ?? defaultGetResponsiveModuleConfig,
<<<<<<< HEAD
          _getModulePositioningConfig,
=======
          _multiColPositionAlgoV2,
>>>>>>> cee064e7
          ...otherProps,
        })
      : items.map((item) => {
          const height = measurementCache.get(item);

          if (height == null) {
            return offscreen(columnWidth);
          }
          const heightAndGutter = getHeightAndGutter(height, gutter);
          const col = mindex(heights);
          const top = heights[col]!;
          const left = col * columnWidthAndGutter + centerOffset;

          heights[col] = heights[col]! + heightAndGutter;
          return { top, left, width: columnWidth, height };
        });
  };

export default defaultLayout;<|MERGE_RESOLUTION|>--- conflicted
+++ resolved
@@ -69,12 +69,8 @@
     measurementCache: Cache<T, number>;
     _getColumnSpanConfig?: (item: T) => ColumnSpanConfig;
     _getResponsiveModuleConfigForSecondItem?: (item: T) => ResponsiveModuleConfig;
-<<<<<<< HEAD
+    _multiColPositionAlgoV2?: boolean;
     _getModulePositioningConfig?: (gridSize: number, moduleSize: number) => ModulePositioningConfig;
-=======
-    _multiColPositionAlgoV2?: boolean;
-    earlyBailout?: (columnSpan: number) => number;
->>>>>>> cee064e7
     logWhitespace?: (
       additionalWhitespace: ReadonlyArray<number>,
       numberOfIterations: number,
@@ -118,11 +114,8 @@
           _getColumnSpanConfig,
           _getResponsiveModuleConfigForSecondItem:
             _getResponsiveModuleConfigForSecondItem ?? defaultGetResponsiveModuleConfig,
-<<<<<<< HEAD
+          _multiColPositionAlgoV2,
           _getModulePositioningConfig,
-=======
-          _multiColPositionAlgoV2,
->>>>>>> cee064e7
           ...otherProps,
         })
       : items.map((item) => {
