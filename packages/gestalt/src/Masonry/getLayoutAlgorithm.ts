--- conflicted
+++ resolved
@@ -32,12 +32,8 @@
   _getColumnSpanConfig,
   _getResponsiveModuleConfigForSecondItem,
   _logTwoColWhitespace,
-<<<<<<< HEAD
   _getModulePositioningConfig,
-=======
-  _earlyBailout,
   _multiColPositionAlgoV2,
->>>>>>> cee064e7
 }: {
   align: Align;
   columnWidth: number | undefined;
@@ -56,11 +52,7 @@
     numberOfIterations: number,
     columnSpan: number,
   ) => void;
-<<<<<<< HEAD
-=======
-  _earlyBailout?: (columnSpan: number) => number;
   _multiColPositionAlgoV2?: boolean;
->>>>>>> cee064e7
 }): (items: ReadonlyArray<T>) => ReadonlyArray<Position> {
   if (getIsFlexibleLayout({ layout, width })) {
     return fullWidthLayout({
@@ -75,12 +67,8 @@
       logWhitespace: _logTwoColWhitespace,
       _getColumnSpanConfig,
       _getResponsiveModuleConfigForSecondItem,
-<<<<<<< HEAD
+      _multiColPositionAlgoV2,
       _getModulePositioningConfig,
-=======
-      _multiColPositionAlgoV2,
-      earlyBailout: _earlyBailout,
->>>>>>> cee064e7
     });
   }
   if (layout.startsWith('uniformRow')) {
@@ -107,11 +95,7 @@
     originalItems: items,
     _getColumnSpanConfig,
     _getResponsiveModuleConfigForSecondItem,
-<<<<<<< HEAD
+    _multiColPositionAlgoV2,
     _getModulePositioningConfig,
-=======
-    _multiColPositionAlgoV2,
-    earlyBailout: _earlyBailout,
->>>>>>> cee064e7
   });
 }