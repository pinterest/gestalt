import { Cache } from './Cache';
import getColumnCount, { FULL_WIDTH_LAYOUT_DEFAULT_IDEAL_COLUMN_WIDTH } from './getColumnCount';
import { getHeightAndGutter } from './layoutHelpers';
import mindex from './mindex';
<<<<<<< HEAD
import multiColumnLayout, { ColumnSpanConfig, ModulePositioningConfig } from './multiColumnLayout';
import { Layout, Position } from './types';
=======
import multiColumnLayout, { ColumnSpanConfig, ResponsiveModuleConfig } from './multiColumnLayout';
import { Position } from './types';
>>>>>>> 07081d4e

const defaultGetResponsiveModuleConfig = (): ResponsiveModuleConfig => undefined;

const fullWidthLayout = <T>({
  width,
  idealColumnWidth = FULL_WIDTH_LAYOUT_DEFAULT_IDEAL_COLUMN_WIDTH,
  gutter,
  minCols = 2,
  layout,
  measurementCache,
  _getColumnSpanConfig,
<<<<<<< HEAD
  _getModulePositioningConfig,
=======
  _getResponsiveModuleConfigForSecondItem,
>>>>>>> 07081d4e
  ...otherProps
}: {
  idealColumnWidth?: number;
  gutter: number;
  minCols?: number;
  layout: Layout;
  width?: number | null | undefined;
  positionCache: Cache<T, Position>;
  measurementCache: Cache<T, number>;
  originalItems: ReadonlyArray<T>;
  _getColumnSpanConfig?: (item: T) => ColumnSpanConfig;
<<<<<<< HEAD
  _getModulePositioningConfig?: (gridSize: number, moduleSize: number) => ModulePositioningConfig;
=======
  _getResponsiveModuleConfigForSecondItem?: (item: T) => ResponsiveModuleConfig;
  earlyBailout?: (columnSpan: number) => number;
>>>>>>> 07081d4e
  logWhitespace?: (
    additionalWhitespace: ReadonlyArray<number>,
    numberOfIterations: number,
    columnSpan: number,
  ) => void;
}): ((items: ReadonlyArray<T>) => ReadonlyArray<Position>) => {
  if (width == null) {
    return (items) =>
      items.map(() => ({
        top: Infinity,
        left: Infinity,
        width: Infinity,
        height: Infinity,
      }));
  }

  const columnCount = getColumnCount({
    gutter,
    columnWidth: idealColumnWidth,
    width,
    minCols,
    layout,
  });
  const columnWidth = width / columnCount - gutter;
  const columnWidthAndGutter = columnWidth + gutter;
  const centerOffset = gutter / 2;

  return (items: ReadonlyArray<T>) => {
    const heights = new Array<number>(columnCount).fill(0);
    return _getColumnSpanConfig
      ? multiColumnLayout({
          items,
          columnWidth,
          columnCount,
          centerOffset,
          gutter,
          measurementCache,
          _getColumnSpanConfig,
<<<<<<< HEAD
          _getModulePositioningConfig,
=======
          _getResponsiveModuleConfigForSecondItem:
            _getResponsiveModuleConfigForSecondItem ?? defaultGetResponsiveModuleConfig,
>>>>>>> 07081d4e
          ...otherProps,
        })
      : items.reduce<Array<any>>((acc, item) => {
          const positions = acc;
          const height = measurementCache.get(item);
          let position;

          if (height == null) {
            position = {
              top: Infinity,
              left: Infinity,
              width: columnWidth,
              height: Infinity,
            };
          } else {
            const heightAndGutter = getHeightAndGutter(height, gutter);
            const col = mindex(heights);
            const top = heights[col];
            const left = col * columnWidthAndGutter + centerOffset;

            heights[col] = (heights[col] ?? 0) + heightAndGutter;
            position = {
              top,
              left,
              width: columnWidth,
              height,
            };
          }
          positions.push(position);
          return positions;
        }, []);
  };
};

export default fullWidthLayout;<|MERGE_RESOLUTION|>--- conflicted
+++ resolved
@@ -2,13 +2,12 @@
 import getColumnCount, { FULL_WIDTH_LAYOUT_DEFAULT_IDEAL_COLUMN_WIDTH } from './getColumnCount';
 import { getHeightAndGutter } from './layoutHelpers';
 import mindex from './mindex';
-<<<<<<< HEAD
-import multiColumnLayout, { ColumnSpanConfig, ModulePositioningConfig } from './multiColumnLayout';
+import multiColumnLayout, {
+  ColumnSpanConfig,
+  ModulePositioningConfig,
+  ResponsiveModuleConfig,
+} from './multiColumnLayout';
 import { Layout, Position } from './types';
-=======
-import multiColumnLayout, { ColumnSpanConfig, ResponsiveModuleConfig } from './multiColumnLayout';
-import { Position } from './types';
->>>>>>> 07081d4e
 
 const defaultGetResponsiveModuleConfig = (): ResponsiveModuleConfig => undefined;
 
@@ -20,11 +19,8 @@
   layout,
   measurementCache,
   _getColumnSpanConfig,
-<<<<<<< HEAD
   _getModulePositioningConfig,
-=======
   _getResponsiveModuleConfigForSecondItem,
->>>>>>> 07081d4e
   ...otherProps
 }: {
   idealColumnWidth?: number;
@@ -36,12 +32,8 @@
   measurementCache: Cache<T, number>;
   originalItems: ReadonlyArray<T>;
   _getColumnSpanConfig?: (item: T) => ColumnSpanConfig;
-<<<<<<< HEAD
+  _getResponsiveModuleConfigForSecondItem?: (item: T) => ResponsiveModuleConfig;
   _getModulePositioningConfig?: (gridSize: number, moduleSize: number) => ModulePositioningConfig;
-=======
-  _getResponsiveModuleConfigForSecondItem?: (item: T) => ResponsiveModuleConfig;
-  earlyBailout?: (columnSpan: number) => number;
->>>>>>> 07081d4e
   logWhitespace?: (
     additionalWhitespace: ReadonlyArray<number>,
     numberOfIterations: number,
@@ -80,12 +72,9 @@
           gutter,
           measurementCache,
           _getColumnSpanConfig,
-<<<<<<< HEAD
           _getModulePositioningConfig,
-=======
           _getResponsiveModuleConfigForSecondItem:
             _getResponsiveModuleConfigForSecondItem ?? defaultGetResponsiveModuleConfig,
->>>>>>> 07081d4e
           ...otherProps,
         })
       : items.reduce<Array<any>>((acc, item) => {
