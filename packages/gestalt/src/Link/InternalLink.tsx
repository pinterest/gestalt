--- conflicted
+++ resolved
@@ -26,11 +26,7 @@
   fullWidth?: boolean;
   href: string;
   id?: string;
-<<<<<<< HEAD
-  importedClass?: string;
-=======
   innerFocusColor?: 'default' | 'inverse';
->>>>>>> d86286b7
   mouseCursor?: 'copy' | 'grab' | 'grabbing' | 'move' | 'noDrop' | 'pointer' | 'zoomIn' | 'zoomOut';
   onClick?: (arg1: {
     event: React.MouseEvent<HTMLAnchorElement> | React.KeyboardEvent<HTMLAnchorElement>;
@@ -129,12 +125,6 @@
 
   const className = classnames(
     styles.noUnderline,
-<<<<<<< HEAD
-=======
-    touchableStyles.tapTransition,
-    isTapArea ? getRoundingClassName(rounding || 0) : undefined,
-    !isTapArea && !isInVRExperiment ? getRoundingClassName('pill') : undefined,
->>>>>>> d86286b7
     {
       [classnames(
         styles.noOutline,
