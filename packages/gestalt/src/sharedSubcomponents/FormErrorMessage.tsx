import { ReactNode } from 'react';
import classnames from 'classnames';
import styles from './FormErrorMessage.css';
import helperTextStyles from './FormHelperText.css';
import Box from '../Box';
import Flex from '../Flex';
import Icon from '../Icon';
import Text from '../Text';
import useInExperiment from '../useInExperiment';

type SizeType = 'sm' | 'md' | 'lg';

type Props = {
  dataTestId?: string;
  id: string;
  text?: ReactNode;
  size?: SizeType;
  noPadding?: boolean;
};

export default function FormErrorMessage({
  dataTestId,
  id,
  size,
  text = '',
  noPadding: noStartPadding,
}: Props) {
  const isInVRExperiment = useInExperiment({
    webExperimentName: 'web_gestalt_visualRefresh',
    mwebExperimentName: 'web_gestalt_visualRefresh',
  });

  const dataTestIdIcon = dataTestId && `${dataTestId}-icon`;

  return (
    <div
      className={classnames({
        // none
        [helperTextStyles.noStartPadding]: noStartPadding,
        // sm
        [helperTextStyles.sm_startPadding]: !isInVRExperiment && size === 'sm' && !noStartPadding,
        [helperTextStyles.sm_topPadding]: !isInVRExperiment && size === 'sm',
        [helperTextStyles.vr_sm_startPadding]: isInVRExperiment && size === 'sm' && !noStartPadding,
        [helperTextStyles.vr_sm_topPadding]: isInVRExperiment && size === 'sm',
        // md
        [helperTextStyles.md_startPadding]: !isInVRExperiment && size === 'md' && !noStartPadding,
        [helperTextStyles.md_topPadding]: !isInVRExperiment && size === 'md',
        [helperTextStyles.vr_md_startPadding]: isInVRExperiment && size === 'md' && !noStartPadding,
        [helperTextStyles.vr_md_topPadding]: isInVRExperiment && size === 'md',
        // lg
        [helperTextStyles.lg_startPadding]: !isInVRExperiment && size === 'lg' && !noStartPadding,
        [helperTextStyles.lg_topPadding]: !isInVRExperiment && size === 'lg',
        [helperTextStyles.vr_lg_startPadding]: isInVRExperiment && size === 'lg' && !noStartPadding,
        [helperTextStyles.vr_lg_topPadding]: isInVRExperiment && size === 'lg',
      })}
      id={id}
    >
      <Text color="error" size="100">
        {/* Class used to ensure all children are font size "sm" */}
        <span className={styles.formErrorMessage} id={id}>
          {/* This error message is accessible by screenreaders. It alerts the user right when the error message is presented to the user. While error messages are visually apparent to users who can see the page, they may not be obvious to users of assistive technologies. This role="alert" provides a way to programmatically expose dynamic content changes in a way that can be announced by assistive technologies.
           */}
          <Box role="alert">
            <Flex
              alignItems={isInVRExperiment ? 'start' : 'center'}
              gap={size === 'sm' || isInVRExperiment ? 1 : 2}
            >
              <Box
                dangerouslySetInlineStyle={{
                  __style: isInVRExperiment ? { marginTop: '2px' } : {},
                }}
                data-test-id={dataTestId}
              >
                <Icon
                  accessibilityLabel=""
<<<<<<< HEAD
                  color={color}
                  dataTestId={dataTestIdIcon}
                  icon={icon}
=======
                  color="error"
                  icon="workflow-status-problem"
>>>>>>> edda9872
                  size={isInVRExperiment || size === 'sm' ? 12 : 16}
                />
              </Box>
              {text}
            </Flex>
          </Box>
        </span>
      </Text>
    </div>
  );
}<|MERGE_RESOLUTION|>--- conflicted
+++ resolved
@@ -73,14 +73,9 @@
               >
                 <Icon
                   accessibilityLabel=""
-<<<<<<< HEAD
-                  color={color}
+                  color="error"
                   dataTestId={dataTestIdIcon}
-                  icon={icon}
-=======
-                  color="error"
                   icon="workflow-status-problem"
->>>>>>> edda9872
                   size={isInVRExperiment || size === 'sm' ? 12 : 16}
                 />
               </Box>
