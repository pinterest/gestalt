--- conflicted
+++ resolved
@@ -124,8 +124,6 @@
             "value": "{sema.color.background.disabled.value}"
           }
         },
-<<<<<<< HEAD
-=======
         "shopping": {
           "default": {
             "value": "{sema.color.background.primary.value}"
@@ -154,7 +152,6 @@
             "value": "{sema.color.background.disabled.value}"
           }
         },
->>>>>>> 4f73250b
         "semitransparentwhite": {
           "default": {
             "value": "{sema.color.background.wash.light.value}"
@@ -204,14 +201,11 @@
           "disabled": {
             "value": "{sema.color.background.disabled.value}"
           }
-<<<<<<< HEAD
-=======
         },
         "disabled": {
           "default": {
             "value": "{sema.color.background.disabled.value}"
           }
->>>>>>> 4f73250b
         }
       },
       "checkbox": {
