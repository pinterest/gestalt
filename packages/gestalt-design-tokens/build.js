const StyleDictionary = require('style-dictionary');
const tinycolor = require('tinycolor2');

// CONFIG

const optionsFileHeader = {
  'options': {
    'fileHeader': 'fileHeader',
    '_fileHeader_comment': 'Custom',
    'showFileHeader': true,
  },
};

const optionsFileHeaderOutputReferences = {
  'options': {
    'fileHeader': 'fileHeader',
    '_fileHeader_comment': 'Custom',
    'showFileHeader': true,
    'outputReferences': true,
  },
};

const dimenResource = { 'resourceType': 'dimen' };

const colorResource = { 'resourceType': 'color' };

const filterColor = {
  'filter': {
    'attributes': {
      'category': 'color',
    },
  },
};

const filterRounding = {
  'filter': {
    'attributes': {
      'category': 'rounding',
    },
  },
};

const filterOpacity = {
  'filter': {
    'attributes': {
      'category': 'opacity',
    },
  },
};

const filterSpace = {
  'filter': {
    'attributes': {
      'category': 'space',
    },
  },
};

const filterElevation = {
  'filter': {
    'attributes': {
      'category': 'elevation',
    },
  },
};

const filterFontWeight = {
  'filter': {
    'attributes': {
      'category': 'font',
      'type': 'weight',
    },
  },
};

const filterFontSize = {
  'filter': {
    'attributes': {
      'category': 'font',
      'type': 'size',
    },
  },
};

const filterFontFamily = {
  'filter': {
    'attributes': {
      'category': 'font',
      'type': 'family',
    },
  },
};

const filterLineHeight = {
  'filter': {
    'attributes': {
      'category': 'font',
      'type': 'lineheight',
    },
  },
};

const androidResources = {
  'format': 'android/resources',
  '_format_comment': 'https://amzn.github.io/style-dictionary/#/formats?id=androidresources',
};

const iosColorsH = {
  'format': 'ios/colors.h',
  '_format_comment': 'https://amzn.github.io/style-dictionary/#/formats?id=ioscolorsh',
};

const iosColorsM = {
  'format': 'ios/colors.m',
  '_format_comment': 'https://amzn.github.io/style-dictionary/#/formats?id=ioscolorsm',
};

const iosStaticH = {
  'format': 'ios/static.h',
  '_format_comment': 'https://amzn.github.io/style-dictionary/#/formats?id=iosstringsh',
};

const iosStaticM = {
  'format': 'ios/static.m',
  '_format_comment': 'https://amzn.github.io/style-dictionary/#/formats?id=iosstringsm',
};

const iosSwiftEnumSwift = {
  'format': 'ios-swift/enum.swift',
  '_format_comment': 'https://amzn.github.io/style-dictionary/#/formats?id=ios-swiftenumswift',
};

const jsonFlat = {
  'format': 'json/flat',
  '_format_comment': 'https://amzn.github.io/style-dictionary/#/formats?id=jsonflat',
};

const cssVariables = {
  'format': 'css/variables',
  '_format_comment': 'https://amzn.github.io/style-dictionary/#/formats?id=cssvariables',
};

const colorElevationFilter = {
  'filter': 'colorElevationFilter',
  '_filter_comment': 'Custom',
};

const dataVisualizationFilter = {
  'filter': 'dataVisualizationFilter',
  '_filter_comment': 'Custom',
};

const semaLineHeightFilter = {
  'filter': 'semaLineHeightFilter',
  '_filter_comment': 'Custom filter for semantic lineheight tokens',
};

const webCssTransformGroup = {
  'transformGroup': 'webCssTransformGroup',
  '_transformGroup_comment':
    'Custom from https://amzn.github.io/style-dictionary/#/transform_groups?id=css',
};
const androidTransformGroup = {
  'transformGroup': 'androidTransformGroup',
  '_format_comment': 'Custom',
};

const iOSTransformGroup = {
  'transformGroup': 'iOSTransformGroup',
  '_transformGroup_comment':
    'Custom from https://amzn.github.io/style-dictionary/#/transform_groups?id=ios',
};
const iOSSwiftEnumTransformGroup = {
  'transformGroup': 'iOSSwiftEnumTransformGroup',
  '_transformGroup_comment':
    'Custom from https://amzn.github.io/style-dictionary/#/transform_groups?id=ios-swift-separate',
};

// HELPER FUNCTIONS

const filterList = [
  filterColor,
  filterRounding,
  filterOpacity,
  filterSpace,
  filterElevation,
  filterLineHeight,
  filterFontFamily,
  filterFontSize,
  filterFontWeight,
];

const getFilter = (category, type) => {
  // eslint-disable-next-line no-restricted-syntax
  for (const item of filterList) {
    if (type === undefined) {
      if (item.filter.attributes.category === category) {
        return item;
      }
    } else if (
      item.filter.attributes.category === category &&
      item.filter.attributes.type === type
    ) {
      return item;
    }
  }
  return undefined;
};

function getTheme(theme) {
  return theme === 'vr-theme' ? 'VR' : '';
}

function buildShadowValue(values, platform) {
  // destructure shadow values from original token value
  // x, y, blur, spread, color, alpha;
  // convert hex code to rgba string

  return Object.values(values)
    .map((value) => {
      const shadowColor = tinycolor(value.color);
      shadowColor.setAlpha(value.opacity);
      shadowColor.toRgbString();

      return platform === 'css'
        ? `${value.offsetX}px ${value.offsetY}px ${value.blurRadius}px ${value.spreadRadius}px ${shadowColor}`
        : `${value.offsetX}px ${value.offsetY}px ${value.blurRadius}px ${value.spreadRadius}px ${value.color} ${value.opacity}`;
    })
    .join(', ');
}

const regex = /(\{|\})/gi;
const regex1A = /(\{(?!\w)|\}(?!\w))/gi;

const commonJSFormatter = ({ token, darkTheme, isVR }) => {
  const prefix = token.filePath.split('/').splice(-1)[0].substring(0, 4);

  const isWebMappingToken = token.filePath.includes('mapping');

  return JSON.stringify({
    name:
      isVR && !isWebMappingToken
        ? [prefix, ...token.path].join('-').replace('appenda', '')
        : token.path.join('-').replace('appenda', '').replace('appendb', ''),
    value: token.value,
    // For lightened values with appended 1A, let's keep {value}1A if not remove the parenthesis

    // eslint-disable-next-line no-nested-ternary
    originalValue: isVR
      ? 'NA'
      : // eslint-disable-next-line no-nested-ternary
      typeof token.original.value === 'string'
      ? token.original.value.endsWith('}1A')
        ? token.original.value?.replace(regex1A, '')
        : token.original.value.replace(regex, '')
      : token.value,
    // eslint-disable-next-line no-underscore-dangle
    ...(darkTheme ? { _darkModeSupport: !token._darkMode } : {}), // For dark mode we are adding this metadada to track unsupported tokens
    comment: token.comment,
    category: token.attributes.category,
  });
};

const moduleExportFileHeader = ({ file, tokenArray, fileHeader }) =>
  `${fileHeader({ file, commentStyle: 'short' })} module.exports = [${tokenArray}]`;

function getSources({ theme, modeTheme, platform, language }) {
  if (theme === 'classic') {
    return [
      `tokens/classic/base-color.json`,
      `tokens/classic/base-font.json`,
      `tokens/classic/base-opacity.json`,
      `tokens/classic/base-rounding.json`,
      `tokens/classic/base-space.json`,
      `tokens/classic/sema-color-${modeTheme}.json`,
      `tokens/classic/base-color-dataviz-${modeTheme}.json`,
      `tokens/classic/sema-color-dataviz-${modeTheme}.json`,
      `tokens/classic/base-elevation-${modeTheme}.json`,
      ...(platform === 'web'
        ? [
            `tokens/classic/comp-web-color-${modeTheme}.json`,
            `tokens/classic/comp-web-elevation-${modeTheme}.json`,
            `tokens/classic/comp-web-rounding.json`,
          ]
        : []),
    ];
  }

  return [
    'tokens/vr-theme/base-color.json',
    `tokens/vr-theme/base-elevation-${modeTheme}.json`,
    'tokens/vr-theme/base-font.json',
    'tokens/vr-theme/base-opacity.json',
    'tokens/vr-theme/base-rounding.json',
    'tokens/vr-theme/base-space.json',
    `tokens/vr-theme/sema-color-${modeTheme}.json`,
    'tokens/vr-theme/sema-elevation.json',
<<<<<<< HEAD
    `tokens/vr-theme/sema-color${modeTheme}.json`,
    `tokens/vr-theme/base-lineheight.json`,
    `tokens/vr-theme/language/sema-lineheight-${language}.json`,
=======
    'tokens/vr-theme/sema-font.json',
    'tokens/vr-theme/sema-opacity.json',
    'tokens/vr-theme/sema-rounding.json',
    'tokens/vr-theme/sema-space.json',
>>>>>>> 994d8541
    ...(theme === 'vr-theme-web-mapping'
      ? [
          `tokens/vr-theme-web-mapping/base-color-dataviz-${modeTheme}.json`,
          'tokens/vr-theme-web-mapping/base-color.json',
          `tokens/vr-theme-web-mapping/base-elevation-${modeTheme}.json`,
          'tokens/vr-theme-web-mapping/base-font.json',
          'tokens/vr-theme-web-mapping/base-opacity.json',
          'tokens/vr-theme-web-mapping/base-rounding.json',
          'tokens/vr-theme-web-mapping/base-space.json',
          `tokens/vr-theme-web-mapping/sema-color-dataviz-${modeTheme}.json`,
          'tokens/vr-theme-web-mapping/sema-color.json',
        ]
      : []),
  ];
}

// X-PLATFORM REGISTERS

// REGISTER FILE HEADERS

const { fileHeader } = StyleDictionary.formatHelpers;

StyleDictionary.registerFileHeader({
  name: 'fileHeader',
  fileHeader: (defaultMessage) => ['File is autogenerated', ...defaultMessage],
});

// REGISTER FORMATS

StyleDictionary.registerFormat({
  name: 'commonJS/classic',
  formatter: ({ dictionary, file }) => {
    const tokenArray = dictionary.allTokens.map((token) => commonJSFormatter({ token }));
    return moduleExportFileHeader({ fileHeader, file, tokenArray });
  },
});

StyleDictionary.registerFormat({
  name: 'commonJS/vr-theme',
  formatter: ({ dictionary, file }) => {
    const tokenArray = dictionary.allTokens.map((token) =>
      commonJSFormatter({ token, isVR: true }),
    );
    return moduleExportFileHeader({ fileHeader, file, tokenArray });
  },
});

StyleDictionary.registerFormat({
  name: 'darkTheme-commonJS/classic',
  formatter: ({ dictionary, file }) => {
    const tokenArray = dictionary.allTokens.map((token) =>
      commonJSFormatter({ token, darkTheme: true }),
    );

    return moduleExportFileHeader({ fileHeader, file, tokenArray });
  },
});

StyleDictionary.registerFormat({
  name: 'darkTheme-commonJS/vr-theme',
  formatter: ({ dictionary, file }) => {
    const tokenArray = dictionary.allTokens.map((token) =>
      commonJSFormatter({ token, darkTheme: true, isVR: true }),
    );

    return moduleExportFileHeader({ fileHeader, file, tokenArray });
  },
});

StyleDictionary.registerFormat({
  name: `constantLibrary-javascript/es6/classic`,
  formatter({ dictionary }) {
    const tokenDataString = dictionary.allTokens
      .map((token) => {
        let value = JSON.stringify(token.value);
        if (dictionary.usesReference(token.original.value)) {
          const refs = dictionary.getReferences(token.original.value);
          refs.forEach((ref) => {
            value = value.replace(ref.value, ref.name);
          });
        }

        const formattedTokenName = token.path.join('_').toUpperCase().replace('-', '_');

        return `export const TOKEN_${formattedTokenName} = 'var(--${token.path.join('-')})';`;
      })
      .join(`\n`);

    return `/* File is autogenerated */\n\n${tokenDataString}`;
  },
});

StyleDictionary.registerFormat({
  name: `constantLibrary-javascript/es6/vr-theme`,
  formatter({ dictionary }) {
    const tokenDataString = dictionary.allTokens
      .map((token) => {
        const prefix = token.filePath.split('/').splice(-1)[0].substring(0, 4);

        let value = JSON.stringify(token.value);
        if (dictionary.usesReference(token.original.value)) {
          const refs = dictionary.getReferences(token.original.value);
          refs.forEach((ref) => {
            value = value.replace(ref.value, ref.name);
          });
        }

        const formattedTokenNameKey = token.path
          .join('_')
          .toUpperCase()
          .replace('-', '_')
          .replace('appenda', '')
          .replace('appendb', '')
          .replace('APPENDA', '')
          .replace('APPENDB', '');

        const formattedTokenNameValue = token.path
          .join('-')
          .replace('appenda', '')
          .replace('appendb', '');

        return `export const TOKEN_${prefix.toUpperCase()}_${formattedTokenNameKey} = 'var(--${prefix}-${formattedTokenNameValue})';`;
      })
      .join(`\n`);

    return `/* File is autogenerated */\n\n${tokenDataString}`;
  },
});

StyleDictionary.registerFormat({
  name: `constantLibrary-commonJS/classic`,
  formatter({ dictionary, file }) {
    const tokens = dictionary.allTokens
      .map((token) => {
        let value = JSON.stringify(token.value);
        if (dictionary.usesReference(token.original.value)) {
          const refs = dictionary.getReferences(token.original.value);
          refs.forEach((ref) => {
            value = value.replace(ref.value, ref.name);
          });
        }
        return `  TOKEN_${token.path
          .join('_')
          .toUpperCase()
          .replace('-', '_')}: 'var(--${token.path.join('-')})',`;
      })
      .join(`\n`)
      .slice(0, -1);

    const fileHeaderString = fileHeader({
      file,
      commentStyle: 'short',
    });

    return `${fileHeaderString}module.exports = Object.freeze({\n${tokens}\n})`;
  },
});

StyleDictionary.registerFormat({
  name: `constantLibrary-commonJS/vr-theme`,
  formatter({ dictionary, file }) {
    const tokens = dictionary.allTokens
      .map((token) => {
        const prefix = token.filePath.split('/').splice(-1)[0].substring(0, 4);
        let value = JSON.stringify(token.value);
        if (dictionary.usesReference(token.original.value)) {
          const refs = dictionary.getReferences(token.original.value);
          refs.forEach((ref) => {
            value = value.replace(ref.value, ref.name);
          });
        }
        return `  TOKEN_${prefix.toUpperCase()}_${token.path
          .join('_')
          .toUpperCase()
          .replace('-', '_')}: 'var(--${`${prefix}-${token.path.join('-')}`})',`;
      })
      .join(`\n`)
      .slice(0, -1);

    const fileHeaderString = fileHeader({
      file,
      commentStyle: 'short',
    });

    return `${fileHeaderString}module.exports = Object.freeze({\n${tokens}\n})`;
  },
});

// BUILD CONFIGURATION

// WEB PLATFORM

// REGISTER TRANSFORMS

StyleDictionary.registerTransform({
  name: 'value/elevation/css',
  type: 'value',
  matcher(prop) {
    return prop.attributes.category === 'elevation';
  },
  transformer(prop) {
    if (typeof prop.value === 'string' && prop.value === 'none') return 'none';

    return buildShadowValue(prop.value, 'css');
  },
});

StyleDictionary.registerTransform({
  name: 'name/conflictFixing',
  type: 'name',
  matcher(prop) {
    return (
      (prop.filePath.includes('vr-theme') && prop.attributes.type.endsWith('appenda')) ||
      prop.attributes.type.endsWith('appendb')
    );
  },
  transformer(prop) {
    return prop.name.replace('appenda', '').replace('appendb', '');
  },
});

StyleDictionary.registerTransform({
  name: 'name/prefix/level/kebab',
  type: 'name',
  matcher(prop) {
    return !prop.filePath.includes('classic') && !prop.filePath.includes('vr-theme-web-mapping');
  },
  transformer(prop) {
    const prefix = prop.filePath.split('/').splice(-1)[0].substring(0, 4);
    return prop.name.replace(/^[^_]*/, (match) => `${prefix}-${match}`);
  },
});

StyleDictionary.registerTransform({
  name: 'name/prefix/level/pascal',
  type: 'name',
  matcher(prop) {
    return !prop.filePath.includes('classic');
  },
  transformer(prop) {
    const level = prop.filePath.split('/').splice(-1)[0].substring(0, 4);
    const prefix = level.charAt(0).toUpperCase() + level.slice(1);

    return prop.name.replace(/^[^_]*/, (match) => `${prefix}${match}`);
  },
});

// REGISTER TRANSFORM GROUP
StyleDictionary.registerTransformGroup({
  name: 'webCssTransformGroup',
  transforms: [
    'attribute/cti',
    'name/cti/kebab',
    'name/conflictFixing',
    'name/prefix/level/kebab',
    'value/elevation/css',
    'color/css',
  ],
});

StyleDictionary.registerTransformGroup({
  name: 'webJsTransformGroup',
  transforms: [
    'attribute/cti',
    'name/cti/pascal',
    'name/conflictFixing',
    'name/prefix/level/pascal',
    'value/elevation/css',
    'color/hex',
  ],
});

// REGISTER FILTERS

// Filters only tokens with dark theme values
StyleDictionary.registerFilter({
  name: 'colorElevationFilter',
  matcher(token) {
    return token.attributes.category === 'color' || token.attributes.category === 'elevation';
  },
});

// Filters only tokens with data-visualization
StyleDictionary.registerFilter({
  name: 'dataVisualizationFilter',
  matcher(token) {
    return (
      token.attributes.category === 'color' &&
      ['data-visualization', 'dataviz', 'datavizbase'].includes(token.attributes.type)
    );
  },
});

<<<<<<< HEAD
// Filters only to semantic line-height tokens
StyleDictionary.registerFilter({
  name: 'semaLineHeightFilter',
  matcher(token) {
    return (
      token.attributes.category === 'font' &&
      token.attributes.type === 'lineheight' &&
      !token.name.startsWith('Base')
    );
  },
});

function getWebConfig({ theme, mode, language }) {
  const modeTheme = mode === 'dark' ? '-darkTheme' : '-lightTheme';
=======
function getWebConfig({ theme, mode }) {
  const modeTheme = mode === 'dark' ? 'darkTheme' : 'lightTheme';
>>>>>>> 994d8541

  const mappedTheme = theme === 'vr-theme-web-mapping' ? 'vr-theme' : theme;

  // light theme
  // run languages in for loop

  return {
    'source': getSources({ theme, modeTheme, platform: 'web', language }),
    'platforms': {
      'css': {
        ...webCssTransformGroup,
        'buildPath': `dist/css/${theme}/`,
        ...optionsFileHeaderOutputReferences,
        'files':
          mode === 'light'
            ? [
                {
                  'destination': 'variables.css',
                  ...cssVariables,
                },
                language
                  ? {
                      'destination': `font-lineheight-${language}.css`,
                      ...cssVariables,
                      ...semaLineHeightFilter,
                    }
                  : undefined,
              ]
            : [
                {
                  'destination': 'variables-dark.css',
                  ...cssVariables,
                  ...colorElevationFilter,
                },
              ],
      },
      'json': {
        ...webCssTransformGroup,
        'buildPath': `dist/json/${theme}/`,
        'files': [
          {
            'destination': `variables-${mode}.json`,
            ...jsonFlat,
          },
        ],
      },
      'js': {
        'transformGroup': 'webJsTransformGroup',
        '_transformGroup_comment':
          'https://amzn.github.io/style-dictionary/#/transform_groups?id=js',
        'buildPath': `dist/js/${theme}/`,
        ...optionsFileHeader,
        'files':
          mode === 'light'
            ? [
                ...(theme === 'vr-theme' || theme === 'classic'
                  ? [
                      {
                        'destination': 'constants.es.js',
                        'format': `constantLibrary-javascript/es6/${theme}`,
                        '_format_comment': 'Custom',
                      },
                      {
                        'destination': 'constants.js',
                        'format': `constantLibrary-commonJS/${theme}`,
                        '_format_comment': 'Custom',
                      },
                      {
                        'destination': 'constants.es.d.ts',
                        'format': `constantLibrary-javascript/es6/${theme}`,
                        '_format_comment': 'Custom',
                      },
                      {
                        'destination': 'constants.d.ts',
                        'format': `constantLibrary-commonJS/${theme}`,
                        '_format_comment': 'Custom',
                      },
                    ]
                  : []),
                {
                  'destination': 'tokens.js',
                  'format': `commonJS/${mappedTheme}`,
                  '_format_comment': 'Custom',
                },
                {
                  'destination': 'data-viz-tokens.js',
                  'format': `commonJS/${mappedTheme}`,
                  '_format_comment': 'Custom',
                  ...dataVisualizationFilter,
                },
                language
                  ? {
                      'destination': `font-lineheight-${language}.js`,
                      'format': `commonJS/${mappedTheme}`,
                      '_format_comment': 'Custom',
                      ...semaLineHeightFilter,
                    }
                  : undefined,
              ]
            : [
                {
                  'destination': 'tokens_dark.js',
                  'format': `darkTheme-commonJS/${mappedTheme}`,
                  '_format_comment': 'Custom',
                },
                {
                  'destination': 'data-viz-tokens_dark.js',
                  'format': `darkTheme-commonJS/${mappedTheme}`,
                  '_format_comment': 'Custom',
                  ...dataVisualizationFilter,
                },
              ],
      },
    },
  };
}

// ANDROID PLATFORM

// REGISTER TRANSFORM
StyleDictionary.registerTransform({
  name: 'size/pxToDpOrSp',
  type: 'value',
  matcher(prop) {
    return typeof prop.value === 'string' && prop.value.match(/^-?[\d.]+px$/);
  },
  transformer(prop) {
    return prop.name.includes('font')
      ? prop.value.replace(/px$/, 'sp')
      : prop.value.replace(/px$/, 'dp');
  },
});

StyleDictionary.registerTransform({
  name: 'name/prefix/level/snake',
  type: 'name',
  matcher(prop) {
    return !prop.filePath.includes('classic');
  },
  transformer(prop) {
    const prefix = prop.filePath.split('/').splice(-1)[0].substring(0, 4);
    return prop.name.replace(/^[^_]*/, (match) => `${prefix}_${match}`);
  },
});

// REGISTER TRANSFORM GROUP
StyleDictionary.registerTransformGroup({
  name: 'androidTransformGroup',
  transforms: [
    'attribute/cti',
    'name/cti/snake',
    'name/conflictFixing',
    'name/prefix/level/snake',
    'color/hex8android',
    'size/pxToDpOrSp',
  ],
});

<<<<<<< HEAD
function getAndroidConfiguration({ theme, mode, language }) {
  const modeTheme = mode === 'dark' ? '-darkTheme' : '-lightTheme';
=======
function getAndroidConfiguration({ theme, mode }) {
  const modeTheme = mode === 'dark' ? 'darkTheme' : 'lightTheme';
>>>>>>> 994d8541

  return {
    'source': getSources({ theme, modeTheme, language }),
    'platforms': {
      'android': {
        ...androidTransformGroup,
        'buildPath': `dist/android/${theme}/`,
        ...optionsFileHeaderOutputReferences,
        'files':
          mode === 'light'
            ? [
                {
                  'destination': 'colors-light.xml',
                  ...androidResources,
                  ...colorResource,
                  ...filterColor,
                },
                {
                  'destination': 'font-size.xml',
                  ...androidResources,
                  ...dimenResource,
                  ...filterFontSize,
                },
                {
                  'destination': 'font-weight.xml',
                  ...androidResources,
                  ...dimenResource,
                  ...filterFontWeight,
                },
                {
                  'destination': 'opacity.xml',
                  ...androidResources,
                  ...dimenResource,
                  ...filterOpacity,
                },
                {
                  'destination': 'rounding.xml',
                  ...androidResources,
                  ...dimenResource,
                  ...filterRounding,
                },
                {
                  'destination': 'space.xml',
                  ...androidResources,
                  ...dimenResource,
                  ...filterSpace,
                },
                {
                  'destination': `font-lineheight-${language}.xml`,
                  ...androidResources,
                  ...dimenResource,
                  ...filterLineHeight,
                },
              ]
            : [
                {
                  'destination': 'color-dark.xml',
                  ...androidResources,
                  ...colorResource,
                  ...filterColor,
                },
              ],
      },
    },
  };
}

// IOS PLATFORM

// REGISTER TRANSFORM

StyleDictionary.registerTransform({
  name: 'value/elevation/ios',
  type: 'value',
  matcher(prop) {
    return prop.attributes.category === 'elevation';
  },
  transformer(prop) {
    if (typeof prop.value === 'string' && prop.value === 'none') return 'none';

    return buildShadowValue(prop.value, 'ios');
  },
});

StyleDictionary.registerTransform({
  name: 'name/prefix/level/camel',
  type: 'name',
  matcher(prop) {
    return !prop.filePath.includes('classic');
  },
  transformer(prop) {
    const prefix = prop.filePath.split('/').splice(-1)[0].substring(0, 4);
    return prop.name.replace(
      /^[^_]*/,
      (match) => `${prefix}${match.charAt(0).toUpperCase() + match.slice(1)}`,
    );
  },
});

// REGISTER TRANSFORM GROUP
StyleDictionary.registerTransformGroup({
  name: 'iOSTransformGroup',
  transforms: [
    'attribute/cti',
    'name/cti/pascal',
    'name/conflictFixing',
    'name/prefix/level/pascal',
    'value/elevation/ios',
    'color/UIColor',
    'content/objC/literal',
    'asset/objC/literal',
    'size/remToPt',
    'font/objC/literal',
  ],
});

StyleDictionary.registerTransformGroup({
  name: 'iOSSwiftEnumTransformGroup',
  transforms: [
    'attribute/cti',
    'name/ti/camel',
    'name/conflictFixing',
    'name/prefix/level/camel',
    'value/elevation/ios',
    'color/UIColorSwift',
    'content/swift/literal',
    'asset/swift/literal',
    'size/swift/remToCGFloat',
    'font/swift/literal',
  ],
});

<<<<<<< HEAD
function getIOSConfiguration({ theme, mode, language }) {
  const modeTheme = mode === 'dark' ? '-darkTheme' : '-lightTheme';
=======
function getIOSConfiguration({ theme, mode }) {
  const modeTheme = mode === 'dark' ? 'darkTheme' : 'lightTheme';
>>>>>>> 994d8541

  const categories = [
    'color',
    'rounding',
    'space',
    'opacity',
    'elevation',
    'font size',
    'font weight',
    'font family',
  ];

  /**
   * Example output:
   * {
     "destination": "GestaltTokensFontSize.h",
      "format": "ios/static.h",
      "_format_comment": "https://amzn.github.io/style-dictionary/#/formats?id=iosstringsh",
      "className": "GestaltTokensFontSize",
      "type": "GestaltTokensFontSizeName"
    }
  */
  let iOSObjectiveCFiles = categories.flatMap((category) => {
    const pascalName = category
      .split(' ')
      .map((item) => item.charAt(0).toUpperCase() + item.slice(1))
      .join('');

    // generate both header and methods file extensions
    return ['h', 'm'].map((ext) => {
      const fileTypeDetails = ext === 'h' ? iosStaticH : iosStaticM;

      return {
        'destination': `GestaltTokens${pascalName}${getTheme(theme)}.${ext}`,
        ...fileTypeDetails,
        'className': `GestaltTokens${pascalName}${getTheme(theme)}`,
        'type': `GestaltTokens${pascalName}Name${getTheme(theme)}`,
        ...getFilter(category.split(' ')[0], category.split(' ')[1]),
      };
    });
  });

  const iOSSwiftFiles = categories.flatMap((category) => {
    const pascalName = category
      .split(' ')
      .map((item) => item.charAt(0).toUpperCase() + item.slice(1))
      .join('');

    return {
      'destination': `GestaltTokens${pascalName}${getTheme(theme)}.swift`,
      ...iosSwiftEnumSwift,
      'className': `GestaltTokens${pascalName}${getTheme(theme)}`,
      ...getFilter(category.split(' ')[0], category.split(' ')[1]),
    };
  });

  // add the relevant language output
  if (language) {
    // generate both header and methods file extensions
    iOSObjectiveCFiles = iOSObjectiveCFiles.concat(
      ['h', 'm'].map((ext) => {
        const fileTypeDetails = ext === 'h' ? iosStaticH : iosStaticM;
        return {
          'destination': `/GestaltTokensFontLineHeight${getTheme(
            theme,
          )}-${language.toUpperCase()}.${ext}`,
          ...fileTypeDetails,
          'className': `GestaltTokensFontLineHeight${getTheme(theme)}`,
          'type': `GestaltTokensFontLineHeightName${getTheme(theme)}`,
          ...filterLineHeight,
          comment: `// ${language} specific tokens`,
        };
      }),
    );

    iOSSwiftFiles.push({
      'destination': `GestaltTokensFontLineHeight${getTheme(
        theme,
      )}-${language.toUpperCase()}.swift`,
      ...iosSwiftEnumSwift,
      'className': `GestaltTokensFontLineHeight${getTheme(theme)}`,
      ...semaLineHeightFilter,
      fileHeader: `// ${language} specific tokens`,
    });
  }

  return {
    'source': getSources({ theme, modeTheme, language }),
    'platforms': {
      'ios': {
        ...iOSTransformGroup,
        'buildPath': `dist/ios/${theme}/`,
        ...optionsFileHeader,
        'files':
          mode === 'light'
            ? iOSObjectiveCFiles
            : [
                {
                  'destination': `GestaltTokensColorDark${getTheme(theme)}.h`,
                  ...iosColorsH,
                  'className': `GestaltTokensColor${getTheme(theme)}`,
                  'type': `GestaltTokensColorName${getTheme(theme)}`,
                  ...filterColor,
                },
                {
                  'destination': `GestaltTokensColorDark${getTheme(theme)}.m`,
                  ...iosColorsM,
                  'className': `GestaltTokensColor${getTheme(theme)}`,
                  'type': `GestaltTokensColorName${getTheme(theme)}`,
                  ...filterColor,
                },
                {
                  'destination': `GestaltTokensElevationDark${getTheme(theme)}.h`,
                  ...iosStaticH,
                  'className': `GestaltTokensElevationDark${getTheme(theme)}`,
                  'type': `GestaltTokensElevationDark${getTheme(theme)}`,
                  ...filterElevation,
                },
                {
                  'destination': `GestaltTokensElevationDark${getTheme(theme)}.m`,
                  ...iosStaticM,
                  'className': `GestaltTokensElevationDark${getTheme(theme)}`,
                  'type': `GestaltTokensElevationDark${getTheme(theme)}`,
                  ...filterElevation,
                },
              ],
      },
      'ios-swift': {
        ...iOSSwiftEnumTransformGroup,
        'buildPath': `dist/ios-swift/${theme}/`,
        ...optionsFileHeaderOutputReferences,
        'files':
          mode === 'light'
            ? iOSSwiftFiles
            : [
                {
                  'destination': `GestaltTokensColorDark${getTheme(theme)}.swift`,
                  ...iosSwiftEnumSwift,
                  'className': `GestaltTokensColor${getTheme(theme)}`,
                  ...filterColor,
                },
                {
                  'destination': `GestaltTokensElevationDark${getTheme(theme)}.swift`,
                  ...iosSwiftEnumSwift,
                  'className': `GestaltTokensElevationDark${getTheme(theme)}`,
                  ...filterElevation,
                },
              ],
      },
    },
  };
}

// BUILD EXECUTION

const platformFileMap = {
  web: ['css', 'json', 'js'],
  android: ['android'],
  ios: ['ios', 'ios-swift'],
};

['classic', 'vr-theme', 'vr-theme-web-mapping'].forEach((theme) =>
  ['light', 'dark'].forEach((mode) => {
    ['default', 'ck', 'ja', 'tall', 'th', 'vi'].forEach((lang) => {
      // only generate languages for the vr-theme
      const language = theme === 'vr-theme' ? lang : undefined;

      // iOS platform
      if (theme !== 'vr-theme-web-mapping') {
        const StyleDictionaryIOS = StyleDictionary.extend(
          getIOSConfiguration({ mode, theme, language }),
        );
        platformFileMap.ios.forEach((platform) => StyleDictionaryIOS.buildPlatform(platform));

        // // Android platform
        const StyleDictionaryAndroid = StyleDictionary.extend(
          getAndroidConfiguration({ mode, theme, language }),
        );
        platformFileMap.android.forEach((platform) =>
          StyleDictionaryAndroid.buildPlatform(platform),
        );
      }

      // web platform
      const StyleDictionaryWeb = StyleDictionary.extend(getWebConfig({ mode, theme, language }));
      platformFileMap.web.forEach((platform) => StyleDictionaryWeb.buildPlatform(platform));
    });
  }),
);<|MERGE_RESOLUTION|>--- conflicted
+++ resolved
@@ -295,16 +295,12 @@
     'tokens/vr-theme/base-space.json',
     `tokens/vr-theme/sema-color-${modeTheme}.json`,
     'tokens/vr-theme/sema-elevation.json',
-<<<<<<< HEAD
-    `tokens/vr-theme/sema-color${modeTheme}.json`,
-    `tokens/vr-theme/base-lineheight.json`,
-    `tokens/vr-theme/language/sema-lineheight-${language}.json`,
-=======
     'tokens/vr-theme/sema-font.json',
     'tokens/vr-theme/sema-opacity.json',
     'tokens/vr-theme/sema-rounding.json',
     'tokens/vr-theme/sema-space.json',
->>>>>>> 994d8541
+    `tokens/vr-theme/base-lineheight.json`,
+    `tokens/vr-theme/language/sema-lineheight-${language}.json`,
     ...(theme === 'vr-theme-web-mapping'
       ? [
           `tokens/vr-theme-web-mapping/base-color-dataviz-${modeTheme}.json`,
@@ -598,7 +594,6 @@
   },
 });
 
-<<<<<<< HEAD
 // Filters only to semantic line-height tokens
 StyleDictionary.registerFilter({
   name: 'semaLineHeightFilter',
@@ -613,10 +608,6 @@
 
 function getWebConfig({ theme, mode, language }) {
   const modeTheme = mode === 'dark' ? '-darkTheme' : '-lightTheme';
-=======
-function getWebConfig({ theme, mode }) {
-  const modeTheme = mode === 'dark' ? 'darkTheme' : 'lightTheme';
->>>>>>> 994d8541
 
   const mappedTheme = theme === 'vr-theme-web-mapping' ? 'vr-theme' : theme;
 
@@ -775,13 +766,8 @@
   ],
 });
 
-<<<<<<< HEAD
 function getAndroidConfiguration({ theme, mode, language }) {
   const modeTheme = mode === 'dark' ? '-darkTheme' : '-lightTheme';
-=======
-function getAndroidConfiguration({ theme, mode }) {
-  const modeTheme = mode === 'dark' ? 'darkTheme' : 'lightTheme';
->>>>>>> 994d8541
 
   return {
     'source': getSources({ theme, modeTheme, language }),
@@ -914,13 +900,8 @@
   ],
 });
 
-<<<<<<< HEAD
 function getIOSConfiguration({ theme, mode, language }) {
   const modeTheme = mode === 'dark' ? '-darkTheme' : '-lightTheme';
-=======
-function getIOSConfiguration({ theme, mode }) {
-  const modeTheme = mode === 'dark' ? 'darkTheme' : 'lightTheme';
->>>>>>> 994d8541
 
   const categories = [
     'color',
