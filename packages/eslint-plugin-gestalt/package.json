{
  "name": "eslint-plugin-gestalt",
<<<<<<< HEAD
  "version": "110.1.15",
=======
  "version": "110.1.18-alpha.1",
>>>>>>> 8e856099
  "license": "Apache-2.0",
  "homepage": "https://gestalt.pinterest.systems/",
  "description": "ESLint rules for Pinterest’s design language Gestalt",
  "main": "dist/eslint-plugin-gestalt.js",
  "jsnext:main": "dist/eslint-plugin-gestalt.es.js",
  "module": "dist/eslint-plugin-gestalt.es.js",
  "devDependencies": {
    "eslint": "7.11.0"
  },
  "keywords": [
    "eslint",
    "eslintplugin"
  ],
  "dependencies": {},
  "scripts": {
    "build": "rollup -c rollup.config.js",
    "build:prod": "NODE_ENV=production rollup -c rollup.config.js",
    "watch": "rollup -c rollup.config.js --watch"
  }
}<|MERGE_RESOLUTION|>--- conflicted
+++ resolved
@@ -1,10 +1,6 @@
 {
   "name": "eslint-plugin-gestalt",
-<<<<<<< HEAD
-  "version": "110.1.15",
-=======
-  "version": "110.1.18-alpha.1",
->>>>>>> 8e856099
+  "version": "110.1.19",
   "license": "Apache-2.0",
   "homepage": "https://gestalt.pinterest.systems/",
   "description": "ESLint rules for Pinterest’s design language Gestalt",
